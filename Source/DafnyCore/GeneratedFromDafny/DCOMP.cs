// Dafny program the_program compiled into C#
// To recompile, you will need the libraries
//     System.Runtime.Numerics.dll System.Collections.Immutable.dll
// but the 'dotnet' tool in net6.0 should pick those up automatically.
// Optionally, you may want to include compiler switches like
//     /debug /nowarn:162,164,168,183,219,436,1717,1718

using System;
using System.Numerics;
using System.Collections;
#pragma warning disable CS0164 // This label has not been referenced
#pragma warning disable CS0162 // Unreachable code detected
#pragma warning disable CS1717 // Assignment made to same variable

namespace DCOMP {

  public partial class __default {
    public static bool is__tuple__numeric(Dafny.ISequence<Dafny.Rune> i) {
      return ((((new BigInteger((i).Count)) >= (new BigInteger(2))) && (((i).Select(BigInteger.Zero)) == (new Dafny.Rune('_')))) && ((Dafny.Sequence<Dafny.Rune>.UnicodeFromString("0123456789")).Contains((i).Select(BigInteger.One)))) && (((new BigInteger((i).Count)) == (new BigInteger(2))) || (((new BigInteger((i).Count)) == (new BigInteger(3))) && ((Dafny.Sequence<Dafny.Rune>.UnicodeFromString("0123456789")).Contains((i).Select(new BigInteger(2))))));
    }
    public static bool has__special(Dafny.ISequence<Dafny.Rune> i) {
    TAIL_CALL_START: ;
      if ((new BigInteger((i).Count)).Sign == 0) {
        return false;
      } else if (((i).Select(BigInteger.Zero)) == (new Dafny.Rune('.'))) {
        return true;
      } else if (((i).Select(BigInteger.Zero)) == (new Dafny.Rune('#'))) {
        return true;
      } else if (((i).Select(BigInteger.Zero)) == (new Dafny.Rune('_'))) {
        if ((new BigInteger(2)) <= (new BigInteger((i).Count))) {
          if (((i).Select(BigInteger.One)) != (new Dafny.Rune('_'))) {
            return true;
          } else {
            Dafny.ISequence<Dafny.Rune> _in0 = (i).Drop(new BigInteger(2));
            i = _in0;
            goto TAIL_CALL_START;
          }
        } else {
          return true;
        }
      } else {
        Dafny.ISequence<Dafny.Rune> _in1 = (i).Drop(BigInteger.One);
        i = _in1;
        goto TAIL_CALL_START;
      }
    }
    public static Dafny.ISequence<Dafny.Rune> idiomatic__rust(Dafny.ISequence<Dafny.Rune> i) {
      Dafny.ISequence<Dafny.Rune> _0___accumulator = Dafny.Sequence<Dafny.Rune>.FromElements();
    TAIL_CALL_START: ;
      if ((new BigInteger((i).Count)).Sign == 0) {
        return Dafny.Sequence<Dafny.Rune>.Concat(_0___accumulator, Dafny.Sequence<Dafny.Rune>.UnicodeFromString(""));
      } else if (((i).Select(BigInteger.Zero)) == (new Dafny.Rune('_'))) {
        _0___accumulator = Dafny.Sequence<Dafny.Rune>.Concat(_0___accumulator, Dafny.Sequence<Dafny.Rune>.UnicodeFromString("_"));
        Dafny.ISequence<Dafny.Rune> _in0 = (i).Drop(new BigInteger(2));
        i = _in0;
        goto TAIL_CALL_START;
      } else {
        _0___accumulator = Dafny.Sequence<Dafny.Rune>.Concat(_0___accumulator, Dafny.Sequence<Dafny.Rune>.FromElements((i).Select(BigInteger.Zero)));
        Dafny.ISequence<Dafny.Rune> _in1 = (i).Drop(BigInteger.One);
        i = _in1;
        goto TAIL_CALL_START;
      }
    }
    public static Dafny.ISequence<Dafny.Rune> replaceDots(Dafny.ISequence<Dafny.Rune> i) {
      Dafny.ISequence<Dafny.Rune> _0___accumulator = Dafny.Sequence<Dafny.Rune>.FromElements();
    TAIL_CALL_START: ;
      if ((new BigInteger((i).Count)).Sign == 0) {
        return Dafny.Sequence<Dafny.Rune>.Concat(_0___accumulator, Dafny.Sequence<Dafny.Rune>.UnicodeFromString(""));
      } else if (((i).Select(BigInteger.Zero)) == (new Dafny.Rune('.'))) {
        _0___accumulator = Dafny.Sequence<Dafny.Rune>.Concat(_0___accumulator, Dafny.Sequence<Dafny.Rune>.UnicodeFromString("_d"));
        Dafny.ISequence<Dafny.Rune> _in0 = (i).Drop(BigInteger.One);
        i = _in0;
        goto TAIL_CALL_START;
      } else {
        _0___accumulator = Dafny.Sequence<Dafny.Rune>.Concat(_0___accumulator, Dafny.Sequence<Dafny.Rune>.FromElements((i).Select(BigInteger.Zero)));
        Dafny.ISequence<Dafny.Rune> _in1 = (i).Drop(BigInteger.One);
        i = _in1;
        goto TAIL_CALL_START;
      }
    }
    public static bool is__tuple__builder(Dafny.ISequence<Dafny.Rune> i) {
      return ((((new BigInteger((i).Count)) >= (new BigInteger(9))) && (((i).Take(new BigInteger(8))).Equals(Dafny.Sequence<Dafny.Rune>.UnicodeFromString("___hMake")))) && ((Dafny.Sequence<Dafny.Rune>.UnicodeFromString("0123456789")).Contains((i).Select(new BigInteger(8))))) && (((new BigInteger((i).Count)) == (new BigInteger(9))) || (((new BigInteger((i).Count)) == (new BigInteger(10))) && ((Dafny.Sequence<Dafny.Rune>.UnicodeFromString("0123456789")).Contains((i).Select(new BigInteger(9))))));
    }
    public static Dafny.ISequence<Dafny.Rune> better__tuple__builder__name(Dafny.ISequence<Dafny.Rune> i) {
      return Dafny.Sequence<Dafny.Rune>.Concat(Dafny.Sequence<Dafny.Rune>.UnicodeFromString("_T"), (i).Drop(new BigInteger(8)));
    }
    public static bool is__dafny__generated__id(Dafny.ISequence<Dafny.Rune> i) {
      return ((((new BigInteger((i).Count)).Sign == 1) && (((i).Select(BigInteger.Zero)) == (new Dafny.Rune('_')))) && (!(DCOMP.__default.has__special((i).Drop(BigInteger.One))))) && (!((new BigInteger((i).Count)) >= (new BigInteger(2))) || (((i).Select(BigInteger.One)) != (new Dafny.Rune('T'))));
    }
    public static bool is__idiomatic__rust__id(Dafny.ISequence<Dafny.Rune> i) {
      return ((((new BigInteger((i).Count)).Sign == 1) && (!(DCOMP.__default.has__special(i)))) && (!(DCOMP.__default.reserved__rust).Contains(i))) && (!(DCOMP.__default.reserved__rust__need__prefix).Contains(i));
    }
    public static Dafny.ISequence<Dafny.Rune> escapeName(Dafny.ISequence<Dafny.Rune> n) {
      return DCOMP.__default.escapeIdent((n));
    }
    public static Dafny.ISequence<Dafny.Rune> escapeIdent(Dafny.ISequence<Dafny.Rune> i) {
      if (DCOMP.__default.is__tuple__numeric(i)) {
        return i;
      } else if (DCOMP.__default.is__tuple__builder(i)) {
        return DCOMP.__default.better__tuple__builder__name(i);
      } else if (((i).Equals(Dafny.Sequence<Dafny.Rune>.UnicodeFromString("self"))) || ((i).Equals(Dafny.Sequence<Dafny.Rune>.UnicodeFromString("Self")))) {
        return Dafny.Sequence<Dafny.Rune>.Concat(Dafny.Sequence<Dafny.Rune>.UnicodeFromString("r#_"), i);
      } else if ((DCOMP.__default.reserved__rust).Contains(i)) {
        return Dafny.Sequence<Dafny.Rune>.Concat(Dafny.Sequence<Dafny.Rune>.UnicodeFromString("r#"), i);
      } else if (DCOMP.__default.is__idiomatic__rust__id(i)) {
        return DCOMP.__default.idiomatic__rust(i);
      } else if (DCOMP.__default.is__dafny__generated__id(i)) {
        return i;
      } else {
        Dafny.ISequence<Dafny.Rune> _0_r = DCOMP.__default.replaceDots(i);
        return Dafny.Sequence<Dafny.Rune>.Concat(Dafny.Sequence<Dafny.Rune>.UnicodeFromString("r#_"), _0_r);
      }
    }
    public static Dafny.ISequence<Dafny.Rune> escapeVar(Dafny.ISequence<Dafny.Rune> f) {
      Dafny.ISequence<Dafny.Rune> _0_r = (f);
      if ((DCOMP.__default.reserved__vars).Contains(_0_r)) {
        return Dafny.Sequence<Dafny.Rune>.Concat(Dafny.Sequence<Dafny.Rune>.UnicodeFromString("_"), _0_r);
      } else {
        return DCOMP.__default.escapeIdent((f));
      }
    }
    public static Dafny.ISequence<Dafny.Rune> AddAssignedPrefix(Dafny.ISequence<Dafny.Rune> rustName) {
      if (((new BigInteger((rustName).Count)) >= (new BigInteger(2))) && (((rustName).Subsequence(BigInteger.Zero, new BigInteger(2))).Equals(Dafny.Sequence<Dafny.Rune>.UnicodeFromString("r#")))) {
        return Dafny.Sequence<Dafny.Rune>.Concat(DCOMP.__default.ASSIGNED__PREFIX, (rustName).Drop(new BigInteger(2)));
      } else {
        return Dafny.Sequence<Dafny.Rune>.Concat(Dafny.Sequence<Dafny.Rune>.Concat(DCOMP.__default.ASSIGNED__PREFIX, Dafny.Sequence<Dafny.Rune>.UnicodeFromString("_")), rustName);
      }
    }
    public static Std.Wrappers._IOption<DAST._IResolvedType> TraitTypeContainingMethodAux(Dafny.ISequence<DAST._IType> rs, Dafny.ISequence<Dafny.Rune> dafnyName)
    {
      if ((new BigInteger((rs).Count)).Sign == 0) {
        return Std.Wrappers.Option<DAST._IResolvedType>.create_None();
      } else {
        Std.Wrappers._IOption<DAST._IResolvedType> _0_res = ((System.Func<Std.Wrappers._IOption<DAST._IResolvedType>>)(() => {
          DAST._IType _source0 = (rs).Select(BigInteger.Zero);
          {
            if (_source0.is_UserDefined) {
              DAST._IResolvedType _1_resolvedType = _source0.dtor_resolved;
              return DCOMP.__default.TraitTypeContainingMethod(_1_resolvedType, dafnyName);
            }
          }
          {
            return Std.Wrappers.Option<DAST._IResolvedType>.create_None();
          }
        }))();
        Std.Wrappers._IOption<DAST._IResolvedType> _source1 = _0_res;
        {
          if (_source1.is_Some) {
            return _0_res;
          }
        }
        {
          return DCOMP.__default.TraitTypeContainingMethodAux((rs).Drop(BigInteger.One), dafnyName);
        }
      }
    }
    public static Std.Wrappers._IOption<DAST._IResolvedType> TraitTypeContainingMethod(DAST._IResolvedType r, Dafny.ISequence<Dafny.Rune> dafnyName)
    {
      DAST._IResolvedType _let_tmp_rhs0 = r;
      Dafny.ISequence<Dafny.ISequence<Dafny.Rune>> _0_path = _let_tmp_rhs0.dtor_path;
      Dafny.ISequence<DAST._IType> _1_typeArgs = _let_tmp_rhs0.dtor_typeArgs;
      DAST._IResolvedTypeBase _2_kind = _let_tmp_rhs0.dtor_kind;
      Dafny.ISequence<DAST._IAttribute> _3_attributes = _let_tmp_rhs0.dtor_attributes;
      Dafny.ISequence<Dafny.ISequence<Dafny.Rune>> _4_properMethods = _let_tmp_rhs0.dtor_properMethods;
      Dafny.ISequence<DAST._IType> _5_extendedTypes = _let_tmp_rhs0.dtor_extendedTypes;
      if ((_4_properMethods).Contains(dafnyName)) {
        return Std.Wrappers.Option<DAST._IResolvedType>.create_Some(r);
      } else {
        return DCOMP.__default.TraitTypeContainingMethodAux(_5_extendedTypes, dafnyName);
      }
    }
    public static Std.Wrappers._IOption<DCOMP._IExternAttribute> OptExtern(DAST._IAttribute attr, Dafny.ISequence<Dafny.Rune> dafnyName)
    {
      if (((attr).dtor_name).Equals(Dafny.Sequence<Dafny.Rune>.UnicodeFromString("extern"))) {
        return Std.Wrappers.Option<DCOMP._IExternAttribute>.create_Some((((new BigInteger(((attr).dtor_args).Count)).Sign == 0) ? (DCOMP.ExternAttribute.create_SimpleExtern(DCOMP.__default.escapeName(dafnyName))) : ((((new BigInteger(((attr).dtor_args).Count)) == (BigInteger.One)) ? (DCOMP.ExternAttribute.create_SimpleExtern(((attr).dtor_args).Select(BigInteger.Zero))) : ((((new BigInteger(((attr).dtor_args).Count)) == (new BigInteger(2))) ? (DCOMP.ExternAttribute.create_AdvancedExtern(DCOMP.__default.ReplaceDotByDoubleColon(((attr).dtor_args).Select(BigInteger.Zero)), ((attr).dtor_args).Select(BigInteger.One))) : (DCOMP.ExternAttribute.create_UnsupportedExtern(Dafny.Sequence<Dafny.Rune>.Concat(Dafny.Sequence<Dafny.Rune>.UnicodeFromString("{:extern} supports only 0, 1 or 2 attributes, got "), Std.Strings.__default.OfNat(new BigInteger(((attr).dtor_args).Count)))))))))));
      } else {
        return Std.Wrappers.Option<DCOMP._IExternAttribute>.create_None();
      }
    }
    public static Dafny.ISequence<Dafny.Rune> ReplaceDotByDoubleColon(Dafny.ISequence<Dafny.Rune> s) {
      Dafny.ISequence<Dafny.Rune> _0___accumulator = Dafny.Sequence<Dafny.Rune>.FromElements();
    TAIL_CALL_START: ;
      if ((new BigInteger((s).Count)).Sign == 0) {
        return Dafny.Sequence<Dafny.Rune>.Concat(_0___accumulator, Dafny.Sequence<Dafny.Rune>.UnicodeFromString(""));
      } else if (((s).Select(BigInteger.Zero)) == (new Dafny.Rune(' '))) {
        return Dafny.Sequence<Dafny.Rune>.Concat(_0___accumulator, s);
      } else {
        _0___accumulator = Dafny.Sequence<Dafny.Rune>.Concat(_0___accumulator, ((((s).Select(BigInteger.Zero)) == (new Dafny.Rune('.'))) ? (Dafny.Sequence<Dafny.Rune>.UnicodeFromString("::")) : (Dafny.Sequence<Dafny.Rune>.FromElements((s).Select(BigInteger.Zero)))));
        Dafny.ISequence<Dafny.Rune> _in0 = (s).Drop(BigInteger.One);
        s = _in0;
        goto TAIL_CALL_START;
      }
    }
    public static DCOMP._IExternAttribute ExtractExtern(Dafny.ISequence<DAST._IAttribute> attributes, Dafny.ISequence<Dafny.Rune> dafnyName)
    {
      DCOMP._IExternAttribute res = DCOMP.ExternAttribute.Default();
      BigInteger _hi0 = new BigInteger((attributes).Count);
      for (BigInteger _0_i = BigInteger.Zero; _0_i < _hi0; _0_i++) {
        Std.Wrappers._IOption<DCOMP._IExternAttribute> _1_attr;
        _1_attr = DCOMP.__default.OptExtern((attributes).Select(_0_i), dafnyName);
        Std.Wrappers._IOption<DCOMP._IExternAttribute> _source0 = _1_attr;
        {
          if (_source0.is_Some) {
            DCOMP._IExternAttribute _2_n = _source0.dtor_value;
            res = _2_n;
            return res;
            goto after_match0;
          }
        }
        {
        }
      after_match0: ;
      }
      res = DCOMP.ExternAttribute.create_NoExtern();
      return res;
    }
    public static DCOMP._IExternAttribute ExtractExternMod(DAST._IModule mod) {
      return DCOMP.__default.ExtractExtern((mod).dtor_attributes, (mod).dtor_name);
    }
    public static Dafny.ISet<Dafny.ISequence<Dafny.Rune>> reserved__rust { get {
      return Dafny.Set<Dafny.ISequence<Dafny.Rune>>.FromElements(Dafny.Sequence<Dafny.Rune>.UnicodeFromString("as"), Dafny.Sequence<Dafny.Rune>.UnicodeFromString("async"), Dafny.Sequence<Dafny.Rune>.UnicodeFromString("await"), Dafny.Sequence<Dafny.Rune>.UnicodeFromString("break"), Dafny.Sequence<Dafny.Rune>.UnicodeFromString("const"), Dafny.Sequence<Dafny.Rune>.UnicodeFromString("continue"), Dafny.Sequence<Dafny.Rune>.UnicodeFromString("crate"), Dafny.Sequence<Dafny.Rune>.UnicodeFromString("dyn"), Dafny.Sequence<Dafny.Rune>.UnicodeFromString("else"), Dafny.Sequence<Dafny.Rune>.UnicodeFromString("enum"), Dafny.Sequence<Dafny.Rune>.UnicodeFromString("extern"), Dafny.Sequence<Dafny.Rune>.UnicodeFromString("false"), Dafny.Sequence<Dafny.Rune>.UnicodeFromString("fn"), Dafny.Sequence<Dafny.Rune>.UnicodeFromString("for"), Dafny.Sequence<Dafny.Rune>.UnicodeFromString("if"), Dafny.Sequence<Dafny.Rune>.UnicodeFromString("impl"), Dafny.Sequence<Dafny.Rune>.UnicodeFromString("in"), Dafny.Sequence<Dafny.Rune>.UnicodeFromString("let"), Dafny.Sequence<Dafny.Rune>.UnicodeFromString("loop"), Dafny.Sequence<Dafny.Rune>.UnicodeFromString("match"), Dafny.Sequence<Dafny.Rune>.UnicodeFromString("mod"), Dafny.Sequence<Dafny.Rune>.UnicodeFromString("move"), Dafny.Sequence<Dafny.Rune>.UnicodeFromString("mut"), Dafny.Sequence<Dafny.Rune>.UnicodeFromString("pub"), Dafny.Sequence<Dafny.Rune>.UnicodeFromString("ref"), Dafny.Sequence<Dafny.Rune>.UnicodeFromString("return"), Dafny.Sequence<Dafny.Rune>.UnicodeFromString("static"), Dafny.Sequence<Dafny.Rune>.UnicodeFromString("struct"), Dafny.Sequence<Dafny.Rune>.UnicodeFromString("super"), Dafny.Sequence<Dafny.Rune>.UnicodeFromString("trait"), Dafny.Sequence<Dafny.Rune>.UnicodeFromString("true"), Dafny.Sequence<Dafny.Rune>.UnicodeFromString("type"), Dafny.Sequence<Dafny.Rune>.UnicodeFromString("union"), Dafny.Sequence<Dafny.Rune>.UnicodeFromString("unsafe"), Dafny.Sequence<Dafny.Rune>.UnicodeFromString("use"), Dafny.Sequence<Dafny.Rune>.UnicodeFromString("where"), Dafny.Sequence<Dafny.Rune>.UnicodeFromString("while"), Dafny.Sequence<Dafny.Rune>.UnicodeFromString("Keywords"), Dafny.Sequence<Dafny.Rune>.UnicodeFromString("The"), Dafny.Sequence<Dafny.Rune>.UnicodeFromString("abstract"), Dafny.Sequence<Dafny.Rune>.UnicodeFromString("become"), Dafny.Sequence<Dafny.Rune>.UnicodeFromString("box"), Dafny.Sequence<Dafny.Rune>.UnicodeFromString("do"), Dafny.Sequence<Dafny.Rune>.UnicodeFromString("final"), Dafny.Sequence<Dafny.Rune>.UnicodeFromString("macro"), Dafny.Sequence<Dafny.Rune>.UnicodeFromString("override"), Dafny.Sequence<Dafny.Rune>.UnicodeFromString("priv"), Dafny.Sequence<Dafny.Rune>.UnicodeFromString("try"), Dafny.Sequence<Dafny.Rune>.UnicodeFromString("typeof"), Dafny.Sequence<Dafny.Rune>.UnicodeFromString("unsized"), Dafny.Sequence<Dafny.Rune>.UnicodeFromString("virtual"), Dafny.Sequence<Dafny.Rune>.UnicodeFromString("yield"));
    } }
    public static Dafny.ISet<Dafny.ISequence<Dafny.Rune>> reserved__rust__need__prefix { get {
      return Dafny.Set<Dafny.ISequence<Dafny.Rune>>.FromElements(Dafny.Sequence<Dafny.Rune>.UnicodeFromString("u8"), Dafny.Sequence<Dafny.Rune>.UnicodeFromString("u16"), Dafny.Sequence<Dafny.Rune>.UnicodeFromString("u32"), Dafny.Sequence<Dafny.Rune>.UnicodeFromString("u64"), Dafny.Sequence<Dafny.Rune>.UnicodeFromString("u128"), Dafny.Sequence<Dafny.Rune>.UnicodeFromString("i8"), Dafny.Sequence<Dafny.Rune>.UnicodeFromString("i16"), Dafny.Sequence<Dafny.Rune>.UnicodeFromString("i32"), Dafny.Sequence<Dafny.Rune>.UnicodeFromString("i64"), Dafny.Sequence<Dafny.Rune>.UnicodeFromString("i128"));
    } }
    public static Dafny.ISet<Dafny.ISequence<Dafny.Rune>> reserved__vars { get {
      return Dafny.Set<Dafny.ISequence<Dafny.Rune>>.FromElements(Dafny.Sequence<Dafny.Rune>.UnicodeFromString("None"), Dafny.Sequence<Dafny.Rune>.UnicodeFromString("hash"));
    } }
    public static Dafny.ISequence<Dafny.Rune> ASSIGNED__PREFIX { get {
      return Dafny.Sequence<Dafny.Rune>.UnicodeFromString("_set");
    } }
    public static Dafny.ISequence<Dafny.Rune> IND { get {
      return RAST.__default.IND;
    } }
    public static DAST._IAttribute AttributeOwned { get {
      return DAST.Attribute.create(Dafny.Sequence<Dafny.Rune>.UnicodeFromString("owned"), Dafny.Sequence<Dafny.ISequence<Dafny.Rune>>.FromElements());
    } }
  }

  public interface _IOwnership {
    bool is_OwnershipOwned { get; }
    bool is_OwnershipOwnedBox { get; }
    bool is_OwnershipBorrowed { get; }
    bool is_OwnershipBorrowedMut { get; }
    bool is_OwnershipAutoBorrowed { get; }
    _IOwnership DowncastClone();
  }
  public abstract class Ownership : _IOwnership {
    public Ownership() {
    }
    private static readonly DCOMP._IOwnership theDefault = create_OwnershipOwned();
    public static DCOMP._IOwnership Default() {
      return theDefault;
    }
    private static readonly Dafny.TypeDescriptor<DCOMP._IOwnership> _TYPE = new Dafny.TypeDescriptor<DCOMP._IOwnership>(DCOMP.Ownership.Default());
    public static Dafny.TypeDescriptor<DCOMP._IOwnership> _TypeDescriptor() {
      return _TYPE;
    }
    public static _IOwnership create_OwnershipOwned() {
      return new Ownership_OwnershipOwned();
    }
    public static _IOwnership create_OwnershipOwnedBox() {
      return new Ownership_OwnershipOwnedBox();
    }
    public static _IOwnership create_OwnershipBorrowed() {
      return new Ownership_OwnershipBorrowed();
    }
    public static _IOwnership create_OwnershipBorrowedMut() {
      return new Ownership_OwnershipBorrowedMut();
    }
    public static _IOwnership create_OwnershipAutoBorrowed() {
      return new Ownership_OwnershipAutoBorrowed();
    }
    public bool is_OwnershipOwned { get { return this is Ownership_OwnershipOwned; } }
    public bool is_OwnershipOwnedBox { get { return this is Ownership_OwnershipOwnedBox; } }
    public bool is_OwnershipBorrowed { get { return this is Ownership_OwnershipBorrowed; } }
    public bool is_OwnershipBorrowedMut { get { return this is Ownership_OwnershipBorrowedMut; } }
    public bool is_OwnershipAutoBorrowed { get { return this is Ownership_OwnershipAutoBorrowed; } }
    public static System.Collections.Generic.IEnumerable<_IOwnership> AllSingletonConstructors {
      get {
        yield return Ownership.create_OwnershipOwned();
        yield return Ownership.create_OwnershipOwnedBox();
        yield return Ownership.create_OwnershipBorrowed();
        yield return Ownership.create_OwnershipBorrowedMut();
        yield return Ownership.create_OwnershipAutoBorrowed();
      }
    }
    public abstract _IOwnership DowncastClone();
  }
  public class Ownership_OwnershipOwned : Ownership {
    public Ownership_OwnershipOwned() : base() {
    }
    public override _IOwnership DowncastClone() {
      if (this is _IOwnership dt) { return dt; }
      return new Ownership_OwnershipOwned();
    }
    public override bool Equals(object other) {
      var oth = other as DCOMP.Ownership_OwnershipOwned;
      return oth != null;
    }
    public override int GetHashCode() {
      ulong hash = 5381;
      hash = ((hash << 5) + hash) + 0;
      return (int) hash;
    }
    public override string ToString() {
      string s = "DafnyToRustCompiler.Ownership.OwnershipOwned";
      return s;
    }
  }
  public class Ownership_OwnershipOwnedBox : Ownership {
    public Ownership_OwnershipOwnedBox() : base() {
    }
    public override _IOwnership DowncastClone() {
      if (this is _IOwnership dt) { return dt; }
      return new Ownership_OwnershipOwnedBox();
    }
    public override bool Equals(object other) {
      var oth = other as DCOMP.Ownership_OwnershipOwnedBox;
      return oth != null;
    }
    public override int GetHashCode() {
      ulong hash = 5381;
      hash = ((hash << 5) + hash) + 1;
      return (int) hash;
    }
    public override string ToString() {
      string s = "DafnyToRustCompiler.Ownership.OwnershipOwnedBox";
      return s;
    }
  }
  public class Ownership_OwnershipBorrowed : Ownership {
    public Ownership_OwnershipBorrowed() : base() {
    }
    public override _IOwnership DowncastClone() {
      if (this is _IOwnership dt) { return dt; }
      return new Ownership_OwnershipBorrowed();
    }
    public override bool Equals(object other) {
      var oth = other as DCOMP.Ownership_OwnershipBorrowed;
      return oth != null;
    }
    public override int GetHashCode() {
      ulong hash = 5381;
      hash = ((hash << 5) + hash) + 2;
      return (int) hash;
    }
    public override string ToString() {
      string s = "DafnyToRustCompiler.Ownership.OwnershipBorrowed";
      return s;
    }
  }
  public class Ownership_OwnershipBorrowedMut : Ownership {
    public Ownership_OwnershipBorrowedMut() : base() {
    }
    public override _IOwnership DowncastClone() {
      if (this is _IOwnership dt) { return dt; }
      return new Ownership_OwnershipBorrowedMut();
    }
    public override bool Equals(object other) {
      var oth = other as DCOMP.Ownership_OwnershipBorrowedMut;
      return oth != null;
    }
    public override int GetHashCode() {
      ulong hash = 5381;
      hash = ((hash << 5) + hash) + 3;
      return (int) hash;
    }
    public override string ToString() {
      string s = "DafnyToRustCompiler.Ownership.OwnershipBorrowedMut";
      return s;
    }
  }
  public class Ownership_OwnershipAutoBorrowed : Ownership {
    public Ownership_OwnershipAutoBorrowed() : base() {
    }
    public override _IOwnership DowncastClone() {
      if (this is _IOwnership dt) { return dt; }
      return new Ownership_OwnershipAutoBorrowed();
    }
    public override bool Equals(object other) {
      var oth = other as DCOMP.Ownership_OwnershipAutoBorrowed;
      return oth != null;
    }
    public override int GetHashCode() {
      ulong hash = 5381;
      hash = ((hash << 5) + hash) + 4;
      return (int) hash;
    }
    public override string ToString() {
      string s = "DafnyToRustCompiler.Ownership.OwnershipAutoBorrowed";
      return s;
    }
  }

  public interface _IEnvironment {
    bool is_Environment { get; }
    Dafny.ISequence<Dafny.ISequence<Dafny.Rune>> dtor_names { get; }
    Dafny.IMap<Dafny.ISequence<Dafny.Rune>,RAST._IType> dtor_types { get; }
    _IEnvironment DowncastClone();
    DCOMP._IEnvironment ToOwned();
    bool CanReadWithoutClone(Dafny.ISequence<Dafny.Rune> name);
    bool HasCloneSemantics(Dafny.ISequence<Dafny.Rune> name);
    Std.Wrappers._IOption<RAST._IType> GetType(Dafny.ISequence<Dafny.Rune> name);
    bool IsBorrowed(Dafny.ISequence<Dafny.Rune> name);
    bool IsBorrowedMut(Dafny.ISequence<Dafny.Rune> name);
    DCOMP._IEnvironment AddAssigned(Dafny.ISequence<Dafny.Rune> name, RAST._IType tpe);
    DCOMP._IEnvironment merge(DCOMP._IEnvironment other);
    DCOMP._IEnvironment RemoveAssigned(Dafny.ISequence<Dafny.Rune> name);
  }
  public class Environment : _IEnvironment {
    public readonly Dafny.ISequence<Dafny.ISequence<Dafny.Rune>> _names;
    public readonly Dafny.IMap<Dafny.ISequence<Dafny.Rune>,RAST._IType> _types;
    public Environment(Dafny.ISequence<Dafny.ISequence<Dafny.Rune>> names, Dafny.IMap<Dafny.ISequence<Dafny.Rune>,RAST._IType> types) {
      this._names = names;
      this._types = types;
    }
    public _IEnvironment DowncastClone() {
      if (this is _IEnvironment dt) { return dt; }
      return new Environment(_names, _types);
    }
    public override bool Equals(object other) {
      var oth = other as DCOMP.Environment;
      return oth != null && object.Equals(this._names, oth._names) && object.Equals(this._types, oth._types);
    }
    public override int GetHashCode() {
      ulong hash = 5381;
      hash = ((hash << 5) + hash) + 0;
      hash = ((hash << 5) + hash) + ((ulong)Dafny.Helpers.GetHashCode(this._names));
      hash = ((hash << 5) + hash) + ((ulong)Dafny.Helpers.GetHashCode(this._types));
      return (int) hash;
    }
    public override string ToString() {
      string s = "DafnyToRustCompiler.Environment.Environment";
      s += "(";
      s += Dafny.Helpers.ToString(this._names);
      s += ", ";
      s += Dafny.Helpers.ToString(this._types);
      s += ")";
      return s;
    }
    private static readonly DCOMP._IEnvironment theDefault = create(Dafny.Sequence<Dafny.ISequence<Dafny.Rune>>.Empty, Dafny.Map<Dafny.ISequence<Dafny.Rune>, RAST._IType>.Empty);
    public static DCOMP._IEnvironment Default() {
      return theDefault;
    }
    private static readonly Dafny.TypeDescriptor<DCOMP._IEnvironment> _TYPE = new Dafny.TypeDescriptor<DCOMP._IEnvironment>(DCOMP.Environment.Default());
    public static Dafny.TypeDescriptor<DCOMP._IEnvironment> _TypeDescriptor() {
      return _TYPE;
    }
    public static _IEnvironment create(Dafny.ISequence<Dafny.ISequence<Dafny.Rune>> names, Dafny.IMap<Dafny.ISequence<Dafny.Rune>,RAST._IType> types) {
      return new Environment(names, types);
    }
    public static _IEnvironment create_Environment(Dafny.ISequence<Dafny.ISequence<Dafny.Rune>> names, Dafny.IMap<Dafny.ISequence<Dafny.Rune>,RAST._IType> types) {
      return create(names, types);
    }
    public bool is_Environment { get { return true; } }
    public Dafny.ISequence<Dafny.ISequence<Dafny.Rune>> dtor_names {
      get {
        return this._names;
      }
    }
    public Dafny.IMap<Dafny.ISequence<Dafny.Rune>,RAST._IType> dtor_types {
      get {
        return this._types;
      }
    }
    public DCOMP._IEnvironment ToOwned() {
      DCOMP._IEnvironment _0_dt__update__tmp_h0 = this;
      Dafny.IMap<Dafny.ISequence<Dafny.Rune>,RAST._IType> _1_dt__update_htypes_h0 = ((System.Func<Dafny.IMap<Dafny.ISequence<Dafny.Rune>,RAST._IType>>)(() => {
        var _coll0 = new System.Collections.Generic.List<Dafny.Pair<Dafny.ISequence<Dafny.Rune>,RAST._IType>>();
        foreach (Dafny.ISequence<Dafny.Rune> _compr_0 in ((this).dtor_types).Keys.Elements) {
          Dafny.ISequence<Dafny.Rune> _2_k = (Dafny.ISequence<Dafny.Rune>)_compr_0;
          if (((this).dtor_types).Contains(_2_k)) {
            _coll0.Add(new Dafny.Pair<Dafny.ISequence<Dafny.Rune>,RAST._IType>(_2_k, (Dafny.Map<Dafny.ISequence<Dafny.Rune>, RAST._IType>.Select((this).dtor_types,_2_k)).ToOwned()));
          }
        }
        return Dafny.Map<Dafny.ISequence<Dafny.Rune>,RAST._IType>.FromCollection(_coll0);
      }))();
      return DCOMP.Environment.create((_0_dt__update__tmp_h0).dtor_names, _1_dt__update_htypes_h0);
    }
    public static DCOMP._IEnvironment Empty() {
      return DCOMP.Environment.create(Dafny.Sequence<Dafny.ISequence<Dafny.Rune>>.FromElements(), Dafny.Map<Dafny.ISequence<Dafny.Rune>, RAST._IType>.FromElements());
    }
    public bool CanReadWithoutClone(Dafny.ISequence<Dafny.Rune> name) {
      return (((this).dtor_types).Contains(name)) && ((Dafny.Map<Dafny.ISequence<Dafny.Rune>, RAST._IType>.Select((this).dtor_types,name)).CanReadWithoutClone());
    }
    public bool HasCloneSemantics(Dafny.ISequence<Dafny.Rune> name) {
      return !((this).CanReadWithoutClone(name));
    }
    public Std.Wrappers._IOption<RAST._IType> GetType(Dafny.ISequence<Dafny.Rune> name) {
      if (((this).dtor_types).Contains(name)) {
        return Std.Wrappers.Option<RAST._IType>.create_Some(Dafny.Map<Dafny.ISequence<Dafny.Rune>, RAST._IType>.Select((this).dtor_types,name));
      } else {
        return Std.Wrappers.Option<RAST._IType>.create_None();
      }
    }
    public bool IsBorrowed(Dafny.ISequence<Dafny.Rune> name) {
      return (((this).dtor_types).Contains(name)) && ((Dafny.Map<Dafny.ISequence<Dafny.Rune>, RAST._IType>.Select((this).dtor_types,name)).is_Borrowed);
    }
    public bool IsBorrowedMut(Dafny.ISequence<Dafny.Rune> name) {
      return (((this).dtor_types).Contains(name)) && ((Dafny.Map<Dafny.ISequence<Dafny.Rune>, RAST._IType>.Select((this).dtor_types,name)).is_BorrowedMut);
    }
    public DCOMP._IEnvironment AddAssigned(Dafny.ISequence<Dafny.Rune> name, RAST._IType tpe)
    {
      return DCOMP.Environment.create(Dafny.Sequence<Dafny.ISequence<Dafny.Rune>>.Concat((this).dtor_names, Dafny.Sequence<Dafny.ISequence<Dafny.Rune>>.FromElements(name)), Dafny.Map<Dafny.ISequence<Dafny.Rune>, RAST._IType>.Update((this).dtor_types, name, tpe));
    }
    public DCOMP._IEnvironment merge(DCOMP._IEnvironment other) {
      return DCOMP.Environment.create(Dafny.Sequence<Dafny.ISequence<Dafny.Rune>>.Concat((this).dtor_names, (other).dtor_names), Dafny.Map<Dafny.ISequence<Dafny.Rune>, RAST._IType>.Merge((this).dtor_types, (other).dtor_types));
    }
    public DCOMP._IEnvironment RemoveAssigned(Dafny.ISequence<Dafny.Rune> name) {
      BigInteger _0_indexInEnv = Std.Collections.Seq.__default.IndexOf<Dafny.ISequence<Dafny.Rune>>((this).dtor_names, name);
      return DCOMP.Environment.create(Dafny.Sequence<Dafny.ISequence<Dafny.Rune>>.Concat(((this).dtor_names).Subsequence(BigInteger.Zero, _0_indexInEnv), ((this).dtor_names).Drop((_0_indexInEnv) + (BigInteger.One))), Dafny.Map<Dafny.ISequence<Dafny.Rune>, RAST._IType>.Subtract((this).dtor_types, Dafny.Set<Dafny.ISequence<Dafny.Rune>>.FromElements(name)));
    }
  }

  public interface _IObjectType {
    bool is_RawPointers { get; }
    bool is_RcMut { get; }
    _IObjectType DowncastClone();
  }
  public abstract class ObjectType : _IObjectType {
    public ObjectType() {
    }
    private static readonly DCOMP._IObjectType theDefault = create_RawPointers();
    public static DCOMP._IObjectType Default() {
      return theDefault;
    }
    private static readonly Dafny.TypeDescriptor<DCOMP._IObjectType> _TYPE = new Dafny.TypeDescriptor<DCOMP._IObjectType>(DCOMP.ObjectType.Default());
    public static Dafny.TypeDescriptor<DCOMP._IObjectType> _TypeDescriptor() {
      return _TYPE;
    }
    public static _IObjectType create_RawPointers() {
      return new ObjectType_RawPointers();
    }
    public static _IObjectType create_RcMut() {
      return new ObjectType_RcMut();
    }
    public bool is_RawPointers { get { return this is ObjectType_RawPointers; } }
    public bool is_RcMut { get { return this is ObjectType_RcMut; } }
    public static System.Collections.Generic.IEnumerable<_IObjectType> AllSingletonConstructors {
      get {
        yield return ObjectType.create_RawPointers();
        yield return ObjectType.create_RcMut();
      }
    }
    public abstract _IObjectType DowncastClone();
  }
  public class ObjectType_RawPointers : ObjectType {
    public ObjectType_RawPointers() : base() {
    }
    public override _IObjectType DowncastClone() {
      if (this is _IObjectType dt) { return dt; }
      return new ObjectType_RawPointers();
    }
    public override bool Equals(object other) {
      var oth = other as DCOMP.ObjectType_RawPointers;
      return oth != null;
    }
    public override int GetHashCode() {
      ulong hash = 5381;
      hash = ((hash << 5) + hash) + 0;
      return (int) hash;
    }
    public override string ToString() {
      string s = "DafnyToRustCompiler.ObjectType.RawPointers";
      return s;
    }
  }
  public class ObjectType_RcMut : ObjectType {
    public ObjectType_RcMut() : base() {
    }
    public override _IObjectType DowncastClone() {
      if (this is _IObjectType dt) { return dt; }
      return new ObjectType_RcMut();
    }
    public override bool Equals(object other) {
      var oth = other as DCOMP.ObjectType_RcMut;
      return oth != null;
    }
    public override int GetHashCode() {
      ulong hash = 5381;
      hash = ((hash << 5) + hash) + 1;
      return (int) hash;
    }
    public override string ToString() {
      string s = "DafnyToRustCompiler.ObjectType.RcMut";
      return s;
    }
  }

  public interface _IGenTypeContext {
    bool is_GenTypeContext { get; }
    bool dtor_forTraitParents { get; }
  }
  public class GenTypeContext : _IGenTypeContext {
    public readonly bool _forTraitParents;
    public GenTypeContext(bool forTraitParents) {
      this._forTraitParents = forTraitParents;
    }
    public static bool DowncastClone(bool _this) {
      return _this;
    }
    public override bool Equals(object other) {
      var oth = other as DCOMP.GenTypeContext;
      return oth != null && this._forTraitParents == oth._forTraitParents;
    }
    public override int GetHashCode() {
      ulong hash = 5381;
      hash = ((hash << 5) + hash) + 0;
      hash = ((hash << 5) + hash) + ((ulong)Dafny.Helpers.GetHashCode(this._forTraitParents));
      return (int) hash;
    }
    public override string ToString() {
      string s = "DafnyToRustCompiler.GenTypeContext.GenTypeContext";
      s += "(";
      s += Dafny.Helpers.ToString(this._forTraitParents);
      s += ")";
      return s;
    }
    private static readonly bool theDefault = false;
    public static bool Default() {
      return theDefault;
    }
    private static readonly Dafny.TypeDescriptor<bool> _TYPE = new Dafny.TypeDescriptor<bool>(false);
    public static Dafny.TypeDescriptor<bool> _TypeDescriptor() {
      return _TYPE;
    }
    public static _IGenTypeContext create(bool forTraitParents) {
      return new GenTypeContext(forTraitParents);
    }
    public static _IGenTypeContext create_GenTypeContext(bool forTraitParents) {
      return create(forTraitParents);
    }
    public bool is_GenTypeContext { get { return true; } }
    public bool dtor_forTraitParents {
      get {
        return this._forTraitParents;
      }
    }
    public static bool ForTraitParents() {
      return true;
    }
    public static bool @default() {
      return false;
    }
  }

  public interface _ISelfInfo {
    bool is_NoSelf { get; }
    bool is_ThisTyped { get; }
    Dafny.ISequence<Dafny.Rune> dtor_rSelfName { get; }
    DAST._IType dtor_dafnyType { get; }
    _ISelfInfo DowncastClone();
    bool IsSelf();
  }
  public abstract class SelfInfo : _ISelfInfo {
    public SelfInfo() {
    }
    private static readonly DCOMP._ISelfInfo theDefault = create_NoSelf();
    public static DCOMP._ISelfInfo Default() {
      return theDefault;
    }
    private static readonly Dafny.TypeDescriptor<DCOMP._ISelfInfo> _TYPE = new Dafny.TypeDescriptor<DCOMP._ISelfInfo>(DCOMP.SelfInfo.Default());
    public static Dafny.TypeDescriptor<DCOMP._ISelfInfo> _TypeDescriptor() {
      return _TYPE;
    }
    public static _ISelfInfo create_NoSelf() {
      return new SelfInfo_NoSelf();
    }
    public static _ISelfInfo create_ThisTyped(Dafny.ISequence<Dafny.Rune> rSelfName, DAST._IType dafnyType) {
      return new SelfInfo_ThisTyped(rSelfName, dafnyType);
    }
    public bool is_NoSelf { get { return this is SelfInfo_NoSelf; } }
    public bool is_ThisTyped { get { return this is SelfInfo_ThisTyped; } }
    public Dafny.ISequence<Dafny.Rune> dtor_rSelfName {
      get {
        var d = this;
        return ((SelfInfo_ThisTyped)d)._rSelfName;
      }
    }
    public DAST._IType dtor_dafnyType {
      get {
        var d = this;
        return ((SelfInfo_ThisTyped)d)._dafnyType;
      }
    }
    public abstract _ISelfInfo DowncastClone();
    public bool IsSelf() {
      return ((this).is_ThisTyped) && (((this).dtor_rSelfName).Equals(Dafny.Sequence<Dafny.Rune>.UnicodeFromString("self")));
    }
  }
  public class SelfInfo_NoSelf : SelfInfo {
    public SelfInfo_NoSelf() : base() {
    }
    public override _ISelfInfo DowncastClone() {
      if (this is _ISelfInfo dt) { return dt; }
      return new SelfInfo_NoSelf();
    }
    public override bool Equals(object other) {
      var oth = other as DCOMP.SelfInfo_NoSelf;
      return oth != null;
    }
    public override int GetHashCode() {
      ulong hash = 5381;
      hash = ((hash << 5) + hash) + 0;
      return (int) hash;
    }
    public override string ToString() {
      string s = "DafnyToRustCompiler.SelfInfo.NoSelf";
      return s;
    }
  }
  public class SelfInfo_ThisTyped : SelfInfo {
    public readonly Dafny.ISequence<Dafny.Rune> _rSelfName;
    public readonly DAST._IType _dafnyType;
    public SelfInfo_ThisTyped(Dafny.ISequence<Dafny.Rune> rSelfName, DAST._IType dafnyType) : base() {
      this._rSelfName = rSelfName;
      this._dafnyType = dafnyType;
    }
    public override _ISelfInfo DowncastClone() {
      if (this is _ISelfInfo dt) { return dt; }
      return new SelfInfo_ThisTyped(_rSelfName, _dafnyType);
    }
    public override bool Equals(object other) {
      var oth = other as DCOMP.SelfInfo_ThisTyped;
      return oth != null && object.Equals(this._rSelfName, oth._rSelfName) && object.Equals(this._dafnyType, oth._dafnyType);
    }
    public override int GetHashCode() {
      ulong hash = 5381;
      hash = ((hash << 5) + hash) + 1;
      hash = ((hash << 5) + hash) + ((ulong)Dafny.Helpers.GetHashCode(this._rSelfName));
      hash = ((hash << 5) + hash) + ((ulong)Dafny.Helpers.GetHashCode(this._dafnyType));
      return (int) hash;
    }
    public override string ToString() {
      string s = "DafnyToRustCompiler.SelfInfo.ThisTyped";
      s += "(";
      s += this._rSelfName.ToVerbatimString(true);
      s += ", ";
      s += Dafny.Helpers.ToString(this._dafnyType);
      s += ")";
      return s;
    }
  }

  public interface _IExternAttribute {
    bool is_NoExtern { get; }
    bool is_SimpleExtern { get; }
    bool is_AdvancedExtern { get; }
    bool is_UnsupportedExtern { get; }
    Dafny.ISequence<Dafny.Rune> dtor_overrideName { get; }
    Dafny.ISequence<Dafny.Rune> dtor_enclosingModule { get; }
    Dafny.ISequence<Dafny.Rune> dtor_reason { get; }
    _IExternAttribute DowncastClone();
  }
  public abstract class ExternAttribute : _IExternAttribute {
    public ExternAttribute() {
    }
    private static readonly DCOMP._IExternAttribute theDefault = create_NoExtern();
    public static DCOMP._IExternAttribute Default() {
      return theDefault;
    }
    private static readonly Dafny.TypeDescriptor<DCOMP._IExternAttribute> _TYPE = new Dafny.TypeDescriptor<DCOMP._IExternAttribute>(DCOMP.ExternAttribute.Default());
    public static Dafny.TypeDescriptor<DCOMP._IExternAttribute> _TypeDescriptor() {
      return _TYPE;
    }
    public static _IExternAttribute create_NoExtern() {
      return new ExternAttribute_NoExtern();
    }
    public static _IExternAttribute create_SimpleExtern(Dafny.ISequence<Dafny.Rune> overrideName) {
      return new ExternAttribute_SimpleExtern(overrideName);
    }
    public static _IExternAttribute create_AdvancedExtern(Dafny.ISequence<Dafny.Rune> enclosingModule, Dafny.ISequence<Dafny.Rune> overrideName) {
      return new ExternAttribute_AdvancedExtern(enclosingModule, overrideName);
    }
    public static _IExternAttribute create_UnsupportedExtern(Dafny.ISequence<Dafny.Rune> reason) {
      return new ExternAttribute_UnsupportedExtern(reason);
    }
    public bool is_NoExtern { get { return this is ExternAttribute_NoExtern; } }
    public bool is_SimpleExtern { get { return this is ExternAttribute_SimpleExtern; } }
    public bool is_AdvancedExtern { get { return this is ExternAttribute_AdvancedExtern; } }
    public bool is_UnsupportedExtern { get { return this is ExternAttribute_UnsupportedExtern; } }
    public Dafny.ISequence<Dafny.Rune> dtor_overrideName {
      get {
        var d = this;
        if (d is ExternAttribute_SimpleExtern) { return ((ExternAttribute_SimpleExtern)d)._overrideName; }
        return ((ExternAttribute_AdvancedExtern)d)._overrideName;
      }
    }
    public Dafny.ISequence<Dafny.Rune> dtor_enclosingModule {
      get {
        var d = this;
        return ((ExternAttribute_AdvancedExtern)d)._enclosingModule;
      }
    }
    public Dafny.ISequence<Dafny.Rune> dtor_reason {
      get {
        var d = this;
        return ((ExternAttribute_UnsupportedExtern)d)._reason;
      }
    }
    public abstract _IExternAttribute DowncastClone();
  }
  public class ExternAttribute_NoExtern : ExternAttribute {
    public ExternAttribute_NoExtern() : base() {
    }
    public override _IExternAttribute DowncastClone() {
      if (this is _IExternAttribute dt) { return dt; }
      return new ExternAttribute_NoExtern();
    }
    public override bool Equals(object other) {
      var oth = other as DCOMP.ExternAttribute_NoExtern;
      return oth != null;
    }
    public override int GetHashCode() {
      ulong hash = 5381;
      hash = ((hash << 5) + hash) + 0;
      return (int) hash;
    }
    public override string ToString() {
      string s = "DafnyToRustCompiler.ExternAttribute.NoExtern";
      return s;
    }
  }
  public class ExternAttribute_SimpleExtern : ExternAttribute {
    public readonly Dafny.ISequence<Dafny.Rune> _overrideName;
    public ExternAttribute_SimpleExtern(Dafny.ISequence<Dafny.Rune> overrideName) : base() {
      this._overrideName = overrideName;
    }
    public override _IExternAttribute DowncastClone() {
      if (this is _IExternAttribute dt) { return dt; }
      return new ExternAttribute_SimpleExtern(_overrideName);
    }
    public override bool Equals(object other) {
      var oth = other as DCOMP.ExternAttribute_SimpleExtern;
      return oth != null && object.Equals(this._overrideName, oth._overrideName);
    }
    public override int GetHashCode() {
      ulong hash = 5381;
      hash = ((hash << 5) + hash) + 1;
      hash = ((hash << 5) + hash) + ((ulong)Dafny.Helpers.GetHashCode(this._overrideName));
      return (int) hash;
    }
    public override string ToString() {
      string s = "DafnyToRustCompiler.ExternAttribute.SimpleExtern";
      s += "(";
      s += this._overrideName.ToVerbatimString(true);
      s += ")";
      return s;
    }
  }
  public class ExternAttribute_AdvancedExtern : ExternAttribute {
    public readonly Dafny.ISequence<Dafny.Rune> _enclosingModule;
    public readonly Dafny.ISequence<Dafny.Rune> _overrideName;
    public ExternAttribute_AdvancedExtern(Dafny.ISequence<Dafny.Rune> enclosingModule, Dafny.ISequence<Dafny.Rune> overrideName) : base() {
      this._enclosingModule = enclosingModule;
      this._overrideName = overrideName;
    }
    public override _IExternAttribute DowncastClone() {
      if (this is _IExternAttribute dt) { return dt; }
      return new ExternAttribute_AdvancedExtern(_enclosingModule, _overrideName);
    }
    public override bool Equals(object other) {
      var oth = other as DCOMP.ExternAttribute_AdvancedExtern;
      return oth != null && object.Equals(this._enclosingModule, oth._enclosingModule) && object.Equals(this._overrideName, oth._overrideName);
    }
    public override int GetHashCode() {
      ulong hash = 5381;
      hash = ((hash << 5) + hash) + 2;
      hash = ((hash << 5) + hash) + ((ulong)Dafny.Helpers.GetHashCode(this._enclosingModule));
      hash = ((hash << 5) + hash) + ((ulong)Dafny.Helpers.GetHashCode(this._overrideName));
      return (int) hash;
    }
    public override string ToString() {
      string s = "DafnyToRustCompiler.ExternAttribute.AdvancedExtern";
      s += "(";
      s += this._enclosingModule.ToVerbatimString(true);
      s += ", ";
      s += this._overrideName.ToVerbatimString(true);
      s += ")";
      return s;
    }
  }
  public class ExternAttribute_UnsupportedExtern : ExternAttribute {
    public readonly Dafny.ISequence<Dafny.Rune> _reason;
    public ExternAttribute_UnsupportedExtern(Dafny.ISequence<Dafny.Rune> reason) : base() {
      this._reason = reason;
    }
    public override _IExternAttribute DowncastClone() {
      if (this is _IExternAttribute dt) { return dt; }
      return new ExternAttribute_UnsupportedExtern(_reason);
    }
    public override bool Equals(object other) {
      var oth = other as DCOMP.ExternAttribute_UnsupportedExtern;
      return oth != null && object.Equals(this._reason, oth._reason);
    }
    public override int GetHashCode() {
      ulong hash = 5381;
      hash = ((hash << 5) + hash) + 3;
      hash = ((hash << 5) + hash) + ((ulong)Dafny.Helpers.GetHashCode(this._reason));
      return (int) hash;
    }
    public override string ToString() {
      string s = "DafnyToRustCompiler.ExternAttribute.UnsupportedExtern";
      s += "(";
      s += this._reason.ToVerbatimString(true);
      s += ")";
      return s;
    }
  }

  public partial class COMP {
    public COMP() {
      this.error = Std.Wrappers.Option<Dafny.ISequence<Dafny.Rune>>.Default();
      this.optimizations = Dafny.Sequence<Func<RAST._IMod, RAST._IMod>>.Empty;
      this._UnicodeChars = false;
      this._ObjectType = DCOMP.ObjectType.Default();
    }
    public RAST._IType Object(RAST._IType underlying) {
      if (((this).ObjectType).is_RawPointers) {
        return RAST.__default.PtrType(underlying);
      } else {
        return RAST.__default.ObjectType(underlying);
      }
    }
    public Dafny.ISequence<Dafny.Rune> UnreachablePanicIfVerified(Dafny.ISequence<Dafny.Rune> optText) {
      if (((this).ObjectType).is_RawPointers) {
        return Dafny.Sequence<Dafny.Rune>.UnicodeFromString("unsafe { ::std::hint::unreachable_unchecked() }");
      } else if ((optText).Equals(Dafny.Sequence<Dafny.Rune>.UnicodeFromString(""))) {
        return Dafny.Sequence<Dafny.Rune>.UnicodeFromString("panic!()");
      } else {
        return Dafny.Sequence<Dafny.Rune>.Concat(Dafny.Sequence<Dafny.Rune>.Concat(Dafny.Sequence<Dafny.Rune>.UnicodeFromString("panic!(\""), optText), Dafny.Sequence<Dafny.Rune>.UnicodeFromString("\")"));
      }
    }
    public Std.Wrappers._IOption<Dafny.ISequence<Dafny.Rune>> error {get; set;}
    public Dafny.ISequence<Func<RAST._IMod, RAST._IMod>> optimizations {get; set;}
    public void __ctor(bool unicodeChars, DCOMP._IObjectType objectType)
    {
      (this)._UnicodeChars = unicodeChars;
      (this)._ObjectType = objectType;
      (this).error = Std.Wrappers.Option<Dafny.ISequence<Dafny.Rune>>.create_None();
      (this).optimizations = Dafny.Sequence<Func<RAST._IMod, RAST._IMod>>.FromElements(FactorPathsOptimization.__default.apply);
    }
    public static Dafny.ISequence<Dafny.ISequence<Dafny.Rune>> ContainingPathToRust(Dafny.ISequence<Dafny.ISequence<Dafny.Rune>> containingPath) {
      return Std.Collections.Seq.__default.Map<Dafny.ISequence<Dafny.Rune>, Dafny.ISequence<Dafny.Rune>>(((System.Func<Dafny.ISequence<Dafny.Rune>, Dafny.ISequence<Dafny.Rune>>)((_0_i) => {
        return DCOMP.__default.escapeName((_0_i));
      })), containingPath);
    }
    public DafnyCompilerRustUtils._ISeqMap<Dafny.ISequence<Dafny.Rune>, DafnyCompilerRustUtils._IGatheringModule> GenModule(DAST._IModule mod, Dafny.ISequence<Dafny.ISequence<Dafny.Rune>> containingPath)
    {
      DafnyCompilerRustUtils._ISeqMap<Dafny.ISequence<Dafny.Rune>, DafnyCompilerRustUtils._IGatheringModule> s = DafnyCompilerRustUtils.SeqMap<Dafny.ISequence<Dafny.Rune>, DafnyCompilerRustUtils._IGatheringModule>.Default();
      _System._ITuple2<Dafny.ISequence<Dafny.ISequence<Dafny.Rune>>, Dafny.ISequence<Dafny.Rune>> _let_tmp_rhs0 = DafnyCompilerRustUtils.__default.DafnyNameToContainingPathAndName((mod).dtor_name, Dafny.Sequence<Dafny.ISequence<Dafny.Rune>>.FromElements());
      Dafny.ISequence<Dafny.ISequence<Dafny.Rune>> _0_innerPath = _let_tmp_rhs0.dtor__0;
      Dafny.ISequence<Dafny.Rune> _1_innerName = _let_tmp_rhs0.dtor__1;
      Dafny.ISequence<Dafny.ISequence<Dafny.Rune>> _2_containingPath;
      _2_containingPath = Dafny.Sequence<Dafny.ISequence<Dafny.Rune>>.Concat(containingPath, _0_innerPath);
      Dafny.ISequence<Dafny.Rune> _3_modName;
      _3_modName = DCOMP.__default.escapeName(_1_innerName);
      if (((mod).dtor_body).is_None) {
        s = DafnyCompilerRustUtils.GatheringModule.Wrap(DCOMP.COMP.ContainingPathToRust(_2_containingPath), RAST.Mod.create_ExternMod(_3_modName));
      } else {
        DCOMP._IExternAttribute _4_optExtern;
        _4_optExtern = DCOMP.__default.ExtractExternMod(mod);
        Dafny.ISequence<RAST._IModDecl> _5_body;
        DafnyCompilerRustUtils._ISeqMap<Dafny.ISequence<Dafny.Rune>, DafnyCompilerRustUtils._IGatheringModule> _6_allmodules;
        Dafny.ISequence<RAST._IModDecl> _out0;
        DafnyCompilerRustUtils._ISeqMap<Dafny.ISequence<Dafny.Rune>, DafnyCompilerRustUtils._IGatheringModule> _out1;
        (this).GenModuleBody(((mod).dtor_body).dtor_value, Dafny.Sequence<Dafny.ISequence<Dafny.Rune>>.Concat(_2_containingPath, Dafny.Sequence<Dafny.ISequence<Dafny.Rune>>.FromElements(_1_innerName)), out _out0, out _out1);
        _5_body = _out0;
        _6_allmodules = _out1;
        if ((_4_optExtern).is_SimpleExtern) {
          if ((mod).dtor_requiresExterns) {
            _5_body = Dafny.Sequence<RAST._IModDecl>.Concat(Dafny.Sequence<RAST._IModDecl>.FromElements(RAST.ModDecl.create_UseDecl(RAST.Use.create(RAST.Visibility.create_PUB(), (((RAST.__default.crate).MSel(DCOMP.COMP.DAFNY__EXTERN__MODULE)).MSel(DCOMP.__default.ReplaceDotByDoubleColon((_4_optExtern).dtor_overrideName))).MSel(Dafny.Sequence<Dafny.Rune>.UnicodeFromString("*"))))), _5_body);
          }
        } else if ((_4_optExtern).is_AdvancedExtern) {
          (this).error = Std.Wrappers.Option<Dafny.ISequence<Dafny.Rune>>.create_Some(Dafny.Sequence<Dafny.Rune>.UnicodeFromString("Externs on modules can only have 1 string argument"));
        } else if ((_4_optExtern).is_UnsupportedExtern) {
          (this).error = Std.Wrappers.Option<Dafny.ISequence<Dafny.Rune>>.create_Some((_4_optExtern).dtor_reason);
        }
        s = DafnyCompilerRustUtils.GatheringModule.MergeSeqMap(DafnyCompilerRustUtils.GatheringModule.Wrap(DCOMP.COMP.ContainingPathToRust(_2_containingPath), RAST.Mod.create_Mod(_3_modName, _5_body)), _6_allmodules);
      }
      return s;
    }
    public void GenModuleBody(Dafny.ISequence<DAST._IModuleItem> body, Dafny.ISequence<Dafny.ISequence<Dafny.Rune>> containingPath, out Dafny.ISequence<RAST._IModDecl> s, out DafnyCompilerRustUtils._ISeqMap<Dafny.ISequence<Dafny.Rune>, DafnyCompilerRustUtils._IGatheringModule> allmodules)
    {
      s = Dafny.Sequence<RAST._IModDecl>.Empty;
      allmodules = DafnyCompilerRustUtils.SeqMap<Dafny.ISequence<Dafny.Rune>, DafnyCompilerRustUtils._IGatheringModule>.Default();
      s = Dafny.Sequence<RAST._IModDecl>.FromElements();
      allmodules = DafnyCompilerRustUtils.SeqMap<Dafny.ISequence<Dafny.Rune>, DafnyCompilerRustUtils._IGatheringModule>.Empty();
      BigInteger _hi0 = new BigInteger((body).Count);
      for (BigInteger _0_i = BigInteger.Zero; _0_i < _hi0; _0_i++) {
        Dafny.ISequence<RAST._IModDecl> _1_generated = Dafny.Sequence<RAST._IModDecl>.Empty;
        DAST._IModuleItem _source0 = (body).Select(_0_i);
        {
          if (_source0.is_Module) {
            DAST._IModule _2_m = _source0.dtor_Module_a0;
            DafnyCompilerRustUtils._ISeqMap<Dafny.ISequence<Dafny.Rune>, DafnyCompilerRustUtils._IGatheringModule> _3_mm;
            DafnyCompilerRustUtils._ISeqMap<Dafny.ISequence<Dafny.Rune>, DafnyCompilerRustUtils._IGatheringModule> _out0;
            _out0 = (this).GenModule(_2_m, containingPath);
            _3_mm = _out0;
            allmodules = DafnyCompilerRustUtils.GatheringModule.MergeSeqMap(allmodules, _3_mm);
            _1_generated = Dafny.Sequence<RAST._IModDecl>.FromElements();
            goto after_match0;
          }
        }
        {
          if (_source0.is_Class) {
            DAST._IClass _4_c = _source0.dtor_Class_a0;
            Dafny.ISequence<RAST._IModDecl> _out1;
            _out1 = (this).GenClass(_4_c, Dafny.Sequence<Dafny.ISequence<Dafny.Rune>>.Concat(containingPath, Dafny.Sequence<Dafny.ISequence<Dafny.Rune>>.FromElements((_4_c).dtor_name)));
            _1_generated = _out1;
            goto after_match0;
          }
        }
        {
          if (_source0.is_Trait) {
            DAST._ITrait _5_t = _source0.dtor_Trait_a0;
            Dafny.ISequence<RAST._IModDecl> _out2;
            _out2 = (this).GenTrait(_5_t, containingPath);
            _1_generated = _out2;
            goto after_match0;
          }
        }
        {
          if (_source0.is_Newtype) {
            DAST._INewtype _6_n = _source0.dtor_Newtype_a0;
            Dafny.ISequence<RAST._IModDecl> _out3;
            _out3 = (this).GenNewtype(_6_n);
            _1_generated = _out3;
            goto after_match0;
          }
        }
        {
          if (_source0.is_SynonymType) {
            DAST._ISynonymType _7_s = _source0.dtor_SynonymType_a0;
            Dafny.ISequence<RAST._IModDecl> _out4;
            _out4 = (this).GenSynonymType(_7_s);
            _1_generated = _out4;
            goto after_match0;
          }
        }
        {
          DAST._IDatatype _8_d = _source0.dtor_Datatype_a0;
          Dafny.ISequence<RAST._IModDecl> _out5;
          _out5 = (this).GenDatatype(_8_d);
          _1_generated = _out5;
        }
      after_match0: ;
        s = Dafny.Sequence<RAST._IModDecl>.Concat(s, _1_generated);
      }
    }
    public void GenTypeParam(DAST._ITypeArgDecl tp, out DAST._IType typeArg, out RAST._ITypeParamDecl typeParam)
    {
      typeArg = DAST.Type.Default();
      typeParam = RAST.TypeParamDecl.Default();
      typeArg = DAST.Type.create_TypeArg((tp).dtor_name);
      Dafny.ISequence<RAST._IType> _0_genTpConstraint;
      if (((tp).dtor_bounds).Contains(DAST.TypeArgBound.create_SupportsEquality())) {
        _0_genTpConstraint = Dafny.Sequence<RAST._IType>.FromElements(RAST.__default.DafnyTypeEq);
      } else {
        _0_genTpConstraint = Dafny.Sequence<RAST._IType>.FromElements(RAST.__default.DafnyType);
      }
      if (((tp).dtor_bounds).Contains(DAST.TypeArgBound.create_SupportsDefault())) {
        _0_genTpConstraint = Dafny.Sequence<RAST._IType>.Concat(_0_genTpConstraint, Dafny.Sequence<RAST._IType>.FromElements(RAST.__default.DefaultTrait));
      }
      typeParam = RAST.TypeParamDecl.create(DCOMP.__default.escapeName(((tp).dtor_name)), _0_genTpConstraint);
    }
    public void GenTypeParameters(Dafny.ISequence<DAST._ITypeArgDecl> @params, out Dafny.ISequence<DAST._IType> typeParamsSeq, out Dafny.ISequence<RAST._IType> typeParams, out Dafny.ISequence<RAST._ITypeParamDecl> constrainedTypeParams, out Dafny.ISequence<Dafny.Rune> whereConstraints)
    {
      typeParamsSeq = Dafny.Sequence<DAST._IType>.Empty;
      typeParams = Dafny.Sequence<RAST._IType>.Empty;
      constrainedTypeParams = Dafny.Sequence<RAST._ITypeParamDecl>.Empty;
      whereConstraints = Dafny.Sequence<Dafny.Rune>.Empty;
      typeParamsSeq = Dafny.Sequence<DAST._IType>.FromElements();
      typeParams = Dafny.Sequence<RAST._IType>.FromElements();
      constrainedTypeParams = Dafny.Sequence<RAST._ITypeParamDecl>.FromElements();
      whereConstraints = Dafny.Sequence<Dafny.Rune>.UnicodeFromString("");
      if ((new BigInteger((@params).Count)).Sign == 1) {
        BigInteger _hi0 = new BigInteger((@params).Count);
        for (BigInteger _0_tpI = BigInteger.Zero; _0_tpI < _hi0; _0_tpI++) {
          DAST._ITypeArgDecl _1_tp;
          _1_tp = (@params).Select(_0_tpI);
          DAST._IType _2_typeArg;
          RAST._ITypeParamDecl _3_typeParam;
          DAST._IType _out0;
          RAST._ITypeParamDecl _out1;
          (this).GenTypeParam(_1_tp, out _out0, out _out1);
          _2_typeArg = _out0;
          _3_typeParam = _out1;
          RAST._IType _4_rType;
          RAST._IType _out2;
          _out2 = (this).GenType(_2_typeArg, DCOMP.GenTypeContext.@default());
          _4_rType = _out2;
          typeParamsSeq = Dafny.Sequence<DAST._IType>.Concat(typeParamsSeq, Dafny.Sequence<DAST._IType>.FromElements(_2_typeArg));
          typeParams = Dafny.Sequence<RAST._IType>.Concat(typeParams, Dafny.Sequence<RAST._IType>.FromElements(_4_rType));
          constrainedTypeParams = Dafny.Sequence<RAST._ITypeParamDecl>.Concat(constrainedTypeParams, Dafny.Sequence<RAST._ITypeParamDecl>.FromElements(_3_typeParam));
        }
      }
    }
    public bool IsSameResolvedTypeAnyArgs(DAST._IResolvedType r1, DAST._IResolvedType r2)
    {
      return (((r1).dtor_path).Equals((r2).dtor_path)) && (object.Equals((r1).dtor_kind, (r2).dtor_kind));
    }
    public bool IsSameResolvedType(DAST._IResolvedType r1, DAST._IResolvedType r2)
    {
      return ((this).IsSameResolvedTypeAnyArgs(r1, r2)) && (((r1).dtor_typeArgs).Equals((r2).dtor_typeArgs));
    }
    public Dafny.ISet<Dafny.ISequence<Dafny.Rune>> GatherTypeParamNames(Dafny.ISet<Dafny.ISequence<Dafny.Rune>> types, RAST._IType typ)
    {
      return (typ).Fold<Dafny.ISet<Dafny.ISequence<Dafny.Rune>>>(types, ((System.Func<Dafny.ISet<Dafny.ISequence<Dafny.Rune>>, RAST._IType, Dafny.ISet<Dafny.ISequence<Dafny.Rune>>>)((_0_types, _1_currentType) => {
        return (((_1_currentType).is_TIdentifier) ? (Dafny.Set<Dafny.ISequence<Dafny.Rune>>.Union(_0_types, Dafny.Set<Dafny.ISequence<Dafny.Rune>>.FromElements((_1_currentType).dtor_name))) : (_0_types));
      })));
    }
    public Dafny.ISequence<RAST._IModDecl> GenClass(DAST._IClass c, Dafny.ISequence<Dafny.ISequence<Dafny.Rune>> path)
    {
      Dafny.ISequence<RAST._IModDecl> s = Dafny.Sequence<RAST._IModDecl>.Empty;
      Dafny.ISequence<DAST._IType> _0_typeParamsSeq;
      Dafny.ISequence<RAST._IType> _1_rTypeParams;
      Dafny.ISequence<RAST._ITypeParamDecl> _2_rTypeParamsDecls;
      Dafny.ISequence<Dafny.Rune> _3_whereConstraints;
      Dafny.ISequence<DAST._IType> _out0;
      Dafny.ISequence<RAST._IType> _out1;
      Dafny.ISequence<RAST._ITypeParamDecl> _out2;
      Dafny.ISequence<Dafny.Rune> _out3;
      (this).GenTypeParameters((c).dtor_typeParams, out _out0, out _out1, out _out2, out _out3);
      _0_typeParamsSeq = _out0;
      _1_rTypeParams = _out1;
      _2_rTypeParamsDecls = _out2;
      _3_whereConstraints = _out3;
      Dafny.ISequence<Dafny.Rune> _4_constrainedTypeParams;
      _4_constrainedTypeParams = RAST.TypeParamDecl.ToStringMultiple(_2_rTypeParamsDecls, Dafny.Sequence<Dafny.Rune>.Concat(RAST.__default.IND, RAST.__default.IND));
      Dafny.ISequence<RAST._IField> _5_fields;
      _5_fields = Dafny.Sequence<RAST._IField>.FromElements();
      Dafny.ISequence<RAST._IAssignIdentifier> _6_fieldInits;
      _6_fieldInits = Dafny.Sequence<RAST._IAssignIdentifier>.FromElements();
      Dafny.ISet<Dafny.ISequence<Dafny.Rune>> _7_usedTypeParams;
      _7_usedTypeParams = Dafny.Set<Dafny.ISequence<Dafny.Rune>>.FromElements();
      BigInteger _hi0 = new BigInteger(((c).dtor_fields).Count);
      for (BigInteger _8_fieldI = BigInteger.Zero; _8_fieldI < _hi0; _8_fieldI++) {
        DAST._IField _9_field;
        _9_field = ((c).dtor_fields).Select(_8_fieldI);
        RAST._IType _10_fieldType;
        RAST._IType _out4;
        _out4 = (this).GenType(((_9_field).dtor_formal).dtor_typ, DCOMP.GenTypeContext.@default());
        _10_fieldType = _out4;
        _7_usedTypeParams = (this).GatherTypeParamNames(_7_usedTypeParams, _10_fieldType);
        Dafny.ISequence<Dafny.Rune> _11_fieldRustName;
        _11_fieldRustName = DCOMP.__default.escapeVar(((_9_field).dtor_formal).dtor_name);
        _5_fields = Dafny.Sequence<RAST._IField>.Concat(_5_fields, Dafny.Sequence<RAST._IField>.FromElements(RAST.Field.create(RAST.Visibility.create_PUB(), RAST.Formal.create(_11_fieldRustName, _10_fieldType))));
        Std.Wrappers._IOption<DAST._IExpression> _source0 = (_9_field).dtor_defaultValue;
        {
          if (_source0.is_Some) {
            DAST._IExpression _12_e = _source0.dtor_value;
            {
              RAST._IExpr _13_expr;
              DCOMP._IOwnership _14___v51;
              Dafny.ISet<Dafny.ISequence<Dafny.Rune>> _15___v52;
              RAST._IExpr _out5;
              DCOMP._IOwnership _out6;
              Dafny.ISet<Dafny.ISequence<Dafny.Rune>> _out7;
              (this).GenExpr(_12_e, DCOMP.SelfInfo.create_NoSelf(), DCOMP.Environment.Empty(), DCOMP.Ownership.create_OwnershipOwned(), out _out5, out _out6, out _out7);
              _13_expr = _out5;
              _14___v51 = _out6;
              _15___v52 = _out7;
              _6_fieldInits = Dafny.Sequence<RAST._IAssignIdentifier>.Concat(_6_fieldInits, Dafny.Sequence<RAST._IAssignIdentifier>.FromElements(RAST.AssignIdentifier.create(_11_fieldRustName, _13_expr)));
            }
            goto after_match0;
          }
        }
        {
          {
            RAST._IExpr _16_default;
            _16_default = RAST.__default.std__Default__default;
            if ((_10_fieldType).IsObjectOrPointer()) {
              _16_default = (_10_fieldType).ToNullExpr();
            }
            _6_fieldInits = Dafny.Sequence<RAST._IAssignIdentifier>.Concat(_6_fieldInits, Dafny.Sequence<RAST._IAssignIdentifier>.FromElements(RAST.AssignIdentifier.create(_11_fieldRustName, _16_default)));
          }
        }
      after_match0: ;
      }
      BigInteger _hi1 = new BigInteger(((c).dtor_typeParams).Count);
      for (BigInteger _17_typeParamI = BigInteger.Zero; _17_typeParamI < _hi1; _17_typeParamI++) {
        DAST._IType _18_typeArg;
        RAST._ITypeParamDecl _19_typeParam;
        DAST._IType _out8;
        RAST._ITypeParamDecl _out9;
        (this).GenTypeParam(((c).dtor_typeParams).Select(_17_typeParamI), out _out8, out _out9);
        _18_typeArg = _out8;
        _19_typeParam = _out9;
        RAST._IType _20_rTypeArg;
        RAST._IType _out10;
        _out10 = (this).GenType(_18_typeArg, DCOMP.GenTypeContext.@default());
        _20_rTypeArg = _out10;
        if ((_7_usedTypeParams).Contains((_19_typeParam).dtor_name)) {
          goto continue_0;
        }
        _5_fields = Dafny.Sequence<RAST._IField>.Concat(_5_fields, Dafny.Sequence<RAST._IField>.FromElements(RAST.Field.create(RAST.Visibility.create_PRIV(), RAST.Formal.create(Dafny.Sequence<Dafny.Rune>.Concat(Dafny.Sequence<Dafny.Rune>.UnicodeFromString("_phantom_type_param_"), Std.Strings.__default.OfNat(_17_typeParamI)), RAST.Type.create_TypeApp((((RAST.__default.std).MSel(Dafny.Sequence<Dafny.Rune>.UnicodeFromString("marker"))).MSel(Dafny.Sequence<Dafny.Rune>.UnicodeFromString("PhantomData"))).AsType(), Dafny.Sequence<RAST._IType>.FromElements(_20_rTypeArg))))));
        _6_fieldInits = Dafny.Sequence<RAST._IAssignIdentifier>.Concat(_6_fieldInits, Dafny.Sequence<RAST._IAssignIdentifier>.FromElements(RAST.AssignIdentifier.create(Dafny.Sequence<Dafny.Rune>.Concat(Dafny.Sequence<Dafny.Rune>.UnicodeFromString("_phantom_type_param_"), Std.Strings.__default.OfNat(_17_typeParamI)), RAST.Expr.create_RawExpr(Dafny.Sequence<Dafny.Rune>.UnicodeFromString("::std::marker::PhantomData")))));
      continue_0: ;
      }
    after_0: ;
      DCOMP._IExternAttribute _21_extern;
      _21_extern = DCOMP.__default.ExtractExtern((c).dtor_attributes, (c).dtor_name);
      Dafny.ISequence<Dafny.Rune> _22_className = Dafny.Sequence<Dafny.Rune>.Empty;
      if ((_21_extern).is_SimpleExtern) {
        _22_className = (_21_extern).dtor_overrideName;
      } else {
        _22_className = DCOMP.__default.escapeName((c).dtor_name);
        if ((_21_extern).is_AdvancedExtern) {
          (this).error = Std.Wrappers.Option<Dafny.ISequence<Dafny.Rune>>.create_Some(Dafny.Sequence<Dafny.Rune>.UnicodeFromString("Multi-argument externs not supported for classes yet"));
        }
      }
      RAST._IStruct _23_struct;
      _23_struct = RAST.Struct.create(Dafny.Sequence<Dafny.ISequence<Dafny.Rune>>.FromElements(), _22_className, _2_rTypeParamsDecls, RAST.Fields.create_NamedFields(_5_fields));
      s = Dafny.Sequence<RAST._IModDecl>.FromElements();
      if ((_21_extern).is_NoExtern) {
        s = Dafny.Sequence<RAST._IModDecl>.Concat(s, Dafny.Sequence<RAST._IModDecl>.FromElements(RAST.ModDecl.create_StructDecl(_23_struct)));
      }
      Dafny.ISequence<RAST._IImplMember> _24_implBody;
      Dafny.IMap<Dafny.ISequence<Dafny.ISequence<Dafny.Rune>>,Dafny.ISequence<RAST._IImplMember>> _25_traitBodies;
      Dafny.ISequence<RAST._IImplMember> _out11;
      Dafny.IMap<Dafny.ISequence<Dafny.ISequence<Dafny.Rune>>,Dafny.ISequence<RAST._IImplMember>> _out12;
      (this).GenClassImplBody((c).dtor_body, false, DAST.Type.create_UserDefined(DAST.ResolvedType.create(path, Dafny.Sequence<DAST._IType>.FromElements(), DAST.ResolvedTypeBase.create_Class(), (c).dtor_attributes, Dafny.Sequence<Dafny.ISequence<Dafny.Rune>>.FromElements(), Dafny.Sequence<DAST._IType>.FromElements())), _0_typeParamsSeq, out _out11, out _out12);
      _24_implBody = _out11;
      _25_traitBodies = _out12;
      if (((_21_extern).is_NoExtern) && (!(_22_className).Equals(Dafny.Sequence<Dafny.Rune>.UnicodeFromString("_default")))) {
        _24_implBody = Dafny.Sequence<RAST._IImplMember>.Concat(Dafny.Sequence<RAST._IImplMember>.FromElements(RAST.ImplMember.create_FnDecl(RAST.Visibility.create_PUB(), RAST.Fn.create((this).allocate__fn, Dafny.Sequence<RAST._ITypeParamDecl>.FromElements(), Dafny.Sequence<RAST._IFormal>.FromElements(), Std.Wrappers.Option<RAST._IType>.create_Some((this).Object(RAST.__default.SelfOwned)), Dafny.Sequence<Dafny.Rune>.UnicodeFromString(""), Std.Wrappers.Option<RAST._IExpr>.create_Some(((((RAST.__default.dafny__runtime).MSel((this).allocate)).AsExpr()).ApplyType1(RAST.__default.SelfOwned)).Apply(Dafny.Sequence<RAST._IExpr>.FromElements()))))), _24_implBody);
      }
      RAST._IType _26_selfTypeForImpl = RAST.Type.Default();
      if (((_21_extern).is_NoExtern) || ((_21_extern).is_UnsupportedExtern)) {
        _26_selfTypeForImpl = RAST.Type.create_TIdentifier(_22_className);
      } else if ((_21_extern).is_AdvancedExtern) {
        _26_selfTypeForImpl = (((RAST.__default.crate).MSel((_21_extern).dtor_enclosingModule)).MSel((_21_extern).dtor_overrideName)).AsType();
      } else if ((_21_extern).is_SimpleExtern) {
        _26_selfTypeForImpl = RAST.Type.create_TIdentifier((_21_extern).dtor_overrideName);
      }
      if ((new BigInteger((_24_implBody).Count)).Sign == 1) {
        RAST._IImpl _27_i;
        _27_i = RAST.Impl.create_Impl(_2_rTypeParamsDecls, RAST.Type.create_TypeApp(_26_selfTypeForImpl, _1_rTypeParams), _3_whereConstraints, _24_implBody);
        s = Dafny.Sequence<RAST._IModDecl>.Concat(s, Dafny.Sequence<RAST._IModDecl>.FromElements(RAST.ModDecl.create_ImplDecl(_27_i)));
      }
      RAST._IType _28_genSelfPath;
      RAST._IType _out13;
      _out13 = DCOMP.COMP.GenPathType(path);
      _28_genSelfPath = _out13;
      if (!(_22_className).Equals(Dafny.Sequence<Dafny.Rune>.UnicodeFromString("_default"))) {
        s = Dafny.Sequence<RAST._IModDecl>.Concat(s, Dafny.Sequence<RAST._IModDecl>.FromElements(RAST.ModDecl.create_ImplDecl(RAST.Impl.create_ImplFor(_2_rTypeParamsDecls, (((RAST.__default.dafny__runtime).MSel((this).Upcast)).AsType()).Apply(Dafny.Sequence<RAST._IType>.FromElements(RAST.Type.create_DynType(RAST.__default.AnyTrait))), RAST.Type.create_TypeApp(_28_genSelfPath, _1_rTypeParams), _3_whereConstraints, Dafny.Sequence<RAST._IImplMember>.FromElements(RAST.ImplMember.create_ImplMemberMacro((((RAST.__default.dafny__runtime).MSel((this).UpcastFnMacro)).AsExpr()).Apply1(RAST.Expr.create_ExprFromType(RAST.Type.create_DynType(RAST.__default.AnyTrait)))))))));
      }
      Dafny.ISequence<DAST._IType> _29_superClasses;
      if ((_22_className).Equals(Dafny.Sequence<Dafny.Rune>.UnicodeFromString("_default"))) {
        _29_superClasses = Dafny.Sequence<DAST._IType>.FromElements();
      } else {
        _29_superClasses = (c).dtor_superClasses;
      }
      BigInteger _hi2 = new BigInteger((_29_superClasses).Count);
      for (BigInteger _30_i = BigInteger.Zero; _30_i < _hi2; _30_i++) {
        DAST._IType _31_superClass;
        _31_superClass = (_29_superClasses).Select(_30_i);
        DAST._IType _source1 = _31_superClass;
        {
          if (_source1.is_UserDefined) {
            DAST._IResolvedType resolved0 = _source1.dtor_resolved;
            Dafny.ISequence<Dafny.ISequence<Dafny.Rune>> _32_traitPath = resolved0.dtor_path;
            Dafny.ISequence<DAST._IType> _33_typeArgs = resolved0.dtor_typeArgs;
            DAST._IResolvedTypeBase kind0 = resolved0.dtor_kind;
            if (kind0.is_Trait) {
              Dafny.ISequence<Dafny.ISequence<Dafny.Rune>> _34_properMethods = resolved0.dtor_properMethods;
              {
                RAST._IType _35_pathStr;
                RAST._IType _out14;
                _out14 = DCOMP.COMP.GenPathType(_32_traitPath);
                _35_pathStr = _out14;
                Dafny.ISequence<RAST._IType> _36_typeArgs;
                Dafny.ISequence<RAST._IType> _out15;
                _out15 = (this).GenTypeArgs(_33_typeArgs, DCOMP.GenTypeContext.@default());
                _36_typeArgs = _out15;
                Dafny.ISequence<RAST._IImplMember> _37_body;
                _37_body = Dafny.Sequence<RAST._IImplMember>.FromElements();
                if ((_25_traitBodies).Contains(_32_traitPath)) {
                  _37_body = Dafny.Map<Dafny.ISequence<Dafny.ISequence<Dafny.Rune>>, Dafny.ISequence<RAST._IImplMember>>.Select(_25_traitBodies,_32_traitPath);
                }
                RAST._IType _38_traitType;
                _38_traitType = RAST.Type.create_TypeApp(_35_pathStr, _36_typeArgs);
                if (!((_21_extern).is_NoExtern)) {
                  if (((new BigInteger((_37_body).Count)).Sign == 0) && ((new BigInteger((_34_properMethods).Count)).Sign != 0)) {
                    goto continue_1;
                  }
                  if ((new BigInteger((_37_body).Count)) != (new BigInteger((_34_properMethods).Count))) {
                    (this).error = Std.Wrappers.Option<Dafny.ISequence<Dafny.Rune>>.create_Some(Dafny.Sequence<Dafny.Rune>.Concat(Dafny.Sequence<Dafny.Rune>.Concat(Dafny.Sequence<Dafny.Rune>.Concat(Dafny.Sequence<Dafny.Rune>.Concat(Dafny.Sequence<Dafny.Rune>.Concat(Dafny.Sequence<Dafny.Rune>.Concat(Dafny.Sequence<Dafny.Rune>.Concat(Dafny.Sequence<Dafny.Rune>.Concat(Dafny.Sequence<Dafny.Rune>.Concat(Dafny.Sequence<Dafny.Rune>.UnicodeFromString("Error: In the class "), RAST.__default.SeqToString<Dafny.ISequence<Dafny.Rune>>(path, ((System.Func<Dafny.ISequence<Dafny.Rune>, Dafny.ISequence<Dafny.Rune>>)((_39_s) => {
  return ((_39_s));
})), Dafny.Sequence<Dafny.Rune>.UnicodeFromString("."))), Dafny.Sequence<Dafny.Rune>.UnicodeFromString(", some proper methods of ")), (_38_traitType)._ToString(Dafny.Sequence<Dafny.Rune>.UnicodeFromString(""))), Dafny.Sequence<Dafny.Rune>.UnicodeFromString(" are marked {:extern} and some are not.")), Dafny.Sequence<Dafny.Rune>.UnicodeFromString(" For the Rust compiler, please make all methods (")), RAST.__default.SeqToString<Dafny.ISequence<Dafny.Rune>>(_34_properMethods, ((System.Func<Dafny.ISequence<Dafny.Rune>, Dafny.ISequence<Dafny.Rune>>)((_40_s) => {
  return (_40_s);
})), Dafny.Sequence<Dafny.Rune>.UnicodeFromString(", "))), Dafny.Sequence<Dafny.Rune>.UnicodeFromString(")  bodiless and mark as {:extern} and implement them in a Rust file, ")), Dafny.Sequence<Dafny.Rune>.UnicodeFromString("or mark none of them as {:extern} and implement them in Dafny. ")), Dafny.Sequence<Dafny.Rune>.UnicodeFromString("Alternatively, you can insert an intermediate trait that performs the partial implementation if feasible.")));
                  }
                }
                RAST._IModDecl _41_x;
                _41_x = RAST.ModDecl.create_ImplDecl(RAST.Impl.create_ImplFor(_2_rTypeParamsDecls, _38_traitType, RAST.Type.create_TypeApp(_28_genSelfPath, _1_rTypeParams), _3_whereConstraints, _37_body));
                s = Dafny.Sequence<RAST._IModDecl>.Concat(s, Dafny.Sequence<RAST._IModDecl>.FromElements(_41_x));
                s = Dafny.Sequence<RAST._IModDecl>.Concat(s, Dafny.Sequence<RAST._IModDecl>.FromElements(RAST.ModDecl.create_ImplDecl(RAST.Impl.create_ImplFor(_2_rTypeParamsDecls, (((RAST.__default.dafny__runtime).MSel((this).Upcast)).AsType()).Apply(Dafny.Sequence<RAST._IType>.FromElements(RAST.Type.create_DynType(_38_traitType))), RAST.Type.create_TypeApp(_28_genSelfPath, _1_rTypeParams), _3_whereConstraints, Dafny.Sequence<RAST._IImplMember>.FromElements(RAST.ImplMember.create_ImplMemberMacro((((RAST.__default.dafny__runtime).MSel((this).UpcastFnMacro)).AsExpr()).Apply1(RAST.Expr.create_ExprFromType(RAST.Type.create_DynType(_38_traitType)))))))));
              }
              goto after_match1;
            }
          }
        }
        {
        }
      after_match1: ;
      continue_1: ;
      }
    after_1: ;
      return s;
    }
    public Dafny.ISequence<RAST._IModDecl> GenTrait(DAST._ITrait t, Dafny.ISequence<Dafny.ISequence<Dafny.Rune>> containingPath)
    {
      Dafny.ISequence<RAST._IModDecl> s = Dafny.Sequence<RAST._IModDecl>.Empty;
      Dafny.ISequence<DAST._IType> _0_typeParamsSeq;
      _0_typeParamsSeq = Dafny.Sequence<DAST._IType>.FromElements();
      Dafny.ISequence<RAST._ITypeParamDecl> _1_typeParamDecls;
      _1_typeParamDecls = Dafny.Sequence<RAST._ITypeParamDecl>.FromElements();
      Dafny.ISequence<RAST._IType> _2_typeParams;
      _2_typeParams = Dafny.Sequence<RAST._IType>.FromElements();
      if ((new BigInteger(((t).dtor_typeParams).Count)).Sign == 1) {
        BigInteger _hi0 = new BigInteger(((t).dtor_typeParams).Count);
        for (BigInteger _3_tpI = BigInteger.Zero; _3_tpI < _hi0; _3_tpI++) {
          DAST._ITypeArgDecl _4_tp;
          _4_tp = ((t).dtor_typeParams).Select(_3_tpI);
          DAST._IType _5_typeArg;
          RAST._ITypeParamDecl _6_typeParamDecl;
          DAST._IType _out0;
          RAST._ITypeParamDecl _out1;
          (this).GenTypeParam(_4_tp, out _out0, out _out1);
          _5_typeArg = _out0;
          _6_typeParamDecl = _out1;
          _0_typeParamsSeq = Dafny.Sequence<DAST._IType>.Concat(_0_typeParamsSeq, Dafny.Sequence<DAST._IType>.FromElements(_5_typeArg));
          _1_typeParamDecls = Dafny.Sequence<RAST._ITypeParamDecl>.Concat(_1_typeParamDecls, Dafny.Sequence<RAST._ITypeParamDecl>.FromElements(_6_typeParamDecl));
          RAST._IType _7_typeParam;
          RAST._IType _out2;
          _out2 = (this).GenType(_5_typeArg, DCOMP.GenTypeContext.@default());
          _7_typeParam = _out2;
          _2_typeParams = Dafny.Sequence<RAST._IType>.Concat(_2_typeParams, Dafny.Sequence<RAST._IType>.FromElements(_7_typeParam));
        }
      }
      Dafny.ISequence<Dafny.ISequence<Dafny.Rune>> _8_fullPath;
      _8_fullPath = Dafny.Sequence<Dafny.ISequence<Dafny.Rune>>.Concat(containingPath, Dafny.Sequence<Dafny.ISequence<Dafny.Rune>>.FromElements((t).dtor_name));
      Dafny.ISequence<RAST._IImplMember> _9_implBody;
      Dafny.IMap<Dafny.ISequence<Dafny.ISequence<Dafny.Rune>>,Dafny.ISequence<RAST._IImplMember>> _10___v56;
      Dafny.ISequence<RAST._IImplMember> _out3;
      Dafny.IMap<Dafny.ISequence<Dafny.ISequence<Dafny.Rune>>,Dafny.ISequence<RAST._IImplMember>> _out4;
      (this).GenClassImplBody((t).dtor_body, true, DAST.Type.create_UserDefined(DAST.ResolvedType.create(_8_fullPath, Dafny.Sequence<DAST._IType>.FromElements(), DAST.ResolvedTypeBase.create_Trait(), (t).dtor_attributes, Dafny.Sequence<Dafny.ISequence<Dafny.Rune>>.FromElements(), Dafny.Sequence<DAST._IType>.FromElements())), _0_typeParamsSeq, out _out3, out _out4);
      _9_implBody = _out3;
      _10___v56 = _out4;
      Dafny.ISequence<RAST._IType> _11_parents;
      _11_parents = Dafny.Sequence<RAST._IType>.FromElements();
      BigInteger _hi1 = new BigInteger(((t).dtor_parents).Count);
      for (BigInteger _12_i = BigInteger.Zero; _12_i < _hi1; _12_i++) {
        RAST._IType _13_tpe;
        RAST._IType _out5;
        _out5 = (this).GenType(((t).dtor_parents).Select(_12_i), DCOMP.GenTypeContext.ForTraitParents());
        _13_tpe = _out5;
        _11_parents = Dafny.Sequence<RAST._IType>.Concat(Dafny.Sequence<RAST._IType>.Concat(_11_parents, Dafny.Sequence<RAST._IType>.FromElements(_13_tpe)), Dafny.Sequence<RAST._IType>.FromElements((((RAST.__default.dafny__runtime).MSel((this).Upcast)).AsType()).Apply1(RAST.Type.create_DynType(_13_tpe))));
      }
      s = Dafny.Sequence<RAST._IModDecl>.FromElements(RAST.ModDecl.create_TraitDecl(RAST.Trait.create(_1_typeParamDecls, RAST.Type.create_TypeApp(RAST.Type.create_TIdentifier(DCOMP.__default.escapeName((t).dtor_name)), _2_typeParams), _11_parents, _9_implBody)));
      return s;
    }
    public Dafny.ISequence<RAST._IModDecl> GenNewtype(DAST._INewtype c)
    {
      Dafny.ISequence<RAST._IModDecl> s = Dafny.Sequence<RAST._IModDecl>.Empty;
      Dafny.ISequence<DAST._IType> _0_typeParamsSeq;
      Dafny.ISequence<RAST._IType> _1_rTypeParams;
      Dafny.ISequence<RAST._ITypeParamDecl> _2_rTypeParamsDecls;
      Dafny.ISequence<Dafny.Rune> _3_whereConstraints;
      Dafny.ISequence<DAST._IType> _out0;
      Dafny.ISequence<RAST._IType> _out1;
      Dafny.ISequence<RAST._ITypeParamDecl> _out2;
      Dafny.ISequence<Dafny.Rune> _out3;
      (this).GenTypeParameters((c).dtor_typeParams, out _out0, out _out1, out _out2, out _out3);
      _0_typeParamsSeq = _out0;
      _1_rTypeParams = _out1;
      _2_rTypeParamsDecls = _out2;
      _3_whereConstraints = _out3;
      Dafny.ISequence<Dafny.Rune> _4_constrainedTypeParams;
      _4_constrainedTypeParams = RAST.TypeParamDecl.ToStringMultiple(_2_rTypeParamsDecls, Dafny.Sequence<Dafny.Rune>.Concat(RAST.__default.IND, RAST.__default.IND));
      RAST._IType _5_underlyingType = RAST.Type.Default();
      Std.Wrappers._IOption<RAST._IType> _source0 = DCOMP.COMP.NewtypeRangeToRustType((c).dtor_range);
      {
        if (_source0.is_Some) {
          RAST._IType _6_v = _source0.dtor_value;
          _5_underlyingType = _6_v;
          goto after_match0;
        }
      }
      {
        RAST._IType _out4;
        _out4 = (this).GenType((c).dtor_base, DCOMP.GenTypeContext.@default());
        _5_underlyingType = _out4;
      }
    after_match0: ;
      DAST._IType _7_resultingType;
      _7_resultingType = DAST.Type.create_UserDefined(DAST.ResolvedType.create(Dafny.Sequence<Dafny.ISequence<Dafny.Rune>>.FromElements(), Dafny.Sequence<DAST._IType>.FromElements(), DAST.ResolvedTypeBase.create_Newtype((c).dtor_base, (c).dtor_range, false), (c).dtor_attributes, Dafny.Sequence<Dafny.ISequence<Dafny.Rune>>.FromElements(), Dafny.Sequence<DAST._IType>.FromElements()));
      Dafny.ISequence<Dafny.Rune> _8_newtypeName;
      _8_newtypeName = DCOMP.__default.escapeName((c).dtor_name);
      s = Dafny.Sequence<RAST._IModDecl>.FromElements(RAST.ModDecl.create_StructDecl(RAST.Struct.create(Dafny.Sequence<Dafny.ISequence<Dafny.Rune>>.FromElements(Dafny.Sequence<Dafny.Rune>.UnicodeFromString("#[derive(Clone, PartialEq)]"), Dafny.Sequence<Dafny.Rune>.UnicodeFromString("#[repr(transparent)]")), _8_newtypeName, _2_rTypeParamsDecls, RAST.Fields.create_NamelessFields(Dafny.Sequence<RAST._INamelessField>.FromElements(RAST.NamelessField.create(RAST.Visibility.create_PUB(), _5_underlyingType))))));
      RAST._IExpr _9_fnBody;
      _9_fnBody = RAST.Expr.create_Identifier(_8_newtypeName);
      Std.Wrappers._IOption<DAST._IExpression> _source1 = (c).dtor_witnessExpr;
      {
        if (_source1.is_Some) {
          DAST._IExpression _10_e = _source1.dtor_value;
          {
            DAST._IExpression _11_e;
            if (object.Equals((c).dtor_base, _7_resultingType)) {
              _11_e = _10_e;
            } else {
              _11_e = DAST.Expression.create_Convert(_10_e, (c).dtor_base, _7_resultingType);
            }
            RAST._IExpr _12_eStr;
            DCOMP._IOwnership _13___v57;
            Dafny.ISet<Dafny.ISequence<Dafny.Rune>> _14___v58;
            RAST._IExpr _out5;
            DCOMP._IOwnership _out6;
            Dafny.ISet<Dafny.ISequence<Dafny.Rune>> _out7;
            (this).GenExpr(_11_e, DCOMP.SelfInfo.create_NoSelf(), DCOMP.Environment.Empty(), DCOMP.Ownership.create_OwnershipOwned(), out _out5, out _out6, out _out7);
            _12_eStr = _out5;
            _13___v57 = _out6;
            _14___v58 = _out7;
            _9_fnBody = (_9_fnBody).Apply1(_12_eStr);
          }
          goto after_match1;
        }
      }
      {
        {
          _9_fnBody = (_9_fnBody).Apply1(RAST.__default.std__Default__default);
        }
      }
    after_match1: ;
      RAST._IImplMember _15_body;
      _15_body = RAST.ImplMember.create_FnDecl(RAST.Visibility.create_PRIV(), RAST.Fn.create(Dafny.Sequence<Dafny.Rune>.UnicodeFromString("default"), Dafny.Sequence<RAST._ITypeParamDecl>.FromElements(), Dafny.Sequence<RAST._IFormal>.FromElements(), Std.Wrappers.Option<RAST._IType>.create_Some(RAST.__default.SelfOwned), Dafny.Sequence<Dafny.Rune>.UnicodeFromString(""), Std.Wrappers.Option<RAST._IExpr>.create_Some(_9_fnBody)));
      Std.Wrappers._IOption<DAST._INewtypeConstraint> _source2 = (c).dtor_constraint;
      {
        if (_source2.is_None) {
          goto after_match2;
        }
      }
      {
        DAST._INewtypeConstraint value0 = _source2.dtor_value;
        DAST._IFormal _16_formal = value0.dtor_variable;
        Dafny.ISequence<DAST._IStatement> _17_constraintStmts = value0.dtor_constraintStmts;
        RAST._IExpr _18_rStmts;
        Dafny.ISet<Dafny.ISequence<Dafny.Rune>> _19___v59;
        DCOMP._IEnvironment _20_newEnv;
        RAST._IExpr _out8;
        Dafny.ISet<Dafny.ISequence<Dafny.Rune>> _out9;
        DCOMP._IEnvironment _out10;
        (this).GenStmts(_17_constraintStmts, DCOMP.SelfInfo.create_NoSelf(), DCOMP.Environment.Empty(), false, Std.Wrappers.Option<Dafny.ISequence<Dafny.ISequence<Dafny.Rune>>>.create_None(), out _out8, out _out9, out _out10);
        _18_rStmts = _out8;
        _19___v59 = _out9;
        _20_newEnv = _out10;
        Dafny.ISequence<RAST._IFormal> _21_rFormals;
        Dafny.ISequence<RAST._IFormal> _out11;
        _out11 = (this).GenParams(Dafny.Sequence<DAST._IFormal>.FromElements(_16_formal), false);
        _21_rFormals = _out11;
        s = Dafny.Sequence<RAST._IModDecl>.Concat(s, Dafny.Sequence<RAST._IModDecl>.FromElements(RAST.ModDecl.create_ImplDecl(RAST.Impl.create_Impl(_2_rTypeParamsDecls, RAST.Type.create_TypeApp(RAST.Type.create_TIdentifier(_8_newtypeName), _1_rTypeParams), _3_whereConstraints, Dafny.Sequence<RAST._IImplMember>.FromElements(RAST.ImplMember.create_FnDecl(RAST.Visibility.create_PUB(), RAST.Fn.create(Dafny.Sequence<Dafny.Rune>.UnicodeFromString("is"), Dafny.Sequence<RAST._ITypeParamDecl>.FromElements(), _21_rFormals, Std.Wrappers.Option<RAST._IType>.create_Some(RAST.Type.create_Bool()), Dafny.Sequence<Dafny.Rune>.UnicodeFromString(""), Std.Wrappers.Option<RAST._IExpr>.create_Some(_18_rStmts))))))));
      }
    after_match2: ;
      s = Dafny.Sequence<RAST._IModDecl>.Concat(s, Dafny.Sequence<RAST._IModDecl>.FromElements(RAST.ModDecl.create_ImplDecl(RAST.Impl.create_ImplFor(_2_rTypeParamsDecls, RAST.__default.DefaultTrait, RAST.Type.create_TypeApp(RAST.Type.create_TIdentifier(_8_newtypeName), _1_rTypeParams), _3_whereConstraints, Dafny.Sequence<RAST._IImplMember>.FromElements(_15_body)))));
      s = Dafny.Sequence<RAST._IModDecl>.Concat(s, Dafny.Sequence<RAST._IModDecl>.FromElements(RAST.ModDecl.create_ImplDecl(RAST.Impl.create_ImplFor(_2_rTypeParamsDecls, RAST.__default.DafnyPrint, RAST.Type.create_TypeApp(RAST.Type.create_TIdentifier(_8_newtypeName), _1_rTypeParams), Dafny.Sequence<Dafny.Rune>.UnicodeFromString(""), Dafny.Sequence<RAST._IImplMember>.FromElements(RAST.ImplMember.create_FnDecl(RAST.Visibility.create_PRIV(), RAST.Fn.create(Dafny.Sequence<Dafny.Rune>.UnicodeFromString("fmt_print"), Dafny.Sequence<RAST._ITypeParamDecl>.FromElements(), Dafny.Sequence<RAST._IFormal>.FromElements(RAST.Formal.selfBorrowed, RAST.Formal.create(Dafny.Sequence<Dafny.Rune>.UnicodeFromString("_formatter"), RAST.__default.RawType(Dafny.Sequence<Dafny.Rune>.UnicodeFromString("&mut ::std::fmt::Formatter"))), RAST.Formal.create(Dafny.Sequence<Dafny.Rune>.UnicodeFromString("in_seq"), RAST.Type.create_Bool())), Std.Wrappers.Option<RAST._IType>.create_Some(RAST.__default.RawType(Dafny.Sequence<Dafny.Rune>.UnicodeFromString("::std::fmt::Result"))), Dafny.Sequence<Dafny.Rune>.UnicodeFromString(""), Std.Wrappers.Option<RAST._IExpr>.create_Some(RAST.Expr.create_RawExpr(Dafny.Sequence<Dafny.Rune>.UnicodeFromString("::dafny_runtime::DafnyPrint::fmt_print(&self.0, _formatter, in_seq)"))))))))));
      s = Dafny.Sequence<RAST._IModDecl>.Concat(s, Dafny.Sequence<RAST._IModDecl>.FromElements(RAST.ModDecl.create_ImplDecl(RAST.Impl.create_ImplFor(_2_rTypeParamsDecls, RAST.__default.RawType(Dafny.Sequence<Dafny.Rune>.UnicodeFromString("::std::ops::Deref")), RAST.Type.create_TypeApp(RAST.Type.create_TIdentifier(_8_newtypeName), _1_rTypeParams), Dafny.Sequence<Dafny.Rune>.UnicodeFromString(""), Dafny.Sequence<RAST._IImplMember>.FromElements(RAST.ImplMember.create_RawImplMember(Dafny.Sequence<Dafny.Rune>.Concat(Dafny.Sequence<Dafny.Rune>.Concat(Dafny.Sequence<Dafny.Rune>.UnicodeFromString("type Target = "), (_5_underlyingType)._ToString(DCOMP.__default.IND)), Dafny.Sequence<Dafny.Rune>.UnicodeFromString(";"))), RAST.ImplMember.create_FnDecl(RAST.Visibility.create_PRIV(), RAST.Fn.create(Dafny.Sequence<Dafny.Rune>.UnicodeFromString("deref"), Dafny.Sequence<RAST._ITypeParamDecl>.FromElements(), Dafny.Sequence<RAST._IFormal>.FromElements(RAST.Formal.selfBorrowed), Std.Wrappers.Option<RAST._IType>.create_Some(RAST.Type.create_Borrowed(((RAST.Path.create_Self()).MSel(Dafny.Sequence<Dafny.Rune>.UnicodeFromString("Target"))).AsType())), Dafny.Sequence<Dafny.Rune>.UnicodeFromString(""), Std.Wrappers.Option<RAST._IExpr>.create_Some(RAST.Expr.create_RawExpr(Dafny.Sequence<Dafny.Rune>.UnicodeFromString("&self.0"))))))))));
      return s;
    }
    public Dafny.ISequence<RAST._IModDecl> GenSynonymType(DAST._ISynonymType c)
    {
      Dafny.ISequence<RAST._IModDecl> s = Dafny.Sequence<RAST._IModDecl>.Empty;
      Dafny.ISequence<DAST._IType> _0_typeParamsSeq;
      Dafny.ISequence<RAST._IType> _1_rTypeParams;
      Dafny.ISequence<RAST._ITypeParamDecl> _2_rTypeParamsDecls;
      Dafny.ISequence<Dafny.Rune> _3_whereConstraints;
      Dafny.ISequence<DAST._IType> _out0;
      Dafny.ISequence<RAST._IType> _out1;
      Dafny.ISequence<RAST._ITypeParamDecl> _out2;
      Dafny.ISequence<Dafny.Rune> _out3;
      (this).GenTypeParameters((c).dtor_typeParams, out _out0, out _out1, out _out2, out _out3);
      _0_typeParamsSeq = _out0;
      _1_rTypeParams = _out1;
      _2_rTypeParamsDecls = _out2;
      _3_whereConstraints = _out3;
      Dafny.ISequence<Dafny.Rune> _4_synonymTypeName;
      _4_synonymTypeName = DCOMP.__default.escapeName((c).dtor_name);
      RAST._IType _5_resultingType;
      RAST._IType _out4;
      _out4 = (this).GenType((c).dtor_base, DCOMP.GenTypeContext.@default());
      _5_resultingType = _out4;
      s = Dafny.Sequence<RAST._IModDecl>.FromElements(RAST.ModDecl.create_TypeDecl(RAST.TypeSynonym.create(Dafny.Sequence<Dafny.ISequence<Dafny.Rune>>.FromElements(), _4_synonymTypeName, _2_rTypeParamsDecls, _5_resultingType)));
      Dafny.ISequence<RAST._ITypeParamDecl> _6_defaultConstrainedTypeParams;
      _6_defaultConstrainedTypeParams = RAST.TypeParamDecl.AddConstraintsMultiple(_2_rTypeParamsDecls, Dafny.Sequence<RAST._IType>.FromElements(RAST.__default.DefaultTrait));
      Std.Wrappers._IOption<DAST._IExpression> _source0 = (c).dtor_witnessExpr;
      {
        if (_source0.is_Some) {
          DAST._IExpression _7_e = _source0.dtor_value;
          {
            RAST._IExpr _8_rStmts;
            Dafny.ISet<Dafny.ISequence<Dafny.Rune>> _9___v60;
            DCOMP._IEnvironment _10_newEnv;
            RAST._IExpr _out5;
            Dafny.ISet<Dafny.ISequence<Dafny.Rune>> _out6;
            DCOMP._IEnvironment _out7;
            (this).GenStmts((c).dtor_witnessStmts, DCOMP.SelfInfo.create_NoSelf(), DCOMP.Environment.Empty(), false, Std.Wrappers.Option<Dafny.ISequence<Dafny.ISequence<Dafny.Rune>>>.create_None(), out _out5, out _out6, out _out7);
            _8_rStmts = _out5;
            _9___v60 = _out6;
            _10_newEnv = _out7;
            RAST._IExpr _11_rExpr;
            DCOMP._IOwnership _12___v61;
            Dafny.ISet<Dafny.ISequence<Dafny.Rune>> _13___v62;
            RAST._IExpr _out8;
            DCOMP._IOwnership _out9;
            Dafny.ISet<Dafny.ISequence<Dafny.Rune>> _out10;
            (this).GenExpr(_7_e, DCOMP.SelfInfo.create_NoSelf(), _10_newEnv, DCOMP.Ownership.create_OwnershipOwned(), out _out8, out _out9, out _out10);
            _11_rExpr = _out8;
            _12___v61 = _out9;
            _13___v62 = _out10;
            Dafny.ISequence<Dafny.Rune> _14_constantName;
            _14_constantName = DCOMP.__default.escapeName(Dafny.Sequence<Dafny.Rune>.Concat(Dafny.Sequence<Dafny.Rune>.UnicodeFromString("_init_"), ((c).dtor_name)));
            s = Dafny.Sequence<RAST._IModDecl>.Concat(s, Dafny.Sequence<RAST._IModDecl>.FromElements(RAST.ModDecl.create_TopFnDecl(RAST.TopFnDecl.create(Dafny.Sequence<Dafny.ISequence<Dafny.Rune>>.FromElements(), RAST.Visibility.create_PUB(), RAST.Fn.create(_14_constantName, _6_defaultConstrainedTypeParams, Dafny.Sequence<RAST._IFormal>.FromElements(), Std.Wrappers.Option<RAST._IType>.create_Some(_5_resultingType), Dafny.Sequence<Dafny.Rune>.UnicodeFromString(""), Std.Wrappers.Option<RAST._IExpr>.create_Some((_8_rStmts).Then(_11_rExpr)))))));
          }
          goto after_match0;
        }
      }
      {
      }
    after_match0: ;
      return s;
    }
    public bool TypeIsEq(DAST._IType t) {
      DAST._IType _source0 = t;
      {
        if (_source0.is_UserDefined) {
          return true;
        }
      }
      {
        if (_source0.is_Tuple) {
          Dafny.ISequence<DAST._IType> _0_ts = _source0.dtor_Tuple_a0;
          return Dafny.Helpers.Id<Func<Dafny.ISequence<DAST._IType>, bool>>((_1_ts) => Dafny.Helpers.Quantifier<DAST._IType>((_1_ts).UniqueElements, true, (((_forall_var_0) => {
            DAST._IType _2_t = (DAST._IType)_forall_var_0;
            return !((_1_ts).Contains(_2_t)) || ((this).TypeIsEq(_2_t));
          }))))(_0_ts);
        }
      }
      {
        if (_source0.is_Array) {
          DAST._IType _3_t = _source0.dtor_element;
          return (this).TypeIsEq(_3_t);
        }
      }
      {
        if (_source0.is_Seq) {
          DAST._IType _4_t = _source0.dtor_element;
          return (this).TypeIsEq(_4_t);
        }
      }
      {
        if (_source0.is_Set) {
          DAST._IType _5_t = _source0.dtor_element;
          return (this).TypeIsEq(_5_t);
        }
      }
      {
        if (_source0.is_Multiset) {
          DAST._IType _6_t = _source0.dtor_element;
          return (this).TypeIsEq(_6_t);
        }
      }
      {
        if (_source0.is_Map) {
          DAST._IType _7_k = _source0.dtor_key;
          DAST._IType _8_v = _source0.dtor_value;
          return ((this).TypeIsEq(_7_k)) && ((this).TypeIsEq(_8_v));
        }
      }
      {
        if (_source0.is_SetBuilder) {
          DAST._IType _9_t = _source0.dtor_element;
          return (this).TypeIsEq(_9_t);
        }
      }
      {
        if (_source0.is_MapBuilder) {
          DAST._IType _10_k = _source0.dtor_key;
          DAST._IType _11_v = _source0.dtor_value;
          return ((this).TypeIsEq(_10_k)) && ((this).TypeIsEq(_11_v));
        }
      }
      {
        if (_source0.is_Arrow) {
          return false;
        }
      }
      {
        if (_source0.is_Primitive) {
          return true;
        }
      }
      {
        if (_source0.is_Passthrough) {
          return true;
        }
      }
      {
        if (_source0.is_TypeArg) {
          Dafny.ISequence<Dafny.Rune> _12_i = _source0.dtor_TypeArg_a0;
          return true;
        }
      }
      {
        return true;
      }
    }
    public bool DatatypeIsEq(DAST._IDatatype c) {
      return (!((c).dtor_isCo)) && (Dafny.Helpers.Id<Func<DAST._IDatatype, bool>>((_0_c) => Dafny.Helpers.Quantifier<DAST._IDatatypeCtor>(((_0_c).dtor_ctors).UniqueElements, true, (((_forall_var_0) => {
        DAST._IDatatypeCtor _1_ctor = (DAST._IDatatypeCtor)_forall_var_0;
        return Dafny.Helpers.Quantifier<DAST._IDatatypeDtor>(((_1_ctor).dtor_args).UniqueElements, true, (((_forall_var_1) => {
          DAST._IDatatypeDtor _2_arg = (DAST._IDatatypeDtor)_forall_var_1;
          return !((((_0_c).dtor_ctors).Contains(_1_ctor)) && (((_1_ctor).dtor_args).Contains(_2_arg))) || ((this).TypeIsEq(((_2_arg).dtor_formal).dtor_typ));
        })));
      }))))(c));
    }
    public Dafny.ISequence<RAST._IModDecl> GenDatatype(DAST._IDatatype c)
    {
      Dafny.ISequence<RAST._IModDecl> s = Dafny.Sequence<RAST._IModDecl>.Empty;
      Dafny.ISequence<DAST._IType> _0_typeParamsSeq;
      Dafny.ISequence<RAST._IType> _1_rTypeParams;
      Dafny.ISequence<RAST._ITypeParamDecl> _2_rTypeParamsDecls;
      Dafny.ISequence<Dafny.Rune> _3_whereConstraints;
      Dafny.ISequence<DAST._IType> _out0;
      Dafny.ISequence<RAST._IType> _out1;
      Dafny.ISequence<RAST._ITypeParamDecl> _out2;
      Dafny.ISequence<Dafny.Rune> _out3;
      (this).GenTypeParameters((c).dtor_typeParams, out _out0, out _out1, out _out2, out _out3);
      _0_typeParamsSeq = _out0;
      _1_rTypeParams = _out1;
      _2_rTypeParamsDecls = _out2;
      _3_whereConstraints = _out3;
      Dafny.ISequence<Dafny.Rune> _4_datatypeName;
      _4_datatypeName = DCOMP.__default.escapeName((c).dtor_name);
      Dafny.ISequence<RAST._IEnumCase> _5_ctors;
      _5_ctors = Dafny.Sequence<RAST._IEnumCase>.FromElements();
      Dafny.ISequence<DAST._IVariance> _6_variances;
      _6_variances = Std.Collections.Seq.__default.Map<DAST._ITypeArgDecl, DAST._IVariance>(((System.Func<DAST._ITypeArgDecl, DAST._IVariance>)((_7_typeParamDecl) => {
        return (_7_typeParamDecl).dtor_variance;
      })), (c).dtor_typeParams);
      Dafny.ISequence<RAST._IExpr> _8_singletonConstructors;
      _8_singletonConstructors = Dafny.Sequence<RAST._IExpr>.FromElements();
      Dafny.ISet<Dafny.ISequence<Dafny.Rune>> _9_usedTypeParams;
      _9_usedTypeParams = Dafny.Set<Dafny.ISequence<Dafny.Rune>>.FromElements();
      BigInteger _hi0 = new BigInteger(((c).dtor_ctors).Count);
      for (BigInteger _10_i = BigInteger.Zero; _10_i < _hi0; _10_i++) {
        DAST._IDatatypeCtor _11_ctor;
        _11_ctor = ((c).dtor_ctors).Select(_10_i);
        Dafny.ISequence<RAST._IField> _12_ctorArgs;
        _12_ctorArgs = Dafny.Sequence<RAST._IField>.FromElements();
        bool _13_isNumeric;
        _13_isNumeric = false;
        if ((new BigInteger(((_11_ctor).dtor_args).Count)).Sign == 0) {
          RAST._IExpr _14_instantiation;
          _14_instantiation = RAST.Expr.create_StructBuild((RAST.Expr.create_Identifier(_4_datatypeName)).FSel(DCOMP.__default.escapeName((_11_ctor).dtor_name)), Dafny.Sequence<RAST._IAssignIdentifier>.FromElements());
          if ((this).IsRcWrapped((c).dtor_attributes)) {
            _14_instantiation = RAST.__default.RcNew(_14_instantiation);
          }
          _8_singletonConstructors = Dafny.Sequence<RAST._IExpr>.Concat(_8_singletonConstructors, Dafny.Sequence<RAST._IExpr>.FromElements(_14_instantiation));
        }
        BigInteger _hi1 = new BigInteger(((_11_ctor).dtor_args).Count);
        for (BigInteger _15_j = BigInteger.Zero; _15_j < _hi1; _15_j++) {
          DAST._IDatatypeDtor _16_dtor;
          _16_dtor = ((_11_ctor).dtor_args).Select(_15_j);
          RAST._IType _17_formalType;
          RAST._IType _out4;
          _out4 = (this).GenType(((_16_dtor).dtor_formal).dtor_typ, DCOMP.GenTypeContext.@default());
          _17_formalType = _out4;
          _9_usedTypeParams = (this).GatherTypeParamNames(_9_usedTypeParams, _17_formalType);
          Dafny.ISequence<Dafny.Rune> _18_formalName;
          _18_formalName = DCOMP.__default.escapeVar(((_16_dtor).dtor_formal).dtor_name);
          if (((_15_j).Sign == 0) && ((Dafny.Sequence<Dafny.Rune>.UnicodeFromString("0")).Equals(_18_formalName))) {
            _13_isNumeric = true;
          }
          if ((((_15_j).Sign != 0) && (_13_isNumeric)) && (!(Std.Strings.__default.OfNat(_15_j)).Equals(_18_formalName))) {
            (this).error = Std.Wrappers.Option<Dafny.ISequence<Dafny.Rune>>.create_Some(Dafny.Sequence<Dafny.Rune>.Concat(Dafny.Sequence<Dafny.Rune>.Concat(Dafny.Sequence<Dafny.Rune>.Concat(Dafny.Sequence<Dafny.Rune>.UnicodeFromString("Formal extern names were supposed to be numeric but got "), _18_formalName), Dafny.Sequence<Dafny.Rune>.UnicodeFromString(" instead of ")), Std.Strings.__default.OfNat(_15_j)));
            _13_isNumeric = false;
          }
          if ((c).dtor_isCo) {
            _12_ctorArgs = Dafny.Sequence<RAST._IField>.Concat(_12_ctorArgs, Dafny.Sequence<RAST._IField>.FromElements(RAST.Field.create(RAST.Visibility.create_PRIV(), RAST.Formal.create(_18_formalName, RAST.Type.create_TypeApp(((RAST.__default.dafny__runtime).MSel(Dafny.Sequence<Dafny.Rune>.UnicodeFromString("LazyFieldWrapper"))).AsType(), Dafny.Sequence<RAST._IType>.FromElements(_17_formalType))))));
          } else {
            _12_ctorArgs = Dafny.Sequence<RAST._IField>.Concat(_12_ctorArgs, Dafny.Sequence<RAST._IField>.FromElements(RAST.Field.create(RAST.Visibility.create_PRIV(), RAST.Formal.create(_18_formalName, _17_formalType))));
          }
        }
        RAST._IFields _19_namedFields;
        _19_namedFields = RAST.Fields.create_NamedFields(_12_ctorArgs);
        if (_13_isNumeric) {
          _19_namedFields = (_19_namedFields).ToNamelessFields();
        }
        _5_ctors = Dafny.Sequence<RAST._IEnumCase>.Concat(_5_ctors, Dafny.Sequence<RAST._IEnumCase>.FromElements(RAST.EnumCase.create(DCOMP.__default.escapeName((_11_ctor).dtor_name), _19_namedFields)));
      }
      Dafny.ISet<Dafny.ISequence<Dafny.Rune>> _20_unusedTypeParams;
      _20_unusedTypeParams = Dafny.Set<Dafny.ISequence<Dafny.Rune>>.Difference(Dafny.Helpers.Id<Func<Dafny.ISequence<RAST._ITypeParamDecl>, Dafny.ISet<Dafny.ISequence<Dafny.Rune>>>>((_21_rTypeParamsDecls) => ((System.Func<Dafny.ISet<Dafny.ISequence<Dafny.Rune>>>)(() => {
        var _coll0 = new System.Collections.Generic.List<Dafny.ISequence<Dafny.Rune>>();
        foreach (RAST._ITypeParamDecl _compr_0 in (_21_rTypeParamsDecls).CloneAsArray()) {
          RAST._ITypeParamDecl _22_tp = (RAST._ITypeParamDecl)_compr_0;
          if ((_21_rTypeParamsDecls).Contains(_22_tp)) {
            _coll0.Add((_22_tp).dtor_name);
          }
        }
        return Dafny.Set<Dafny.ISequence<Dafny.Rune>>.FromCollection(_coll0);
      }))())(_2_rTypeParamsDecls), _9_usedTypeParams);
      Dafny.ISequence<Dafny.ISequence<Dafny.Rune>> _23_selfPath;
      _23_selfPath = Dafny.Sequence<Dafny.ISequence<Dafny.Rune>>.FromElements((c).dtor_name);
      Dafny.ISequence<RAST._IImplMember> _24_implBodyRaw;
      Dafny.IMap<Dafny.ISequence<Dafny.ISequence<Dafny.Rune>>,Dafny.ISequence<RAST._IImplMember>> _25_traitBodies;
      Dafny.ISequence<RAST._IImplMember> _out5;
      Dafny.IMap<Dafny.ISequence<Dafny.ISequence<Dafny.Rune>>,Dafny.ISequence<RAST._IImplMember>> _out6;
      (this).GenClassImplBody((c).dtor_body, false, DAST.Type.create_UserDefined(DAST.ResolvedType.create(_23_selfPath, _0_typeParamsSeq, DAST.ResolvedTypeBase.create_Datatype(_6_variances), (c).dtor_attributes, Dafny.Sequence<Dafny.ISequence<Dafny.Rune>>.FromElements(), Dafny.Sequence<DAST._IType>.FromElements())), _0_typeParamsSeq, out _out5, out _out6);
      _24_implBodyRaw = _out5;
      _25_traitBodies = _out6;
      Dafny.ISequence<RAST._IImplMember> _26_implBody;
      _26_implBody = _24_implBodyRaw;
      Dafny.ISet<Dafny.ISequence<Dafny.Rune>> _27_emittedFields;
      _27_emittedFields = Dafny.Set<Dafny.ISequence<Dafny.Rune>>.FromElements();
      BigInteger _hi2 = new BigInteger(((c).dtor_ctors).Count);
      for (BigInteger _28_i = BigInteger.Zero; _28_i < _hi2; _28_i++) {
        DAST._IDatatypeCtor _29_ctor;
        _29_ctor = ((c).dtor_ctors).Select(_28_i);
        BigInteger _hi3 = new BigInteger(((_29_ctor).dtor_args).Count);
        for (BigInteger _30_j = BigInteger.Zero; _30_j < _hi3; _30_j++) {
          DAST._IDatatypeDtor _31_dtor;
          _31_dtor = ((_29_ctor).dtor_args).Select(_30_j);
          Dafny.ISequence<Dafny.Rune> _32_callName;
          _32_callName = Std.Wrappers.Option<Dafny.ISequence<Dafny.Rune>>.GetOr((_31_dtor).dtor_callName, DCOMP.__default.escapeVar(((_31_dtor).dtor_formal).dtor_name));
          if (!((_27_emittedFields).Contains(_32_callName))) {
            _27_emittedFields = Dafny.Set<Dafny.ISequence<Dafny.Rune>>.Union(_27_emittedFields, Dafny.Set<Dafny.ISequence<Dafny.Rune>>.FromElements(_32_callName));
            RAST._IType _33_formalType;
            RAST._IType _out7;
            _out7 = (this).GenType(((_31_dtor).dtor_formal).dtor_typ, DCOMP.GenTypeContext.@default());
            _33_formalType = _out7;
            Dafny.ISequence<RAST._IMatchCase> _34_cases;
            _34_cases = Dafny.Sequence<RAST._IMatchCase>.FromElements();
            BigInteger _hi4 = new BigInteger(((c).dtor_ctors).Count);
            for (BigInteger _35_k = BigInteger.Zero; _35_k < _hi4; _35_k++) {
              DAST._IDatatypeCtor _36_ctor2;
              _36_ctor2 = ((c).dtor_ctors).Select(_35_k);
              Dafny.ISequence<Dafny.Rune> _37_pattern;
              _37_pattern = Dafny.Sequence<Dafny.Rune>.Concat(Dafny.Sequence<Dafny.Rune>.Concat(_4_datatypeName, Dafny.Sequence<Dafny.Rune>.UnicodeFromString("::")), DCOMP.__default.escapeName((_36_ctor2).dtor_name));
              Dafny.ISequence<Dafny.Rune> _38_rhs = Dafny.Sequence<Dafny.Rune>.Empty;
              Std.Wrappers._IOption<Dafny.ISequence<Dafny.Rune>> _39_hasMatchingField;
              _39_hasMatchingField = Std.Wrappers.Option<Dafny.ISequence<Dafny.Rune>>.create_None();
              Dafny.ISequence<Dafny.Rune> _40_patternInner;
              _40_patternInner = Dafny.Sequence<Dafny.Rune>.UnicodeFromString("");
              bool _41_isNumeric;
              _41_isNumeric = false;
              BigInteger _hi5 = new BigInteger(((_36_ctor2).dtor_args).Count);
              for (BigInteger _42_l = BigInteger.Zero; _42_l < _hi5; _42_l++) {
                DAST._IDatatypeDtor _43_dtor2;
                _43_dtor2 = ((_36_ctor2).dtor_args).Select(_42_l);
                Dafny.ISequence<Dafny.Rune> _44_patternName;
                _44_patternName = DCOMP.__default.escapeVar(((_43_dtor2).dtor_formal).dtor_name);
                if (((_42_l).Sign == 0) && ((_44_patternName).Equals(Dafny.Sequence<Dafny.Rune>.UnicodeFromString("0")))) {
                  _41_isNumeric = true;
                }
                if (_41_isNumeric) {
                  _44_patternName = Std.Wrappers.Option<Dafny.ISequence<Dafny.Rune>>.GetOr((_43_dtor2).dtor_callName, Dafny.Sequence<Dafny.Rune>.Concat(Dafny.Sequence<Dafny.Rune>.UnicodeFromString("v"), Std.Strings.__default.OfNat(_42_l)));
                }
                if (object.Equals(((_31_dtor).dtor_formal).dtor_name, ((_43_dtor2).dtor_formal).dtor_name)) {
                  _39_hasMatchingField = Std.Wrappers.Option<Dafny.ISequence<Dafny.Rune>>.create_Some(_44_patternName);
                }
                _40_patternInner = Dafny.Sequence<Dafny.Rune>.Concat(Dafny.Sequence<Dafny.Rune>.Concat(_40_patternInner, _44_patternName), Dafny.Sequence<Dafny.Rune>.UnicodeFromString(", "));
              }
              if (_41_isNumeric) {
                _37_pattern = Dafny.Sequence<Dafny.Rune>.Concat(Dafny.Sequence<Dafny.Rune>.Concat(Dafny.Sequence<Dafny.Rune>.Concat(_37_pattern, Dafny.Sequence<Dafny.Rune>.UnicodeFromString("(")), _40_patternInner), Dafny.Sequence<Dafny.Rune>.UnicodeFromString(")"));
              } else {
                _37_pattern = Dafny.Sequence<Dafny.Rune>.Concat(Dafny.Sequence<Dafny.Rune>.Concat(Dafny.Sequence<Dafny.Rune>.Concat(_37_pattern, Dafny.Sequence<Dafny.Rune>.UnicodeFromString("{")), _40_patternInner), Dafny.Sequence<Dafny.Rune>.UnicodeFromString("}"));
              }
              if ((_39_hasMatchingField).is_Some) {
                if ((c).dtor_isCo) {
                  _38_rhs = Dafny.Sequence<Dafny.Rune>.Concat(Dafny.Sequence<Dafny.Rune>.Concat(Dafny.Sequence<Dafny.Rune>.UnicodeFromString("::std::ops::Deref::deref(&"), (_39_hasMatchingField).dtor_value), Dafny.Sequence<Dafny.Rune>.UnicodeFromString(".0)"));
                } else {
                  _38_rhs = Dafny.Sequence<Dafny.Rune>.Concat((_39_hasMatchingField).dtor_value, Dafny.Sequence<Dafny.Rune>.UnicodeFromString(""));
                }
              } else {
                _38_rhs = (this).UnreachablePanicIfVerified(Dafny.Sequence<Dafny.Rune>.UnicodeFromString("field does not exist on this variant"));
              }
              RAST._IMatchCase _45_ctorMatch;
              _45_ctorMatch = RAST.MatchCase.create(_37_pattern, RAST.Expr.create_RawExpr(_38_rhs));
              _34_cases = Dafny.Sequence<RAST._IMatchCase>.Concat(_34_cases, Dafny.Sequence<RAST._IMatchCase>.FromElements(_45_ctorMatch));
            }
            if (((new BigInteger(((c).dtor_typeParams).Count)).Sign == 1) && ((new BigInteger((_20_unusedTypeParams).Count)).Sign == 1)) {
              _34_cases = Dafny.Sequence<RAST._IMatchCase>.Concat(_34_cases, Dafny.Sequence<RAST._IMatchCase>.FromElements(RAST.MatchCase.create(Dafny.Sequence<Dafny.Rune>.Concat(_4_datatypeName, Dafny.Sequence<Dafny.Rune>.UnicodeFromString("::_PhantomVariant(..)")), RAST.Expr.create_RawExpr((this).UnreachablePanicIfVerified(Dafny.Sequence<Dafny.Rune>.UnicodeFromString(""))))));
            }
            RAST._IExpr _46_methodBody;
            _46_methodBody = RAST.Expr.create_Match(RAST.__default.self, _34_cases);
            _26_implBody = Dafny.Sequence<RAST._IImplMember>.Concat(_26_implBody, Dafny.Sequence<RAST._IImplMember>.FromElements(RAST.ImplMember.create_FnDecl(RAST.Visibility.create_PUB(), RAST.Fn.create(_32_callName, Dafny.Sequence<RAST._ITypeParamDecl>.FromElements(), Dafny.Sequence<RAST._IFormal>.FromElements(RAST.Formal.selfBorrowed), Std.Wrappers.Option<RAST._IType>.create_Some(RAST.Type.create_Borrowed(_33_formalType)), Dafny.Sequence<Dafny.Rune>.UnicodeFromString(""), Std.Wrappers.Option<RAST._IExpr>.create_Some(_46_methodBody)))));
          }
        }
      }
      Dafny.ISequence<RAST._IType> _47_coerceTypes;
      _47_coerceTypes = Dafny.Sequence<RAST._IType>.FromElements();
      Dafny.ISequence<RAST._ITypeParamDecl> _48_rCoerceTypeParams;
      _48_rCoerceTypeParams = Dafny.Sequence<RAST._ITypeParamDecl>.FromElements();
      Dafny.ISequence<RAST._IFormal> _49_coerceArguments;
      _49_coerceArguments = Dafny.Sequence<RAST._IFormal>.FromElements();
      Dafny.IMap<DAST._IType,DAST._IType> _50_coerceMap;
      _50_coerceMap = Dafny.Map<DAST._IType, DAST._IType>.FromElements();
      Dafny.IMap<RAST._IType,RAST._IType> _51_rCoerceMap;
      _51_rCoerceMap = Dafny.Map<RAST._IType, RAST._IType>.FromElements();
      Dafny.IMap<_System._ITuple2<RAST._IType, RAST._IType>,RAST._IExpr> _52_coerceMapToArg;
      _52_coerceMapToArg = Dafny.Map<_System._ITuple2<RAST._IType, RAST._IType>, RAST._IExpr>.FromElements();
      if ((new BigInteger(((c).dtor_typeParams).Count)).Sign == 1) {
        Dafny.ISequence<RAST._IType> _53_types;
        _53_types = Dafny.Sequence<RAST._IType>.FromElements();
        BigInteger _hi6 = new BigInteger(((c).dtor_typeParams).Count);
        for (BigInteger _54_typeI = BigInteger.Zero; _54_typeI < _hi6; _54_typeI++) {
          DAST._ITypeArgDecl _55_typeParam;
          _55_typeParam = ((c).dtor_typeParams).Select(_54_typeI);
          DAST._IType _56_typeArg;
          RAST._ITypeParamDecl _57_rTypeParamDecl;
          DAST._IType _out8;
          RAST._ITypeParamDecl _out9;
          (this).GenTypeParam(_55_typeParam, out _out8, out _out9);
          _56_typeArg = _out8;
          _57_rTypeParamDecl = _out9;
          RAST._IType _58_rTypeArg;
          RAST._IType _out10;
          _out10 = (this).GenType(_56_typeArg, DCOMP.GenTypeContext.@default());
          _58_rTypeArg = _out10;
          _53_types = Dafny.Sequence<RAST._IType>.Concat(_53_types, Dafny.Sequence<RAST._IType>.FromElements(RAST.Type.create_TypeApp((((RAST.__default.std).MSel(Dafny.Sequence<Dafny.Rune>.UnicodeFromString("marker"))).MSel(Dafny.Sequence<Dafny.Rune>.UnicodeFromString("PhantomData"))).AsType(), Dafny.Sequence<RAST._IType>.FromElements(_58_rTypeArg))));
          if (((_54_typeI) < (new BigInteger((_6_variances).Count))) && (((_6_variances).Select(_54_typeI)).is_Nonvariant)) {
            _47_coerceTypes = Dafny.Sequence<RAST._IType>.Concat(_47_coerceTypes, Dafny.Sequence<RAST._IType>.FromElements(_58_rTypeArg));
            goto continue_2_0;
          }
          DAST._ITypeArgDecl _59_coerceTypeParam;
          DAST._ITypeArgDecl _60_dt__update__tmp_h0 = _55_typeParam;
          Dafny.ISequence<Dafny.Rune> _61_dt__update_hname_h0 = Dafny.Sequence<Dafny.Rune>.Concat(Dafny.Sequence<Dafny.Rune>.UnicodeFromString("_T"), Std.Strings.__default.OfNat(_54_typeI));
          _59_coerceTypeParam = DAST.TypeArgDecl.create(_61_dt__update_hname_h0, (_60_dt__update__tmp_h0).dtor_bounds, (_60_dt__update__tmp_h0).dtor_variance);
          DAST._IType _62_coerceTypeArg;
          RAST._ITypeParamDecl _63_rCoerceTypeParamDecl;
          DAST._IType _out11;
          RAST._ITypeParamDecl _out12;
          (this).GenTypeParam(_59_coerceTypeParam, out _out11, out _out12);
          _62_coerceTypeArg = _out11;
          _63_rCoerceTypeParamDecl = _out12;
          _50_coerceMap = Dafny.Map<DAST._IType, DAST._IType>.Merge(_50_coerceMap, Dafny.Map<DAST._IType, DAST._IType>.FromElements(new Dafny.Pair<DAST._IType, DAST._IType>(_56_typeArg, _62_coerceTypeArg)));
          RAST._IType _64_rCoerceType;
          RAST._IType _out13;
          _out13 = (this).GenType(_62_coerceTypeArg, DCOMP.GenTypeContext.@default());
          _64_rCoerceType = _out13;
          _51_rCoerceMap = Dafny.Map<RAST._IType, RAST._IType>.Merge(_51_rCoerceMap, Dafny.Map<RAST._IType, RAST._IType>.FromElements(new Dafny.Pair<RAST._IType, RAST._IType>(_58_rTypeArg, _64_rCoerceType)));
          _47_coerceTypes = Dafny.Sequence<RAST._IType>.Concat(_47_coerceTypes, Dafny.Sequence<RAST._IType>.FromElements(_64_rCoerceType));
          _48_rCoerceTypeParams = Dafny.Sequence<RAST._ITypeParamDecl>.Concat(_48_rCoerceTypeParams, Dafny.Sequence<RAST._ITypeParamDecl>.FromElements(_63_rCoerceTypeParamDecl));
          Dafny.ISequence<Dafny.Rune> _65_coerceFormal;
          _65_coerceFormal = Dafny.Sequence<Dafny.Rune>.Concat(Dafny.Sequence<Dafny.Rune>.UnicodeFromString("f_"), Std.Strings.__default.OfNat(_54_typeI));
          _52_coerceMapToArg = Dafny.Map<_System._ITuple2<RAST._IType, RAST._IType>, RAST._IExpr>.Merge(_52_coerceMapToArg, Dafny.Map<_System._ITuple2<RAST._IType, RAST._IType>, RAST._IExpr>.FromElements(new Dafny.Pair<_System._ITuple2<RAST._IType, RAST._IType>, RAST._IExpr>(_System.Tuple2<RAST._IType, RAST._IType>.create(_58_rTypeArg, _64_rCoerceType), (RAST.Expr.create_Identifier(_65_coerceFormal)).Clone())));
          _49_coerceArguments = Dafny.Sequence<RAST._IFormal>.Concat(_49_coerceArguments, Dafny.Sequence<RAST._IFormal>.FromElements(RAST.Formal.create(_65_coerceFormal, RAST.__default.Rc(RAST.Type.create_IntersectionType(RAST.Type.create_ImplType(RAST.Type.create_FnType(Dafny.Sequence<RAST._IType>.FromElements(_58_rTypeArg), _64_rCoerceType)), RAST.__default.StaticTrait)))));
        continue_2_0: ;
        }
      after_2_0: ;
        if ((new BigInteger((_20_unusedTypeParams).Count)).Sign == 1) {
          _5_ctors = Dafny.Sequence<RAST._IEnumCase>.Concat(_5_ctors, Dafny.Sequence<RAST._IEnumCase>.FromElements(RAST.EnumCase.create(Dafny.Sequence<Dafny.Rune>.UnicodeFromString("_PhantomVariant"), RAST.Fields.create_NamelessFields(Std.Collections.Seq.__default.Map<RAST._IType, RAST._INamelessField>(((System.Func<RAST._IType, RAST._INamelessField>)((_66_tpe) => {
  return RAST.NamelessField.create(RAST.Visibility.create_PRIV(), _66_tpe);
})), _53_types)))));
        }
      }
      bool _67_cIsEq;
      _67_cIsEq = (this).DatatypeIsEq(c);
      s = Dafny.Sequence<RAST._IModDecl>.FromElements(RAST.ModDecl.create_EnumDecl(RAST.Enum.create(((_67_cIsEq) ? (Dafny.Sequence<Dafny.ISequence<Dafny.Rune>>.FromElements(Dafny.Sequence<Dafny.Rune>.UnicodeFromString("#[derive(PartialEq, Clone)]"))) : (Dafny.Sequence<Dafny.ISequence<Dafny.Rune>>.FromElements(Dafny.Sequence<Dafny.Rune>.UnicodeFromString("#[derive(Clone)]")))), _4_datatypeName, _2_rTypeParamsDecls, _5_ctors)), RAST.ModDecl.create_ImplDecl(RAST.Impl.create_Impl(_2_rTypeParamsDecls, RAST.Type.create_TypeApp(RAST.Type.create_TIdentifier(_4_datatypeName), _1_rTypeParams), _3_whereConstraints, _26_implBody)));
      Dafny.ISequence<RAST._IMatchCase> _68_printImplBodyCases;
      _68_printImplBodyCases = Dafny.Sequence<RAST._IMatchCase>.FromElements();
      Dafny.ISequence<RAST._IMatchCase> _69_hashImplBodyCases;
      _69_hashImplBodyCases = Dafny.Sequence<RAST._IMatchCase>.FromElements();
      Dafny.ISequence<RAST._IMatchCase> _70_coerceImplBodyCases;
      _70_coerceImplBodyCases = Dafny.Sequence<RAST._IMatchCase>.FromElements();
      BigInteger _hi7 = new BigInteger(((c).dtor_ctors).Count);
      for (BigInteger _71_i = BigInteger.Zero; _71_i < _hi7; _71_i++) {
        DAST._IDatatypeCtor _72_ctor;
        _72_ctor = ((c).dtor_ctors).Select(_71_i);
        Dafny.ISequence<Dafny.Rune> _73_ctorMatch;
        _73_ctorMatch = DCOMP.__default.escapeName((_72_ctor).dtor_name);
        Dafny.ISequence<Dafny.Rune> _74_modulePrefix;
        if (((((c).dtor_enclosingModule))).Equals(Dafny.Sequence<Dafny.Rune>.UnicodeFromString("_module"))) {
          _74_modulePrefix = Dafny.Sequence<Dafny.Rune>.UnicodeFromString("");
        } else {
          _74_modulePrefix = Dafny.Sequence<Dafny.Rune>.Concat((((c).dtor_enclosingModule)), Dafny.Sequence<Dafny.Rune>.UnicodeFromString("."));
        }
        Dafny.ISequence<Dafny.Rune> _75_ctorName;
        _75_ctorName = Dafny.Sequence<Dafny.Rune>.Concat(Dafny.Sequence<Dafny.Rune>.Concat(Dafny.Sequence<Dafny.Rune>.Concat(_74_modulePrefix, ((c).dtor_name)), Dafny.Sequence<Dafny.Rune>.UnicodeFromString(".")), ((_72_ctor).dtor_name));
        if (((new BigInteger((_75_ctorName).Count)) >= (new BigInteger(13))) && (((_75_ctorName).Subsequence(BigInteger.Zero, new BigInteger(13))).Equals(Dafny.Sequence<Dafny.Rune>.UnicodeFromString("_System.Tuple")))) {
          _75_ctorName = Dafny.Sequence<Dafny.Rune>.UnicodeFromString("");
        }
        RAST._IExpr _76_printRhs;
        _76_printRhs = RAST.Expr.create_RawExpr(Dafny.Sequence<Dafny.Rune>.Concat(Dafny.Sequence<Dafny.Rune>.Concat(Dafny.Sequence<Dafny.Rune>.UnicodeFromString("write!(_formatter, \""), _75_ctorName), (((_72_ctor).dtor_hasAnyArgs) ? (Dafny.Sequence<Dafny.Rune>.UnicodeFromString("(\")?")) : (Dafny.Sequence<Dafny.Rune>.UnicodeFromString("\")?")))));
        RAST._IExpr _77_hashRhs;
        _77_hashRhs = RAST.Expr.create_RawExpr(Dafny.Sequence<Dafny.Rune>.UnicodeFromString(""));
        Dafny.ISequence<RAST._IAssignIdentifier> _78_coerceRhsArgs;
        _78_coerceRhsArgs = Dafny.Sequence<RAST._IAssignIdentifier>.FromElements();
        bool _79_isNumeric;
        _79_isNumeric = false;
        Dafny.ISequence<Dafny.Rune> _80_ctorMatchInner;
        _80_ctorMatchInner = Dafny.Sequence<Dafny.Rune>.UnicodeFromString("");
        BigInteger _hi8 = new BigInteger(((_72_ctor).dtor_args).Count);
        for (BigInteger _81_j = BigInteger.Zero; _81_j < _hi8; _81_j++) {
          DAST._IDatatypeDtor _82_dtor;
          _82_dtor = ((_72_ctor).dtor_args).Select(_81_j);
          Dafny.ISequence<Dafny.Rune> _83_patternName;
          _83_patternName = DCOMP.__default.escapeVar(((_82_dtor).dtor_formal).dtor_name);
          DAST._IType _84_formalType;
          _84_formalType = ((_82_dtor).dtor_formal).dtor_typ;
          if (((_81_j).Sign == 0) && ((_83_patternName).Equals(Dafny.Sequence<Dafny.Rune>.UnicodeFromString("0")))) {
            _79_isNumeric = true;
          }
          if (_79_isNumeric) {
            _83_patternName = Std.Wrappers.Option<Dafny.ISequence<Dafny.Rune>>.GetOr((_82_dtor).dtor_callName, Dafny.Sequence<Dafny.Rune>.Concat(Dafny.Sequence<Dafny.Rune>.UnicodeFromString("v"), Std.Strings.__default.OfNat(_81_j)));
          }
          if ((_84_formalType).is_Arrow) {
            _77_hashRhs = (_77_hashRhs).Then(((RAST.Expr.create_LiteralInt(Dafny.Sequence<Dafny.Rune>.UnicodeFromString("0"))).Sel(Dafny.Sequence<Dafny.Rune>.UnicodeFromString("hash"))).Apply1(RAST.Expr.create_Identifier(Dafny.Sequence<Dafny.Rune>.UnicodeFromString("_state"))));
          } else {
            _77_hashRhs = (_77_hashRhs).Then((((((RAST.__default.std).MSel(Dafny.Sequence<Dafny.Rune>.UnicodeFromString("hash"))).MSel(Dafny.Sequence<Dafny.Rune>.UnicodeFromString("Hash"))).MSel(Dafny.Sequence<Dafny.Rune>.UnicodeFromString("hash"))).AsExpr()).Apply(Dafny.Sequence<RAST._IExpr>.FromElements(RAST.Expr.create_Identifier(_83_patternName), RAST.Expr.create_Identifier(Dafny.Sequence<Dafny.Rune>.UnicodeFromString("_state")))));
          }
          _80_ctorMatchInner = Dafny.Sequence<Dafny.Rune>.Concat(Dafny.Sequence<Dafny.Rune>.Concat(_80_ctorMatchInner, _83_patternName), Dafny.Sequence<Dafny.Rune>.UnicodeFromString(", "));
          if ((_81_j).Sign == 1) {
            _76_printRhs = (_76_printRhs).Then(RAST.Expr.create_RawExpr(Dafny.Sequence<Dafny.Rune>.UnicodeFromString("write!(_formatter, \", \")?")));
          }
          _76_printRhs = (_76_printRhs).Then(RAST.Expr.create_RawExpr((((_84_formalType).is_Arrow) ? (Dafny.Sequence<Dafny.Rune>.UnicodeFromString("write!(_formatter, \"<function>\")?")) : (Dafny.Sequence<Dafny.Rune>.Concat(Dafny.Sequence<Dafny.Rune>.Concat(Dafny.Sequence<Dafny.Rune>.UnicodeFromString("::dafny_runtime::DafnyPrint::fmt_print("), _83_patternName), Dafny.Sequence<Dafny.Rune>.UnicodeFromString(", _formatter, false)?"))))));
          RAST._IExpr _85_coerceRhsArg = RAST.Expr.Default();
          RAST._IType _86_formalTpe;
          RAST._IType _out14;
          _out14 = (this).GenType(_84_formalType, DCOMP.GenTypeContext.@default());
          _86_formalTpe = _out14;
          DAST._IType _87_newFormalType;
          _87_newFormalType = (_84_formalType).Replace(_50_coerceMap);
          RAST._IType _88_newFormalTpe;
          _88_newFormalTpe = (_86_formalTpe).ReplaceMap(_51_rCoerceMap);
          Std.Wrappers._IResult<RAST._IExpr, _System._ITuple5<DAST._IType, RAST._IType, DAST._IType, RAST._IType, Dafny.IMap<_System._ITuple2<RAST._IType, RAST._IType>,RAST._IExpr>>> _89_upcastConverter;
          _89_upcastConverter = (this).UpcastConversionLambda(_84_formalType, _86_formalTpe, _87_newFormalType, _88_newFormalTpe, _52_coerceMapToArg);
          if ((_89_upcastConverter).is_Success) {
            RAST._IExpr _90_coercionFunction;
            _90_coercionFunction = (_89_upcastConverter).dtor_value;
            _85_coerceRhsArg = (_90_coercionFunction).Apply1(RAST.Expr.create_Identifier(_83_patternName));
          } else {
            (this).error = Std.Wrappers.Option<Dafny.ISequence<Dafny.Rune>>.create_Some(Dafny.Sequence<Dafny.Rune>.Concat(Dafny.Sequence<Dafny.Rune>.Concat(Dafny.Sequence<Dafny.Rune>.Concat(Dafny.Sequence<Dafny.Rune>.UnicodeFromString("Could not generate coercion function for contructor "), Std.Strings.__default.OfNat(_81_j)), Dafny.Sequence<Dafny.Rune>.UnicodeFromString(" of ")), _4_datatypeName));
            _85_coerceRhsArg = (RAST.Expr.create_Identifier(Dafny.Sequence<Dafny.Rune>.UnicodeFromString("todo!"))).Apply1(RAST.Expr.create_LiteralString((this.error).dtor_value, false, false));
          }
          _78_coerceRhsArgs = Dafny.Sequence<RAST._IAssignIdentifier>.Concat(_78_coerceRhsArgs, Dafny.Sequence<RAST._IAssignIdentifier>.FromElements(RAST.AssignIdentifier.create(_83_patternName, _85_coerceRhsArg)));
        }
        RAST._IExpr _91_coerceRhs;
        _91_coerceRhs = RAST.Expr.create_StructBuild((RAST.Expr.create_Identifier(_4_datatypeName)).FSel(DCOMP.__default.escapeName((_72_ctor).dtor_name)), _78_coerceRhsArgs);
        if (_79_isNumeric) {
          _73_ctorMatch = Dafny.Sequence<Dafny.Rune>.Concat(Dafny.Sequence<Dafny.Rune>.Concat(Dafny.Sequence<Dafny.Rune>.Concat(_73_ctorMatch, Dafny.Sequence<Dafny.Rune>.UnicodeFromString("(")), _80_ctorMatchInner), Dafny.Sequence<Dafny.Rune>.UnicodeFromString(")"));
        } else {
          _73_ctorMatch = Dafny.Sequence<Dafny.Rune>.Concat(Dafny.Sequence<Dafny.Rune>.Concat(Dafny.Sequence<Dafny.Rune>.Concat(_73_ctorMatch, Dafny.Sequence<Dafny.Rune>.UnicodeFromString("{")), _80_ctorMatchInner), Dafny.Sequence<Dafny.Rune>.UnicodeFromString("}"));
        }
        if ((_72_ctor).dtor_hasAnyArgs) {
          _76_printRhs = (_76_printRhs).Then(RAST.Expr.create_RawExpr(Dafny.Sequence<Dafny.Rune>.UnicodeFromString("write!(_formatter, \")\")?")));
        }
        _76_printRhs = (_76_printRhs).Then(RAST.Expr.create_RawExpr(Dafny.Sequence<Dafny.Rune>.UnicodeFromString("Ok(())")));
        _68_printImplBodyCases = Dafny.Sequence<RAST._IMatchCase>.Concat(_68_printImplBodyCases, Dafny.Sequence<RAST._IMatchCase>.FromElements(RAST.MatchCase.create(Dafny.Sequence<Dafny.Rune>.Concat(Dafny.Sequence<Dafny.Rune>.Concat(_4_datatypeName, Dafny.Sequence<Dafny.Rune>.UnicodeFromString("::")), _73_ctorMatch), RAST.Expr.create_Block(_76_printRhs))));
        _69_hashImplBodyCases = Dafny.Sequence<RAST._IMatchCase>.Concat(_69_hashImplBodyCases, Dafny.Sequence<RAST._IMatchCase>.FromElements(RAST.MatchCase.create(Dafny.Sequence<Dafny.Rune>.Concat(Dafny.Sequence<Dafny.Rune>.Concat(_4_datatypeName, Dafny.Sequence<Dafny.Rune>.UnicodeFromString("::")), _73_ctorMatch), RAST.Expr.create_Block(_77_hashRhs))));
        _70_coerceImplBodyCases = Dafny.Sequence<RAST._IMatchCase>.Concat(_70_coerceImplBodyCases, Dafny.Sequence<RAST._IMatchCase>.FromElements(RAST.MatchCase.create(Dafny.Sequence<Dafny.Rune>.Concat(Dafny.Sequence<Dafny.Rune>.Concat(_4_datatypeName, Dafny.Sequence<Dafny.Rune>.UnicodeFromString("::")), _73_ctorMatch), RAST.Expr.create_Block(_91_coerceRhs))));
      }
      if (((new BigInteger(((c).dtor_typeParams).Count)).Sign == 1) && ((new BigInteger((_20_unusedTypeParams).Count)).Sign == 1)) {
        Dafny.ISequence<RAST._IMatchCase> _92_extraCases;
        _92_extraCases = Dafny.Sequence<RAST._IMatchCase>.FromElements(RAST.MatchCase.create(Dafny.Sequence<Dafny.Rune>.Concat(_4_datatypeName, Dafny.Sequence<Dafny.Rune>.UnicodeFromString("::_PhantomVariant(..)")), RAST.Expr.create_RawExpr(Dafny.Sequence<Dafny.Rune>.Concat(Dafny.Sequence<Dafny.Rune>.Concat(Dafny.Sequence<Dafny.Rune>.UnicodeFromString("{"), (this).UnreachablePanicIfVerified(Dafny.Sequence<Dafny.Rune>.UnicodeFromString(""))), Dafny.Sequence<Dafny.Rune>.UnicodeFromString("}")))));
        _68_printImplBodyCases = Dafny.Sequence<RAST._IMatchCase>.Concat(_68_printImplBodyCases, _92_extraCases);
        _69_hashImplBodyCases = Dafny.Sequence<RAST._IMatchCase>.Concat(_69_hashImplBodyCases, _92_extraCases);
        _70_coerceImplBodyCases = Dafny.Sequence<RAST._IMatchCase>.Concat(_70_coerceImplBodyCases, _92_extraCases);
      }
      Dafny.ISequence<RAST._ITypeParamDecl> _93_defaultConstrainedTypeParams;
      _93_defaultConstrainedTypeParams = RAST.TypeParamDecl.AddConstraintsMultiple(_2_rTypeParamsDecls, Dafny.Sequence<RAST._IType>.FromElements(RAST.__default.DefaultTrait));
      Dafny.ISequence<RAST._ITypeParamDecl> _94_rTypeParamsDeclsWithEq;
      _94_rTypeParamsDeclsWithEq = RAST.TypeParamDecl.AddConstraintsMultiple(_2_rTypeParamsDecls, Dafny.Sequence<RAST._IType>.FromElements(RAST.__default.Eq));
      Dafny.ISequence<RAST._ITypeParamDecl> _95_rTypeParamsDeclsWithHash;
      _95_rTypeParamsDeclsWithHash = RAST.TypeParamDecl.AddConstraintsMultiple(_2_rTypeParamsDecls, Dafny.Sequence<RAST._IType>.FromElements(RAST.__default.Hash));
      RAST._IExpr _96_printImplBody;
      _96_printImplBody = RAST.Expr.create_Match(RAST.__default.self, _68_printImplBodyCases);
      RAST._IExpr _97_hashImplBody;
      _97_hashImplBody = RAST.Expr.create_Match(RAST.__default.self, _69_hashImplBodyCases);
      s = Dafny.Sequence<RAST._IModDecl>.Concat(s, Dafny.Sequence<RAST._IModDecl>.FromElements(RAST.ModDecl.create_ImplDecl(RAST.Impl.create_ImplFor(_2_rTypeParamsDecls, (((RAST.__default.std).MSel(Dafny.Sequence<Dafny.Rune>.UnicodeFromString("fmt"))).MSel(Dafny.Sequence<Dafny.Rune>.UnicodeFromString("Debug"))).AsType(), RAST.Type.create_TypeApp(RAST.Type.create_TIdentifier(_4_datatypeName), _1_rTypeParams), Dafny.Sequence<Dafny.Rune>.UnicodeFromString(""), Dafny.Sequence<RAST._IImplMember>.FromElements(RAST.ImplMember.create_FnDecl(RAST.Visibility.create_PRIV(), RAST.Fn.create(Dafny.Sequence<Dafny.Rune>.UnicodeFromString("fmt"), Dafny.Sequence<RAST._ITypeParamDecl>.FromElements(), Dafny.Sequence<RAST._IFormal>.FromElements(RAST.Formal.selfBorrowed, RAST.Formal.create(Dafny.Sequence<Dafny.Rune>.UnicodeFromString("f"), RAST.Type.create_BorrowedMut((((RAST.__default.std).MSel(Dafny.Sequence<Dafny.Rune>.UnicodeFromString("fmt"))).MSel(Dafny.Sequence<Dafny.Rune>.UnicodeFromString("Formatter"))).AsType()))), Std.Wrappers.Option<RAST._IType>.create_Some((((RAST.__default.std).MSel(Dafny.Sequence<Dafny.Rune>.UnicodeFromString("fmt"))).MSel(Dafny.Sequence<Dafny.Rune>.UnicodeFromString("Result"))).AsType()), Dafny.Sequence<Dafny.Rune>.UnicodeFromString(""), Std.Wrappers.Option<RAST._IExpr>.create_Some(((((RAST.__default.dafny__runtime).MSel(Dafny.Sequence<Dafny.Rune>.UnicodeFromString("DafnyPrint"))).MSel(Dafny.Sequence<Dafny.Rune>.UnicodeFromString("fmt_print"))).AsExpr()).Apply(Dafny.Sequence<RAST._IExpr>.FromElements(RAST.__default.self, RAST.Expr.create_Identifier(Dafny.Sequence<Dafny.Rune>.UnicodeFromString("f")), RAST.Expr.create_LiteralBool(true))))))))), RAST.ModDecl.create_ImplDecl(RAST.Impl.create_ImplFor(_2_rTypeParamsDecls, RAST.__default.DafnyPrint, RAST.Type.create_TypeApp(RAST.Type.create_TIdentifier(_4_datatypeName), _1_rTypeParams), Dafny.Sequence<Dafny.Rune>.UnicodeFromString(""), Dafny.Sequence<RAST._IImplMember>.FromElements(RAST.ImplMember.create_FnDecl(RAST.Visibility.create_PRIV(), RAST.Fn.create(Dafny.Sequence<Dafny.Rune>.UnicodeFromString("fmt_print"), Dafny.Sequence<RAST._ITypeParamDecl>.FromElements(), Dafny.Sequence<RAST._IFormal>.FromElements(RAST.Formal.selfBorrowed, RAST.Formal.create(Dafny.Sequence<Dafny.Rune>.UnicodeFromString("_formatter"), RAST.Type.create_BorrowedMut((((RAST.__default.std).MSel(Dafny.Sequence<Dafny.Rune>.UnicodeFromString("fmt"))).MSel(Dafny.Sequence<Dafny.Rune>.UnicodeFromString("Formatter"))).AsType())), RAST.Formal.create(Dafny.Sequence<Dafny.Rune>.UnicodeFromString("_in_seq"), RAST.Type.create_Bool())), Std.Wrappers.Option<RAST._IType>.create_Some(RAST.__default.RawType(Dafny.Sequence<Dafny.Rune>.UnicodeFromString("std::fmt::Result"))), Dafny.Sequence<Dafny.Rune>.UnicodeFromString(""), Std.Wrappers.Option<RAST._IExpr>.create_Some(_96_printImplBody))))))));
      if ((new BigInteger((_48_rCoerceTypeParams).Count)).Sign == 1) {
        RAST._IExpr _98_coerceImplBody;
        _98_coerceImplBody = RAST.Expr.create_Match(RAST.Expr.create_Identifier(Dafny.Sequence<Dafny.Rune>.UnicodeFromString("this")), _70_coerceImplBodyCases);
        s = Dafny.Sequence<RAST._IModDecl>.Concat(s, Dafny.Sequence<RAST._IModDecl>.FromElements(RAST.ModDecl.create_ImplDecl(RAST.Impl.create_Impl(_2_rTypeParamsDecls, RAST.Type.create_TypeApp(RAST.Type.create_TIdentifier(_4_datatypeName), _1_rTypeParams), Dafny.Sequence<Dafny.Rune>.UnicodeFromString(""), Dafny.Sequence<RAST._IImplMember>.FromElements(RAST.ImplMember.create_FnDecl(RAST.Visibility.create_PUB(), RAST.Fn.create(Dafny.Sequence<Dafny.Rune>.UnicodeFromString("coerce"), _48_rCoerceTypeParams, _49_coerceArguments, Std.Wrappers.Option<RAST._IType>.create_Some(RAST.__default.Rc(RAST.Type.create_ImplType(RAST.Type.create_FnType(Dafny.Sequence<RAST._IType>.FromElements(RAST.Type.create_TypeApp(RAST.Type.create_TIdentifier(_4_datatypeName), _1_rTypeParams)), RAST.Type.create_TypeApp(RAST.Type.create_TIdentifier(_4_datatypeName), _47_coerceTypes))))), Dafny.Sequence<Dafny.Rune>.UnicodeFromString(""), Std.Wrappers.Option<RAST._IExpr>.create_Some(RAST.__default.RcNew(RAST.Expr.create_Lambda(Dafny.Sequence<RAST._IFormal>.FromElements(RAST.Formal.create(Dafny.Sequence<Dafny.Rune>.UnicodeFromString("this"), RAST.__default.SelfOwned)), Std.Wrappers.Option<RAST._IType>.create_Some(RAST.Type.create_TypeApp(RAST.Type.create_TIdentifier(_4_datatypeName), _47_coerceTypes)), _98_coerceImplBody))))))))));
      }
      if ((new BigInteger((_8_singletonConstructors).Count)) == (new BigInteger(((c).dtor_ctors).Count))) {
        RAST._IType _99_datatypeType;
        _99_datatypeType = RAST.Type.create_TypeApp(RAST.Type.create_TIdentifier(_4_datatypeName), _1_rTypeParams);
        RAST._IType _100_instantiationType;
        if ((this).IsRcWrapped((c).dtor_attributes)) {
          _100_instantiationType = RAST.__default.Rc(_99_datatypeType);
        } else {
          _100_instantiationType = _99_datatypeType;
        }
        s = Dafny.Sequence<RAST._IModDecl>.Concat(s, Dafny.Sequence<RAST._IModDecl>.FromElements(RAST.ModDecl.create_ImplDecl(RAST.Impl.create_Impl(_2_rTypeParamsDecls, _99_datatypeType, Dafny.Sequence<Dafny.Rune>.UnicodeFromString(""), Dafny.Sequence<RAST._IImplMember>.FromElements(RAST.ImplMember.create_FnDecl(RAST.Visibility.create_PUB(), RAST.Fn.create(Dafny.Sequence<Dafny.Rune>.UnicodeFromString("_AllSingletonConstructors"), Dafny.Sequence<RAST._ITypeParamDecl>.FromElements(), Dafny.Sequence<RAST._IFormal>.FromElements(), Std.Wrappers.Option<RAST._IType>.create_Some((((RAST.__default.dafny__runtime).MSel(Dafny.Sequence<Dafny.Rune>.UnicodeFromString("SequenceIter"))).AsType()).Apply(Dafny.Sequence<RAST._IType>.FromElements(_100_instantiationType))), Dafny.Sequence<Dafny.Rune>.UnicodeFromString(""), Std.Wrappers.Option<RAST._IExpr>.create_Some((((((RAST.__default.dafny__runtime).MSel(Dafny.Sequence<Dafny.Rune>.UnicodeFromString("seq!"))).AsExpr()).Apply(_8_singletonConstructors)).Sel(Dafny.Sequence<Dafny.Rune>.UnicodeFromString("iter"))).Apply(Dafny.Sequence<RAST._IExpr>.FromElements())))))))));
      }
      if (_67_cIsEq) {
        s = Dafny.Sequence<RAST._IModDecl>.Concat(s, Dafny.Sequence<RAST._IModDecl>.FromElements(RAST.ModDecl.create_ImplDecl(RAST.Impl.create_ImplFor(_94_rTypeParamsDeclsWithEq, RAST.__default.Eq, RAST.Type.create_TypeApp(RAST.Type.create_TIdentifier(_4_datatypeName), _1_rTypeParams), Dafny.Sequence<Dafny.Rune>.UnicodeFromString(""), Dafny.Sequence<RAST._IImplMember>.FromElements()))));
      }
      s = Dafny.Sequence<RAST._IModDecl>.Concat(s, Dafny.Sequence<RAST._IModDecl>.FromElements(RAST.ModDecl.create_ImplDecl(RAST.Impl.create_ImplFor(_95_rTypeParamsDeclsWithHash, RAST.__default.Hash, RAST.Type.create_TypeApp(RAST.Type.create_TIdentifier(_4_datatypeName), _1_rTypeParams), Dafny.Sequence<Dafny.Rune>.UnicodeFromString(""), Dafny.Sequence<RAST._IImplMember>.FromElements(RAST.ImplMember.create_FnDecl(RAST.Visibility.create_PRIV(), RAST.Fn.create(Dafny.Sequence<Dafny.Rune>.UnicodeFromString("hash"), Dafny.Sequence<RAST._ITypeParamDecl>.FromElements(RAST.TypeParamDecl.create(Dafny.Sequence<Dafny.Rune>.UnicodeFromString("_H"), Dafny.Sequence<RAST._IType>.FromElements((((RAST.__default.std).MSel(Dafny.Sequence<Dafny.Rune>.UnicodeFromString("hash"))).MSel(Dafny.Sequence<Dafny.Rune>.UnicodeFromString("Hasher"))).AsType()))), Dafny.Sequence<RAST._IFormal>.FromElements(RAST.Formal.selfBorrowed, RAST.Formal.create(Dafny.Sequence<Dafny.Rune>.UnicodeFromString("_state"), RAST.Type.create_BorrowedMut(RAST.Type.create_TIdentifier(Dafny.Sequence<Dafny.Rune>.UnicodeFromString("_H"))))), Std.Wrappers.Option<RAST._IType>.create_None(), Dafny.Sequence<Dafny.Rune>.UnicodeFromString(""), Std.Wrappers.Option<RAST._IExpr>.create_Some(_97_hashImplBody))))))));
      if ((new BigInteger(((c).dtor_ctors).Count)).Sign == 1) {
        RAST._IExpr _101_structName;
        _101_structName = (RAST.Expr.create_Identifier(_4_datatypeName)).FSel(DCOMP.__default.escapeName((((c).dtor_ctors).Select(BigInteger.Zero)).dtor_name));
        Dafny.ISequence<RAST._IAssignIdentifier> _102_structAssignments;
        _102_structAssignments = Dafny.Sequence<RAST._IAssignIdentifier>.FromElements();
        BigInteger _hi9 = new BigInteger(((((c).dtor_ctors).Select(BigInteger.Zero)).dtor_args).Count);
        for (BigInteger _103_i = BigInteger.Zero; _103_i < _hi9; _103_i++) {
          DAST._IDatatypeDtor _104_dtor;
          _104_dtor = ((((c).dtor_ctors).Select(BigInteger.Zero)).dtor_args).Select(_103_i);
          _102_structAssignments = Dafny.Sequence<RAST._IAssignIdentifier>.Concat(_102_structAssignments, Dafny.Sequence<RAST._IAssignIdentifier>.FromElements(RAST.AssignIdentifier.create(DCOMP.__default.escapeVar(((_104_dtor).dtor_formal).dtor_name), RAST.Expr.create_RawExpr(Dafny.Sequence<Dafny.Rune>.UnicodeFromString("::std::default::Default::default()")))));
        }
        Dafny.ISequence<RAST._ITypeParamDecl> _105_defaultConstrainedTypeParams;
        _105_defaultConstrainedTypeParams = RAST.TypeParamDecl.AddConstraintsMultiple(_2_rTypeParamsDecls, Dafny.Sequence<RAST._IType>.FromElements(RAST.__default.DefaultTrait));
        RAST._IType _106_fullType;
        _106_fullType = RAST.Type.create_TypeApp(RAST.Type.create_TIdentifier(_4_datatypeName), _1_rTypeParams);
        if (_67_cIsEq) {
          s = Dafny.Sequence<RAST._IModDecl>.Concat(s, Dafny.Sequence<RAST._IModDecl>.FromElements(RAST.ModDecl.create_ImplDecl(RAST.Impl.create_ImplFor(_105_defaultConstrainedTypeParams, RAST.__default.DefaultTrait, _106_fullType, Dafny.Sequence<Dafny.Rune>.UnicodeFromString(""), Dafny.Sequence<RAST._IImplMember>.FromElements(RAST.ImplMember.create_FnDecl(RAST.Visibility.create_PRIV(), RAST.Fn.create(Dafny.Sequence<Dafny.Rune>.UnicodeFromString("default"), Dafny.Sequence<RAST._ITypeParamDecl>.FromElements(), Dafny.Sequence<RAST._IFormal>.FromElements(), Std.Wrappers.Option<RAST._IType>.create_Some(_106_fullType), Dafny.Sequence<Dafny.Rune>.UnicodeFromString(""), Std.Wrappers.Option<RAST._IExpr>.create_Some(RAST.Expr.create_StructBuild(_101_structName, _102_structAssignments)))))))));
        }
        s = Dafny.Sequence<RAST._IModDecl>.Concat(s, Dafny.Sequence<RAST._IModDecl>.FromElements(RAST.ModDecl.create_ImplDecl(RAST.Impl.create_ImplFor(_2_rTypeParamsDecls, ((((RAST.__default.std).MSel(Dafny.Sequence<Dafny.Rune>.UnicodeFromString("convert"))).MSel(Dafny.Sequence<Dafny.Rune>.UnicodeFromString("AsRef"))).AsType()).Apply1(_106_fullType), RAST.Type.create_Borrowed(_106_fullType), Dafny.Sequence<Dafny.Rune>.UnicodeFromString(""), Dafny.Sequence<RAST._IImplMember>.FromElements(RAST.ImplMember.create_FnDecl(RAST.Visibility.create_PRIV(), RAST.Fn.create(Dafny.Sequence<Dafny.Rune>.UnicodeFromString("as_ref"), Dafny.Sequence<RAST._ITypeParamDecl>.FromElements(), Dafny.Sequence<RAST._IFormal>.FromElements(RAST.Formal.selfBorrowed), Std.Wrappers.Option<RAST._IType>.create_Some(RAST.__default.SelfOwned), Dafny.Sequence<Dafny.Rune>.UnicodeFromString(""), Std.Wrappers.Option<RAST._IExpr>.create_Some(RAST.__default.self))))))));
      }
      return s;
    }
    public static RAST._IPath GenPath(Dafny.ISequence<Dafny.ISequence<Dafny.Rune>> p, bool escape)
    {
      RAST._IPath r = RAST.Path.Default();
      if ((new BigInteger((p).Count)).Sign == 0) {
        r = RAST.Path.create_Self();
        return r;
      } else {
        if (((((p).Select(BigInteger.Zero)))).Equals(Dafny.Sequence<Dafny.Rune>.UnicodeFromString("std"))) {
          r = RAST.Path.create_Global();
        } else if (((((p).Select(BigInteger.Zero)))).Equals(Dafny.Sequence<Dafny.Rune>.UnicodeFromString("_System"))) {
          r = RAST.__default.dafny__runtime;
        } else {
          r = RAST.Path.create_Crate();
        }
        BigInteger _hi0 = new BigInteger((p).Count);
        for (BigInteger _0_i = BigInteger.Zero; _0_i < _hi0; _0_i++) {
          Dafny.ISequence<Dafny.Rune> _1_name;
          _1_name = ((p).Select(_0_i));
          if (escape) {
            _System._ITuple2<Dafny.ISequence<Dafny.ISequence<Dafny.Rune>>, Dafny.ISequence<Dafny.Rune>> _let_tmp_rhs0 = DafnyCompilerRustUtils.__default.DafnyNameToContainingPathAndName(_1_name, Dafny.Sequence<Dafny.ISequence<Dafny.Rune>>.FromElements());
            Dafny.ISequence<Dafny.ISequence<Dafny.Rune>> _2_modules = _let_tmp_rhs0.dtor__0;
            Dafny.ISequence<Dafny.Rune> _3_finalName = _let_tmp_rhs0.dtor__1;
            BigInteger _hi1 = new BigInteger((_2_modules).Count);
            for (BigInteger _4_j = BigInteger.Zero; _4_j < _hi1; _4_j++) {
              r = (r).MSel(DCOMP.__default.escapeName(((_2_modules).Select(_4_j))));
            }
            r = (r).MSel(DCOMP.__default.escapeName(_3_finalName));
          } else {
            r = (r).MSel(DCOMP.__default.ReplaceDotByDoubleColon((_1_name)));
          }
        }
      }
      return r;
    }
    public static RAST._IType GenPathType(Dafny.ISequence<Dafny.ISequence<Dafny.Rune>> p)
    {
      RAST._IType t = RAST.Type.Default();
      RAST._IPath _0_p;
      RAST._IPath _out0;
      _out0 = DCOMP.COMP.GenPath(p, true);
      _0_p = _out0;
      t = (_0_p).AsType();
      return t;
    }
    public static RAST._IExpr GenPathExpr(Dafny.ISequence<Dafny.ISequence<Dafny.Rune>> p, bool escape)
    {
      RAST._IExpr e = RAST.Expr.Default();
      if ((new BigInteger((p).Count)).Sign == 0) {
        e = RAST.__default.self;
        return e;
      }
      RAST._IPath _0_p;
      RAST._IPath _out0;
      _out0 = DCOMP.COMP.GenPath(p, escape);
      _0_p = _out0;
      e = (_0_p).AsExpr();
      return e;
    }
    public Dafny.ISequence<RAST._IType> GenTypeArgs(Dafny.ISequence<DAST._IType> args, bool genTypeContext)
    {
      Dafny.ISequence<RAST._IType> s = Dafny.Sequence<RAST._IType>.Empty;
      s = Dafny.Sequence<RAST._IType>.FromElements();
      BigInteger _hi0 = new BigInteger((args).Count);
      for (BigInteger _0_i = BigInteger.Zero; _0_i < _hi0; _0_i++) {
        RAST._IType _1_genTp;
        RAST._IType _out0;
        _out0 = (this).GenType((args).Select(_0_i), genTypeContext);
        _1_genTp = _out0;
        s = Dafny.Sequence<RAST._IType>.Concat(s, Dafny.Sequence<RAST._IType>.FromElements(_1_genTp));
      }
      return s;
    }
    public bool IsRcWrapped(Dafny.ISequence<DAST._IAttribute> attributes) {
      return ((!(attributes).Contains(DAST.Attribute.create(Dafny.Sequence<Dafny.Rune>.UnicodeFromString("auto-nongrowing-size"), Dafny.Sequence<Dafny.ISequence<Dafny.Rune>>.FromElements()))) && (!(attributes).Contains(DAST.Attribute.create(Dafny.Sequence<Dafny.Rune>.UnicodeFromString("rust_rc"), Dafny.Sequence<Dafny.ISequence<Dafny.Rune>>.FromElements(Dafny.Sequence<Dafny.Rune>.UnicodeFromString("false")))))) || ((attributes).Contains(DAST.Attribute.create(Dafny.Sequence<Dafny.Rune>.UnicodeFromString("rust_rc"), Dafny.Sequence<Dafny.ISequence<Dafny.Rune>>.FromElements(Dafny.Sequence<Dafny.Rune>.UnicodeFromString("true")))));
    }
    public RAST._IType GenType(DAST._IType c, bool genTypeContext)
    {
      RAST._IType s = RAST.Type.Default();
      DAST._IType _source0 = c;
      {
        if (_source0.is_UserDefined) {
          DAST._IResolvedType _0_resolved = _source0.dtor_resolved;
          {
            RAST._IType _1_t;
            RAST._IType _out0;
            _out0 = DCOMP.COMP.GenPathType((_0_resolved).dtor_path);
            _1_t = _out0;
            Dafny.ISequence<RAST._IType> _2_typeArgs;
            Dafny.ISequence<RAST._IType> _out1;
            _out1 = (this).GenTypeArgs((_0_resolved).dtor_typeArgs, false);
            _2_typeArgs = _out1;
            s = RAST.Type.create_TypeApp(_1_t, _2_typeArgs);
            DAST._IResolvedTypeBase _source1 = (_0_resolved).dtor_kind;
            {
              if (_source1.is_Class) {
                {
                  s = (this).Object(s);
                }
                goto after_match1;
              }
            }
            {
              if (_source1.is_Datatype) {
                {
                  if ((this).IsRcWrapped((_0_resolved).dtor_attributes)) {
                    s = RAST.__default.Rc(s);
                  }
                }
                goto after_match1;
              }
            }
            {
              if (_source1.is_Trait) {
                {
                  if (((_0_resolved).dtor_path).Equals(Dafny.Sequence<Dafny.ISequence<Dafny.Rune>>.FromElements(Dafny.Sequence<Dafny.Rune>.UnicodeFromString("_System"), Dafny.Sequence<Dafny.Rune>.UnicodeFromString("object")))) {
                    s = RAST.__default.AnyTrait;
                  }
                  if (!((genTypeContext))) {
                    s = (this).Object(RAST.Type.create_DynType(s));
                  }
                }
                goto after_match1;
              }
            }
            {
              DAST._IType _3_base = _source1.dtor_baseType;
              DAST._INewtypeRange _4_range = _source1.dtor_range;
              bool _5_erased = _source1.dtor_erase;
              {
                if (_5_erased) {
                  Std.Wrappers._IOption<RAST._IType> _source2 = DCOMP.COMP.NewtypeRangeToRustType(_4_range);
                  {
                    if (_source2.is_Some) {
                      RAST._IType _6_v = _source2.dtor_value;
                      s = _6_v;
                      goto after_match2;
                    }
                  }
                  {
                    RAST._IType _7_underlying;
                    RAST._IType _out2;
                    _out2 = (this).GenType(_3_base, DCOMP.GenTypeContext.@default());
                    _7_underlying = _out2;
                    s = RAST.Type.create_TSynonym(s, _7_underlying);
                  }
                after_match2: ;
                }
              }
            }
          after_match1: ;
          }
          goto after_match0;
        }
      }
      {
        if (_source0.is_Object) {
          {
            s = RAST.__default.AnyTrait;
            if (!((genTypeContext))) {
              s = (this).Object(RAST.Type.create_DynType(s));
            }
          }
          goto after_match0;
        }
      }
      {
        if (_source0.is_Tuple) {
          Dafny.ISequence<DAST._IType> _8_types = _source0.dtor_Tuple_a0;
          {
            Dafny.ISequence<RAST._IType> _9_args;
            _9_args = Dafny.Sequence<RAST._IType>.FromElements();
            BigInteger _10_i;
            _10_i = BigInteger.Zero;
            while ((_10_i) < (new BigInteger((_8_types).Count))) {
              RAST._IType _11_generated;
              RAST._IType _out3;
              _out3 = (this).GenType((_8_types).Select(_10_i), false);
              _11_generated = _out3;
              _9_args = Dafny.Sequence<RAST._IType>.Concat(_9_args, Dafny.Sequence<RAST._IType>.FromElements(_11_generated));
              _10_i = (_10_i) + (BigInteger.One);
            }
            if ((new BigInteger((_8_types).Count)) <= (RAST.__default.MAX__TUPLE__SIZE)) {
              s = RAST.Type.create_TupleType(_9_args);
            } else {
              s = RAST.__default.SystemTupleType(_9_args);
            }
          }
          goto after_match0;
        }
      }
      {
        if (_source0.is_Array) {
          DAST._IType _12_element = _source0.dtor_element;
          BigInteger _13_dims = _source0.dtor_dims;
          {
            if ((_13_dims) > (new BigInteger(16))) {
              s = RAST.__default.RawType(Dafny.Sequence<Dafny.Rune>.UnicodeFromString("<i>Array of dimensions greater than 16</i>"));
            } else {
              RAST._IType _14_elem;
              RAST._IType _out4;
              _out4 = (this).GenType(_12_element, false);
              _14_elem = _out4;
              if ((_13_dims) == (BigInteger.One)) {
                s = RAST.Type.create_Array(_14_elem, Std.Wrappers.Option<Dafny.ISequence<Dafny.Rune>>.create_None());
                s = (this).Object(s);
              } else {
                Dafny.ISequence<Dafny.Rune> _15_n;
                _15_n = Dafny.Sequence<Dafny.Rune>.Concat(Dafny.Sequence<Dafny.Rune>.UnicodeFromString("Array"), Std.Strings.__default.OfNat(_13_dims));
                s = (((RAST.__default.dafny__runtime).MSel(_15_n)).AsType()).Apply(Dafny.Sequence<RAST._IType>.FromElements(_14_elem));
                s = (this).Object(s);
              }
            }
          }
          goto after_match0;
        }
      }
      {
        if (_source0.is_Seq) {
          DAST._IType _16_element = _source0.dtor_element;
          {
            RAST._IType _17_elem;
            RAST._IType _out5;
            _out5 = (this).GenType(_16_element, false);
            _17_elem = _out5;
            s = RAST.Type.create_TypeApp(((RAST.__default.dafny__runtime).MSel(Dafny.Sequence<Dafny.Rune>.UnicodeFromString("Sequence"))).AsType(), Dafny.Sequence<RAST._IType>.FromElements(_17_elem));
          }
          goto after_match0;
        }
      }
      {
        if (_source0.is_Set) {
          DAST._IType _18_element = _source0.dtor_element;
          {
            RAST._IType _19_elem;
            RAST._IType _out6;
            _out6 = (this).GenType(_18_element, false);
            _19_elem = _out6;
            s = RAST.Type.create_TypeApp(((RAST.__default.dafny__runtime).MSel(Dafny.Sequence<Dafny.Rune>.UnicodeFromString("Set"))).AsType(), Dafny.Sequence<RAST._IType>.FromElements(_19_elem));
          }
          goto after_match0;
        }
      }
      {
        if (_source0.is_Multiset) {
          DAST._IType _20_element = _source0.dtor_element;
          {
            RAST._IType _21_elem;
            RAST._IType _out7;
            _out7 = (this).GenType(_20_element, false);
            _21_elem = _out7;
            s = RAST.Type.create_TypeApp(((RAST.__default.dafny__runtime).MSel(Dafny.Sequence<Dafny.Rune>.UnicodeFromString("Multiset"))).AsType(), Dafny.Sequence<RAST._IType>.FromElements(_21_elem));
          }
          goto after_match0;
        }
      }
      {
        if (_source0.is_Map) {
          DAST._IType _22_key = _source0.dtor_key;
          DAST._IType _23_value = _source0.dtor_value;
          {
            RAST._IType _24_keyType;
            RAST._IType _out8;
            _out8 = (this).GenType(_22_key, false);
            _24_keyType = _out8;
            RAST._IType _25_valueType;
            RAST._IType _out9;
            _out9 = (this).GenType(_23_value, genTypeContext);
            _25_valueType = _out9;
            s = RAST.Type.create_TypeApp(((RAST.__default.dafny__runtime).MSel(Dafny.Sequence<Dafny.Rune>.UnicodeFromString("Map"))).AsType(), Dafny.Sequence<RAST._IType>.FromElements(_24_keyType, _25_valueType));
          }
          goto after_match0;
        }
      }
      {
        if (_source0.is_MapBuilder) {
          DAST._IType _26_key = _source0.dtor_key;
          DAST._IType _27_value = _source0.dtor_value;
          {
            RAST._IType _28_keyType;
            RAST._IType _out10;
            _out10 = (this).GenType(_26_key, false);
            _28_keyType = _out10;
            RAST._IType _29_valueType;
            RAST._IType _out11;
            _out11 = (this).GenType(_27_value, genTypeContext);
            _29_valueType = _out11;
            s = RAST.Type.create_TypeApp(((RAST.__default.dafny__runtime).MSel(Dafny.Sequence<Dafny.Rune>.UnicodeFromString("MapBuilder"))).AsType(), Dafny.Sequence<RAST._IType>.FromElements(_28_keyType, _29_valueType));
          }
          goto after_match0;
        }
      }
      {
        if (_source0.is_SetBuilder) {
          DAST._IType _30_elem = _source0.dtor_element;
          {
            RAST._IType _31_elemType;
            RAST._IType _out12;
            _out12 = (this).GenType(_30_elem, false);
            _31_elemType = _out12;
            s = RAST.Type.create_TypeApp(((RAST.__default.dafny__runtime).MSel(Dafny.Sequence<Dafny.Rune>.UnicodeFromString("SetBuilder"))).AsType(), Dafny.Sequence<RAST._IType>.FromElements(_31_elemType));
          }
          goto after_match0;
        }
      }
      {
        if (_source0.is_Arrow) {
          Dafny.ISequence<DAST._IType> _32_args = _source0.dtor_args;
          DAST._IType _33_result = _source0.dtor_result;
          {
            Dafny.ISequence<RAST._IType> _34_argTypes;
            _34_argTypes = Dafny.Sequence<RAST._IType>.FromElements();
            BigInteger _35_i;
            _35_i = BigInteger.Zero;
            while ((_35_i) < (new BigInteger((_32_args).Count))) {
              RAST._IType _36_generated;
              RAST._IType _out13;
              _out13 = (this).GenType((_32_args).Select(_35_i), false);
              _36_generated = _out13;
              _34_argTypes = Dafny.Sequence<RAST._IType>.Concat(_34_argTypes, Dafny.Sequence<RAST._IType>.FromElements(RAST.Type.create_Borrowed(_36_generated)));
              _35_i = (_35_i) + (BigInteger.One);
            }
            RAST._IType _37_resultType;
            RAST._IType _out14;
            _out14 = (this).GenType(_33_result, DCOMP.GenTypeContext.@default());
            _37_resultType = _out14;
            s = RAST.__default.Rc(RAST.Type.create_DynType(RAST.Type.create_FnType(_34_argTypes, _37_resultType)));
          }
          goto after_match0;
        }
      }
      {
        if (_source0.is_TypeArg) {
          Dafny.ISequence<Dafny.Rune> _h90 = _source0.dtor_TypeArg_a0;
          Dafny.ISequence<Dafny.Rune> _38_name = _h90;
          s = RAST.Type.create_TIdentifier(DCOMP.__default.escapeName(_38_name));
          goto after_match0;
        }
      }
      {
        if (_source0.is_Primitive) {
          DAST._IPrimitive _39_p = _source0.dtor_Primitive_a0;
          {
            DAST._IPrimitive _source3 = _39_p;
            {
              if (_source3.is_Int) {
                s = ((RAST.__default.dafny__runtime).MSel(Dafny.Sequence<Dafny.Rune>.UnicodeFromString("DafnyInt"))).AsType();
                goto after_match3;
              }
            }
            {
              if (_source3.is_Real) {
                s = ((RAST.__default.dafny__runtime).MSel(Dafny.Sequence<Dafny.Rune>.UnicodeFromString("BigRational"))).AsType();
                goto after_match3;
              }
            }
            {
              if (_source3.is_String) {
                s = RAST.Type.create_TypeApp(((RAST.__default.dafny__runtime).MSel(Dafny.Sequence<Dafny.Rune>.UnicodeFromString("Sequence"))).AsType(), Dafny.Sequence<RAST._IType>.FromElements(((RAST.__default.dafny__runtime).MSel((this).DafnyChar)).AsType()));
                goto after_match3;
              }
            }
            {
              if (_source3.is_Bool) {
                s = RAST.Type.create_Bool();
                goto after_match3;
              }
            }
            {
              s = ((RAST.__default.dafny__runtime).MSel((this).DafnyChar)).AsType();
            }
          after_match3: ;
          }
          goto after_match0;
        }
      }
      {
        Dafny.ISequence<Dafny.Rune> _40_v = _source0.dtor_Passthrough_a0;
        s = RAST.__default.RawType(_40_v);
      }
    after_match0: ;
      return s;
    }
    public bool EnclosingIsTrait(DAST._IType tpe) {
      return ((tpe).is_UserDefined) && ((((tpe).dtor_resolved).dtor_kind).is_Trait);
    }
    public void GenClassImplBody(Dafny.ISequence<DAST._IMethod> body, bool forTrait, DAST._IType enclosingType, Dafny.ISequence<DAST._IType> enclosingTypeParams, out Dafny.ISequence<RAST._IImplMember> s, out Dafny.IMap<Dafny.ISequence<Dafny.ISequence<Dafny.Rune>>,Dafny.ISequence<RAST._IImplMember>> traitBodies)
    {
      s = Dafny.Sequence<RAST._IImplMember>.Empty;
      traitBodies = Dafny.Map<Dafny.ISequence<Dafny.ISequence<Dafny.Rune>>, Dafny.ISequence<RAST._IImplMember>>.Empty;
      s = Dafny.Sequence<RAST._IImplMember>.FromElements();
      traitBodies = Dafny.Map<Dafny.ISequence<Dafny.ISequence<Dafny.Rune>>, Dafny.ISequence<RAST._IImplMember>>.FromElements();
      BigInteger _hi0 = new BigInteger((body).Count);
      for (BigInteger _0_i = BigInteger.Zero; _0_i < _hi0; _0_i++) {
        DAST._IMethod _source0 = (body).Select(_0_i);
        {
          DAST._IMethod _1_m = _source0;
          {
            Std.Wrappers._IOption<Dafny.ISequence<Dafny.ISequence<Dafny.Rune>>> _source1 = (_1_m).dtor_overridingPath;
            {
              if (_source1.is_Some) {
                Dafny.ISequence<Dafny.ISequence<Dafny.Rune>> _2_p = _source1.dtor_value;
                {
                  Dafny.ISequence<RAST._IImplMember> _3_existing;
                  _3_existing = Dafny.Sequence<RAST._IImplMember>.FromElements();
                  if ((traitBodies).Contains(_2_p)) {
                    _3_existing = Dafny.Map<Dafny.ISequence<Dafny.ISequence<Dafny.Rune>>, Dafny.ISequence<RAST._IImplMember>>.Select(traitBodies,_2_p);
                  }
                  if (((new BigInteger(((_1_m).dtor_typeParams).Count)).Sign == 1) && ((this).EnclosingIsTrait(enclosingType))) {
                    (this).error = Std.Wrappers.Option<Dafny.ISequence<Dafny.Rune>>.create_Some(Dafny.Sequence<Dafny.Rune>.UnicodeFromString("Error: Rust does not support method with generic type parameters in traits"));
                  }
                  RAST._IImplMember _4_genMethod;
                  RAST._IImplMember _out0;
                  _out0 = (this).GenMethod(_1_m, true, enclosingType, enclosingTypeParams);
                  _4_genMethod = _out0;
                  _3_existing = Dafny.Sequence<RAST._IImplMember>.Concat(_3_existing, Dafny.Sequence<RAST._IImplMember>.FromElements(_4_genMethod));
                  traitBodies = Dafny.Map<Dafny.ISequence<Dafny.ISequence<Dafny.Rune>>, Dafny.ISequence<RAST._IImplMember>>.Merge(traitBodies, Dafny.Map<Dafny.ISequence<Dafny.ISequence<Dafny.Rune>>, Dafny.ISequence<RAST._IImplMember>>.FromElements(new Dafny.Pair<Dafny.ISequence<Dafny.ISequence<Dafny.Rune>>, Dafny.ISequence<RAST._IImplMember>>(_2_p, _3_existing)));
                }
                goto after_match1;
              }
            }
            {
              {
                RAST._IImplMember _5_generated;
                RAST._IImplMember _out1;
                _out1 = (this).GenMethod(_1_m, forTrait, enclosingType, enclosingTypeParams);
                _5_generated = _out1;
                s = Dafny.Sequence<RAST._IImplMember>.Concat(s, Dafny.Sequence<RAST._IImplMember>.FromElements(_5_generated));
              }
            }
          after_match1: ;
          }
        }
      after_match0: ;
      }
    }
    public Dafny.ISequence<RAST._IFormal> GenParams(Dafny.ISequence<DAST._IFormal> @params, bool forLambda)
    {
      Dafny.ISequence<RAST._IFormal> s = Dafny.Sequence<RAST._IFormal>.Empty;
      s = Dafny.Sequence<RAST._IFormal>.FromElements();
      BigInteger _hi0 = new BigInteger((@params).Count);
      for (BigInteger _0_i = BigInteger.Zero; _0_i < _hi0; _0_i++) {
        DAST._IFormal _1_param;
        _1_param = (@params).Select(_0_i);
        RAST._IType _2_paramType;
        RAST._IType _out0;
        _out0 = (this).GenType((_1_param).dtor_typ, DCOMP.GenTypeContext.@default());
        _2_paramType = _out0;
        if (((!((_2_paramType).CanReadWithoutClone())) || (forLambda)) && (!((_1_param).dtor_attributes).Contains(DCOMP.__default.AttributeOwned))) {
          _2_paramType = RAST.Type.create_Borrowed(_2_paramType);
        }
        s = Dafny.Sequence<RAST._IFormal>.Concat(s, Dafny.Sequence<RAST._IFormal>.FromElements(RAST.Formal.create(DCOMP.__default.escapeVar((_1_param).dtor_name), _2_paramType)));
      }
      return s;
    }
    public RAST._IImplMember GenMethod(DAST._IMethod m, bool forTrait, DAST._IType enclosingType, Dafny.ISequence<DAST._IType> enclosingTypeParams)
    {
      RAST._IImplMember s = RAST.ImplMember.Default();
      Dafny.ISequence<RAST._IFormal> _0_params;
      Dafny.ISequence<RAST._IFormal> _out0;
      _out0 = (this).GenParams((m).dtor_params, false);
      _0_params = _out0;
      Dafny.ISequence<Dafny.ISequence<Dafny.Rune>> _1_paramNames;
      _1_paramNames = Dafny.Sequence<Dafny.ISequence<Dafny.Rune>>.FromElements();
      Dafny.IMap<Dafny.ISequence<Dafny.Rune>,RAST._IType> _2_paramTypes;
      _2_paramTypes = Dafny.Map<Dafny.ISequence<Dafny.Rune>, RAST._IType>.FromElements();
      BigInteger _hi0 = new BigInteger(((m).dtor_params).Count);
      for (BigInteger _3_paramI = BigInteger.Zero; _3_paramI < _hi0; _3_paramI++) {
        DAST._IFormal _4_dafny__formal;
        _4_dafny__formal = ((m).dtor_params).Select(_3_paramI);
        RAST._IFormal _5_formal;
        _5_formal = (_0_params).Select(_3_paramI);
        Dafny.ISequence<Dafny.Rune> _6_name;
        _6_name = (_5_formal).dtor_name;
        _1_paramNames = Dafny.Sequence<Dafny.ISequence<Dafny.Rune>>.Concat(_1_paramNames, Dafny.Sequence<Dafny.ISequence<Dafny.Rune>>.FromElements(_6_name));
        _2_paramTypes = Dafny.Map<Dafny.ISequence<Dafny.Rune>, RAST._IType>.Update(_2_paramTypes, _6_name, (_5_formal).dtor_tpe);
      }
      Dafny.ISequence<Dafny.Rune> _7_fnName;
      _7_fnName = DCOMP.__default.escapeName((m).dtor_name);
      DCOMP._ISelfInfo _8_selfIdent;
      _8_selfIdent = DCOMP.SelfInfo.create_NoSelf();
      if (!((m).dtor_isStatic)) {
        Dafny.ISequence<Dafny.Rune> _9_selfId;
        _9_selfId = Dafny.Sequence<Dafny.Rune>.UnicodeFromString("self");
        if ((m).dtor_outVarsAreUninitFieldsToAssign) {
          _9_selfId = Dafny.Sequence<Dafny.Rune>.UnicodeFromString("this");
        }
        var _pat_let_tv0 = enclosingTypeParams;
        DAST._IType _10_instanceType;
        DAST._IType _source0 = enclosingType;
        {
          if (_source0.is_UserDefined) {
            DAST._IResolvedType _11_r = _source0.dtor_resolved;
            _10_instanceType = DAST.Type.create_UserDefined(Dafny.Helpers.Let<DAST._IResolvedType, DAST._IResolvedType>(_11_r, _pat_let20_0 => Dafny.Helpers.Let<DAST._IResolvedType, DAST._IResolvedType>(_pat_let20_0, _12_dt__update__tmp_h0 => Dafny.Helpers.Let<Dafny.ISequence<DAST._IType>, DAST._IResolvedType>(_pat_let_tv0, _pat_let21_0 => Dafny.Helpers.Let<Dafny.ISequence<DAST._IType>, DAST._IResolvedType>(_pat_let21_0, _13_dt__update_htypeArgs_h0 => DAST.ResolvedType.create((_12_dt__update__tmp_h0).dtor_path, _13_dt__update_htypeArgs_h0, (_12_dt__update__tmp_h0).dtor_kind, (_12_dt__update__tmp_h0).dtor_attributes, (_12_dt__update__tmp_h0).dtor_properMethods, (_12_dt__update__tmp_h0).dtor_extendedTypes))))));
            goto after_match0;
          }
        }
        {
          _10_instanceType = enclosingType;
        }
      after_match0: ;
        if (forTrait) {
          RAST._IFormal _14_selfFormal;
          if (((m).dtor_wasFunction) && (((this).ObjectType).is_RawPointers)) {
            _14_selfFormal = RAST.Formal.selfBorrowed;
          } else {
            _14_selfFormal = RAST.Formal.selfBorrowedMut;
          }
          _0_params = Dafny.Sequence<RAST._IFormal>.Concat(Dafny.Sequence<RAST._IFormal>.FromElements(_14_selfFormal), _0_params);
        } else {
          RAST._IType _15_tpe;
          RAST._IType _out1;
          _out1 = (this).GenType(_10_instanceType, DCOMP.GenTypeContext.@default());
          _15_tpe = _out1;
          if ((_9_selfId).Equals(Dafny.Sequence<Dafny.Rune>.UnicodeFromString("this"))) {
            if (((this).ObjectType).is_RcMut) {
              _15_tpe = RAST.Type.create_Borrowed(_15_tpe);
            }
          } else if ((_9_selfId).Equals(Dafny.Sequence<Dafny.Rune>.UnicodeFromString("self"))) {
            if ((_15_tpe).IsObjectOrPointer()) {
              if (((m).dtor_wasFunction) && (((this).ObjectType).is_RawPointers)) {
                _15_tpe = RAST.__default.SelfBorrowed;
              } else {
                _15_tpe = RAST.__default.SelfBorrowedMut;
              }
            } else {
              if ((((enclosingType).is_UserDefined) && ((((enclosingType).dtor_resolved).dtor_kind).is_Datatype)) && ((this).IsRcWrapped(((enclosingType).dtor_resolved).dtor_attributes))) {
                _15_tpe = RAST.Type.create_Borrowed(RAST.__default.Rc(RAST.__default.SelfOwned));
              } else {
                _15_tpe = RAST.Type.create_Borrowed(RAST.__default.SelfOwned);
              }
            }
          }
          _0_params = Dafny.Sequence<RAST._IFormal>.Concat(Dafny.Sequence<RAST._IFormal>.FromElements(RAST.Formal.create(_9_selfId, _15_tpe)), _0_params);
        }
        _8_selfIdent = DCOMP.SelfInfo.create_ThisTyped(_9_selfId, _10_instanceType);
      }
      Dafny.ISequence<RAST._IType> _16_retTypeArgs;
      _16_retTypeArgs = Dafny.Sequence<RAST._IType>.FromElements();
      BigInteger _17_typeI;
      _17_typeI = BigInteger.Zero;
      while ((_17_typeI) < (new BigInteger(((m).dtor_outTypes).Count))) {
        RAST._IType _18_typeExpr;
        RAST._IType _out2;
        _out2 = (this).GenType(((m).dtor_outTypes).Select(_17_typeI), DCOMP.GenTypeContext.@default());
        _18_typeExpr = _out2;
        _16_retTypeArgs = Dafny.Sequence<RAST._IType>.Concat(_16_retTypeArgs, Dafny.Sequence<RAST._IType>.FromElements(_18_typeExpr));
        _17_typeI = (_17_typeI) + (BigInteger.One);
      }
      RAST._IVisibility _19_visibility;
      if (forTrait) {
        _19_visibility = RAST.Visibility.create_PRIV();
      } else {
        _19_visibility = RAST.Visibility.create_PUB();
      }
      Dafny.ISequence<DAST._ITypeArgDecl> _20_typeParamsFiltered;
      _20_typeParamsFiltered = Dafny.Sequence<DAST._ITypeArgDecl>.FromElements();
      BigInteger _hi1 = new BigInteger(((m).dtor_typeParams).Count);
      for (BigInteger _21_typeParamI = BigInteger.Zero; _21_typeParamI < _hi1; _21_typeParamI++) {
        DAST._ITypeArgDecl _22_typeParam;
        _22_typeParam = ((m).dtor_typeParams).Select(_21_typeParamI);
        if (!((enclosingTypeParams).Contains(DAST.Type.create_TypeArg((_22_typeParam).dtor_name)))) {
          _20_typeParamsFiltered = Dafny.Sequence<DAST._ITypeArgDecl>.Concat(_20_typeParamsFiltered, Dafny.Sequence<DAST._ITypeArgDecl>.FromElements(_22_typeParam));
        }
      }
      Dafny.ISequence<RAST._ITypeParamDecl> _23_typeParams;
      _23_typeParams = Dafny.Sequence<RAST._ITypeParamDecl>.FromElements();
      if ((new BigInteger((_20_typeParamsFiltered).Count)).Sign == 1) {
        BigInteger _hi2 = new BigInteger((_20_typeParamsFiltered).Count);
        for (BigInteger _24_i = BigInteger.Zero; _24_i < _hi2; _24_i++) {
          DAST._IType _25_typeArg;
          RAST._ITypeParamDecl _26_rTypeParamDecl;
          DAST._IType _out3;
          RAST._ITypeParamDecl _out4;
          (this).GenTypeParam((_20_typeParamsFiltered).Select(_24_i), out _out3, out _out4);
          _25_typeArg = _out3;
          _26_rTypeParamDecl = _out4;
          RAST._ITypeParamDecl _27_dt__update__tmp_h1 = _26_rTypeParamDecl;
          Dafny.ISequence<RAST._IType> _28_dt__update_hconstraints_h0 = (_26_rTypeParamDecl).dtor_constraints;
          _26_rTypeParamDecl = RAST.TypeParamDecl.create((_27_dt__update__tmp_h1).dtor_name, _28_dt__update_hconstraints_h0);
          _23_typeParams = Dafny.Sequence<RAST._ITypeParamDecl>.Concat(_23_typeParams, Dafny.Sequence<RAST._ITypeParamDecl>.FromElements(_26_rTypeParamDecl));
        }
      }
      Std.Wrappers._IOption<RAST._IExpr> _29_fBody = Std.Wrappers.Option<RAST._IExpr>.Default();
      DCOMP._IEnvironment _30_env = DCOMP.Environment.Default();
      RAST._IExpr _31_preBody;
      _31_preBody = RAST.Expr.create_RawExpr(Dafny.Sequence<Dafny.Rune>.UnicodeFromString(""));
      Dafny.ISequence<Dafny.ISequence<Dafny.Rune>> _32_preAssignNames;
      _32_preAssignNames = Dafny.Sequence<Dafny.ISequence<Dafny.Rune>>.FromElements();
      Dafny.IMap<Dafny.ISequence<Dafny.Rune>,RAST._IType> _33_preAssignTypes;
      _33_preAssignTypes = Dafny.Map<Dafny.ISequence<Dafny.Rune>, RAST._IType>.FromElements();
      if ((m).dtor_hasBody) {
        Std.Wrappers._IOption<Dafny.ISequence<Dafny.ISequence<Dafny.Rune>>> _34_earlyReturn;
        _34_earlyReturn = Std.Wrappers.Option<Dafny.ISequence<Dafny.ISequence<Dafny.Rune>>>.create_None();
        Std.Wrappers._IOption<Dafny.ISequence<Dafny.ISequence<Dafny.Rune>>> _source1 = (m).dtor_outVars;
        {
          if (_source1.is_Some) {
            Dafny.ISequence<Dafny.ISequence<Dafny.Rune>> _35_outVars = _source1.dtor_value;
            {
              if ((m).dtor_outVarsAreUninitFieldsToAssign) {
                _34_earlyReturn = Std.Wrappers.Option<Dafny.ISequence<Dafny.ISequence<Dafny.Rune>>>.create_Some(Dafny.Sequence<Dafny.ISequence<Dafny.Rune>>.FromElements());
                BigInteger _hi3 = new BigInteger((_35_outVars).Count);
                for (BigInteger _36_outI = BigInteger.Zero; _36_outI < _hi3; _36_outI++) {
                  Dafny.ISequence<Dafny.Rune> _37_outVar;
                  _37_outVar = (_35_outVars).Select(_36_outI);
                  Dafny.ISequence<Dafny.Rune> _38_outName;
                  _38_outName = DCOMP.__default.escapeVar(_37_outVar);
                  Dafny.ISequence<Dafny.Rune> _39_tracker__name;
                  _39_tracker__name = DCOMP.__default.AddAssignedPrefix(_38_outName);
                  _32_preAssignNames = Dafny.Sequence<Dafny.ISequence<Dafny.Rune>>.Concat(_32_preAssignNames, Dafny.Sequence<Dafny.ISequence<Dafny.Rune>>.FromElements(_39_tracker__name));
                  _33_preAssignTypes = Dafny.Map<Dafny.ISequence<Dafny.Rune>, RAST._IType>.Update(_33_preAssignTypes, _39_tracker__name, RAST.Type.create_Bool());
                  _31_preBody = (_31_preBody).Then(RAST.Expr.create_DeclareVar(RAST.DeclareType.create_MUT(), _39_tracker__name, Std.Wrappers.Option<RAST._IType>.create_Some(RAST.Type.create_Bool()), Std.Wrappers.Option<RAST._IExpr>.create_Some(RAST.Expr.create_LiteralBool(false))));
                }
              } else {
                Dafny.ISequence<Dafny.ISequence<Dafny.Rune>> _40_tupleArgs;
                _40_tupleArgs = Dafny.Sequence<Dafny.ISequence<Dafny.Rune>>.FromElements();
                BigInteger _hi4 = new BigInteger((_35_outVars).Count);
                for (BigInteger _41_outI = BigInteger.Zero; _41_outI < _hi4; _41_outI++) {
                  Dafny.ISequence<Dafny.Rune> _42_outVar;
                  _42_outVar = (_35_outVars).Select(_41_outI);
                  RAST._IType _43_outType;
                  RAST._IType _out5;
                  _out5 = (this).GenType(((m).dtor_outTypes).Select(_41_outI), DCOMP.GenTypeContext.@default());
                  _43_outType = _out5;
                  Dafny.ISequence<Dafny.Rune> _44_outName;
                  _44_outName = DCOMP.__default.escapeVar(_42_outVar);
                  _1_paramNames = Dafny.Sequence<Dafny.ISequence<Dafny.Rune>>.Concat(_1_paramNames, Dafny.Sequence<Dafny.ISequence<Dafny.Rune>>.FromElements(_44_outName));
                  RAST._IType _45_outMaybeType;
                  if ((_43_outType).CanReadWithoutClone()) {
                    _45_outMaybeType = _43_outType;
                  } else {
                    _45_outMaybeType = RAST.__default.MaybePlaceboType(_43_outType);
                  }
                  _2_paramTypes = Dafny.Map<Dafny.ISequence<Dafny.Rune>, RAST._IType>.Update(_2_paramTypes, _44_outName, _45_outMaybeType);
                  _40_tupleArgs = Dafny.Sequence<Dafny.ISequence<Dafny.Rune>>.Concat(_40_tupleArgs, Dafny.Sequence<Dafny.ISequence<Dafny.Rune>>.FromElements(_44_outName));
                }
                _34_earlyReturn = Std.Wrappers.Option<Dafny.ISequence<Dafny.ISequence<Dafny.Rune>>>.create_Some(_40_tupleArgs);
              }
            }
            goto after_match1;
          }
        }
        {
        }
      after_match1: ;
        _30_env = DCOMP.Environment.create(Dafny.Sequence<Dafny.ISequence<Dafny.Rune>>.Concat(_32_preAssignNames, _1_paramNames), Dafny.Map<Dafny.ISequence<Dafny.Rune>, RAST._IType>.Merge(_33_preAssignTypes, _2_paramTypes));
        RAST._IExpr _46_body;
        Dafny.ISet<Dafny.ISequence<Dafny.Rune>> _47___v71;
        DCOMP._IEnvironment _48___v72;
        RAST._IExpr _out6;
        Dafny.ISet<Dafny.ISequence<Dafny.Rune>> _out7;
        DCOMP._IEnvironment _out8;
        (this).GenStmts((m).dtor_body, _8_selfIdent, _30_env, true, _34_earlyReturn, out _out6, out _out7, out _out8);
        _46_body = _out6;
        _47___v71 = _out7;
        _48___v72 = _out8;
        _29_fBody = Std.Wrappers.Option<RAST._IExpr>.create_Some((_31_preBody).Then(_46_body));
      } else {
        _30_env = DCOMP.Environment.create(_1_paramNames, _2_paramTypes);
        _29_fBody = Std.Wrappers.Option<RAST._IExpr>.create_None();
      }
      s = RAST.ImplMember.create_FnDecl(_19_visibility, RAST.Fn.create(_7_fnName, _23_typeParams, _0_params, Std.Wrappers.Option<RAST._IType>.create_Some((((new BigInteger((_16_retTypeArgs).Count)) == (BigInteger.One)) ? ((_16_retTypeArgs).Select(BigInteger.Zero)) : (RAST.Type.create_TupleType(_16_retTypeArgs)))), Dafny.Sequence<Dafny.Rune>.UnicodeFromString(""), _29_fBody));
      return s;
    }
    public void GenStmts(Dafny.ISequence<DAST._IStatement> stmts, DCOMP._ISelfInfo selfIdent, DCOMP._IEnvironment env, bool isLast, Std.Wrappers._IOption<Dafny.ISequence<Dafny.ISequence<Dafny.Rune>>> earlyReturn, out RAST._IExpr generated, out Dafny.ISet<Dafny.ISequence<Dafny.Rune>> readIdents, out DCOMP._IEnvironment newEnv)
    {
      generated = RAST.Expr.Default();
      readIdents = Dafny.Set<Dafny.ISequence<Dafny.Rune>>.Empty;
      newEnv = DCOMP.Environment.Default();
      generated = RAST.Expr.create_RawExpr(Dafny.Sequence<Dafny.Rune>.UnicodeFromString(""));
      Dafny.ISet<Dafny.ISequence<Dafny.Rune>> _0_declarations;
      _0_declarations = Dafny.Set<Dafny.ISequence<Dafny.Rune>>.FromElements();
      readIdents = Dafny.Set<Dafny.ISequence<Dafny.Rune>>.FromElements();
      BigInteger _1_i;
      _1_i = BigInteger.Zero;
      newEnv = env;
      Dafny.ISequence<DAST._IStatement> _2_stmts;
      _2_stmts = stmts;
      while ((_1_i) < (new BigInteger((_2_stmts).Count))) {
        DAST._IStatement _3_stmt;
        _3_stmt = (_2_stmts).Select(_1_i);
        DAST._IStatement _source0 = _3_stmt;
        {
          if (_source0.is_DeclareVar) {
            Dafny.ISequence<Dafny.Rune> _4_name = _source0.dtor_name;
            DAST._IType _5_optType = _source0.dtor_typ;
            Std.Wrappers._IOption<DAST._IExpression> maybeValue0 = _source0.dtor_maybeValue;
            if (maybeValue0.is_None) {
              if (((_1_i) + (BigInteger.One)) < (new BigInteger((_2_stmts).Count))) {
                DAST._IStatement _source1 = (_2_stmts).Select((_1_i) + (BigInteger.One));
                {
                  if (_source1.is_Assign) {
                    DAST._IAssignLhs lhs0 = _source1.dtor_lhs;
                    if (lhs0.is_Ident) {
                      Dafny.ISequence<Dafny.Rune> _6_name2 = lhs0.dtor_ident;
                      DAST._IExpression _7_rhs = _source1.dtor_value;
                      if (object.Equals(_6_name2, _4_name)) {
                        _2_stmts = Dafny.Sequence<DAST._IStatement>.Concat(Dafny.Sequence<DAST._IStatement>.Concat((_2_stmts).Subsequence(BigInteger.Zero, _1_i), Dafny.Sequence<DAST._IStatement>.FromElements(DAST.Statement.create_DeclareVar(_4_name, _5_optType, Std.Wrappers.Option<DAST._IExpression>.create_Some(_7_rhs)))), (_2_stmts).Drop((_1_i) + (new BigInteger(2))));
                        _3_stmt = (_2_stmts).Select(_1_i);
                      }
                      goto after_match1;
                    }
                  }
                }
                {
                }
              after_match1: ;
              }
              goto after_match0;
            }
          }
        }
        {
        }
      after_match0: ;
        RAST._IExpr _8_stmtExpr;
        Dafny.ISet<Dafny.ISequence<Dafny.Rune>> _9_recIdents;
        DCOMP._IEnvironment _10_newEnv2;
        RAST._IExpr _out0;
        Dafny.ISet<Dafny.ISequence<Dafny.Rune>> _out1;
        DCOMP._IEnvironment _out2;
        (this).GenStmt(_3_stmt, selfIdent, newEnv, (isLast) && ((_1_i) == ((new BigInteger((_2_stmts).Count)) - (BigInteger.One))), earlyReturn, out _out0, out _out1, out _out2);
        _8_stmtExpr = _out0;
        _9_recIdents = _out1;
        _10_newEnv2 = _out2;
        newEnv = _10_newEnv2;
        DAST._IStatement _source2 = _3_stmt;
        {
          if (_source2.is_DeclareVar) {
            Dafny.ISequence<Dafny.Rune> _11_name = _source2.dtor_name;
            {
              _0_declarations = Dafny.Set<Dafny.ISequence<Dafny.Rune>>.Union(_0_declarations, Dafny.Set<Dafny.ISequence<Dafny.Rune>>.FromElements(DCOMP.__default.escapeVar(_11_name)));
            }
            goto after_match2;
          }
        }
        {
        }
      after_match2: ;
        readIdents = Dafny.Set<Dafny.ISequence<Dafny.Rune>>.Union(readIdents, Dafny.Set<Dafny.ISequence<Dafny.Rune>>.Difference(_9_recIdents, _0_declarations));
        generated = (generated).Then(_8_stmtExpr);
        _1_i = (_1_i) + (BigInteger.One);
        if ((_8_stmtExpr).is_Return) {
          goto after_0;
        }
      continue_0: ;
      }
    after_0: ;
    }
    public void GenAssignLhs(DAST._IAssignLhs lhs, RAST._IExpr rhs, DCOMP._ISelfInfo selfIdent, DCOMP._IEnvironment env, out RAST._IExpr generated, out bool needsIIFE, out Dafny.ISet<Dafny.ISequence<Dafny.Rune>> readIdents, out DCOMP._IEnvironment newEnv)
    {
      generated = RAST.Expr.Default();
      needsIIFE = false;
      readIdents = Dafny.Set<Dafny.ISequence<Dafny.Rune>>.Empty;
      newEnv = DCOMP.Environment.Default();
      newEnv = env;
      DAST._IAssignLhs _source0 = lhs;
      {
        if (_source0.is_Ident) {
          Dafny.ISequence<Dafny.Rune> _0_id = _source0.dtor_ident;
          {
            Dafny.ISequence<Dafny.Rune> _1_idRust;
            _1_idRust = DCOMP.__default.escapeVar(_0_id);
            if (((env).IsBorrowed(_1_idRust)) || ((env).IsBorrowedMut(_1_idRust))) {
              generated = RAST.__default.AssignVar(Dafny.Sequence<Dafny.Rune>.Concat(Dafny.Sequence<Dafny.Rune>.UnicodeFromString("*"), _1_idRust), rhs);
            } else {
              generated = RAST.__default.AssignVar(_1_idRust, rhs);
            }
            readIdents = Dafny.Set<Dafny.ISequence<Dafny.Rune>>.FromElements(_1_idRust);
            needsIIFE = false;
          }
          goto after_match0;
        }
      }
      {
        if (_source0.is_Select) {
          DAST._IExpression _2_on = _source0.dtor_expr;
          Dafny.ISequence<Dafny.Rune> _3_field = _source0.dtor_field;
          {
            Dafny.ISequence<Dafny.Rune> _4_fieldName;
            _4_fieldName = DCOMP.__default.escapeVar(_3_field);
            RAST._IExpr _5_onExpr;
            DCOMP._IOwnership _6_onOwned;
            Dafny.ISet<Dafny.ISequence<Dafny.Rune>> _7_recIdents;
            RAST._IExpr _out0;
            DCOMP._IOwnership _out1;
            Dafny.ISet<Dafny.ISequence<Dafny.Rune>> _out2;
            (this).GenExpr(_2_on, selfIdent, env, DCOMP.Ownership.create_OwnershipAutoBorrowed(), out _out0, out _out1, out _out2);
            _5_onExpr = _out0;
            _6_onOwned = _out1;
            _7_recIdents = _out2;
            RAST._IExpr _source1 = _5_onExpr;
            {
              bool disjunctiveMatch0 = false;
              if (_source1.is_Call) {
                RAST._IExpr obj0 = _source1.dtor_obj;
                if (obj0.is_Select) {
                  RAST._IExpr obj1 = obj0.dtor_obj;
                  if (obj1.is_Identifier) {
                    Dafny.ISequence<Dafny.Rune> name0 = obj1.dtor_name;
                    if (object.Equals(name0, Dafny.Sequence<Dafny.Rune>.UnicodeFromString("this"))) {
                      Dafny.ISequence<Dafny.Rune> name1 = obj0.dtor_name;
                      if (object.Equals(name1, Dafny.Sequence<Dafny.Rune>.UnicodeFromString("clone"))) {
                        disjunctiveMatch0 = true;
                      }
                    }
                  }
                }
              }
              if (_source1.is_Identifier) {
                Dafny.ISequence<Dafny.Rune> name2 = _source1.dtor_name;
                if (object.Equals(name2, Dafny.Sequence<Dafny.Rune>.UnicodeFromString("this"))) {
                  disjunctiveMatch0 = true;
                }
              }
              if (_source1.is_UnaryOp) {
                Dafny.ISequence<Dafny.Rune> op10 = _source1.dtor_op1;
                if (object.Equals(op10, Dafny.Sequence<Dafny.Rune>.UnicodeFromString("&"))) {
                  RAST._IExpr underlying0 = _source1.dtor_underlying;
                  if (underlying0.is_Identifier) {
                    Dafny.ISequence<Dafny.Rune> name3 = underlying0.dtor_name;
                    if (object.Equals(name3, Dafny.Sequence<Dafny.Rune>.UnicodeFromString("this"))) {
                      disjunctiveMatch0 = true;
                    }
                  }
                }
              }
              if (disjunctiveMatch0) {
                Dafny.ISequence<Dafny.Rune> _8_isAssignedVar;
                _8_isAssignedVar = DCOMP.__default.AddAssignedPrefix(_4_fieldName);
                if (((newEnv).dtor_names).Contains(_8_isAssignedVar)) {
                  generated = (((RAST.__default.dafny__runtime).MSel((this).update__field__uninit__macro)).AsExpr()).Apply(Dafny.Sequence<RAST._IExpr>.FromElements((this).thisInConstructor, RAST.Expr.create_Identifier(_4_fieldName), RAST.Expr.create_Identifier(_8_isAssignedVar), rhs));
                  newEnv = (newEnv).RemoveAssigned(_8_isAssignedVar);
                } else {
                  generated = RAST.Expr.create_Assign(Std.Wrappers.Option<RAST._IAssignLhs>.create_Some(RAST.AssignLhs.create_SelectMember(((this).modify__macro).Apply1((this).thisInConstructor), _4_fieldName)), rhs);
                }
                goto after_match1;
              }
            }
            {
              if (!object.Equals(_5_onExpr, RAST.Expr.create_Identifier(Dafny.Sequence<Dafny.Rune>.UnicodeFromString("self")))) {
                _5_onExpr = ((this).modify__macro).Apply1(_5_onExpr);
              }
              generated = RAST.__default.AssignMember(_5_onExpr, _4_fieldName, rhs);
            }
          after_match1: ;
            readIdents = _7_recIdents;
            needsIIFE = false;
          }
          goto after_match0;
        }
      }
      {
        DAST._IExpression _9_on = _source0.dtor_expr;
        Dafny.ISequence<DAST._IExpression> _10_indices = _source0.dtor_indices;
        {
          RAST._IExpr _11_onExpr;
          DCOMP._IOwnership _12_onOwned;
          Dafny.ISet<Dafny.ISequence<Dafny.Rune>> _13_recIdents;
          RAST._IExpr _out3;
          DCOMP._IOwnership _out4;
          Dafny.ISet<Dafny.ISequence<Dafny.Rune>> _out5;
          (this).GenExpr(_9_on, selfIdent, env, DCOMP.Ownership.create_OwnershipAutoBorrowed(), out _out3, out _out4, out _out5);
          _11_onExpr = _out3;
          _12_onOwned = _out4;
          _13_recIdents = _out5;
          readIdents = _13_recIdents;
          _11_onExpr = ((this).modify__macro).Apply1(_11_onExpr);
          RAST._IExpr _14_r;
          _14_r = RAST.Expr.create_RawExpr(Dafny.Sequence<Dafny.Rune>.UnicodeFromString(""));
          Dafny.ISequence<RAST._IExpr> _15_indicesExpr;
          _15_indicesExpr = Dafny.Sequence<RAST._IExpr>.FromElements();
          BigInteger _hi0 = new BigInteger((_10_indices).Count);
          for (BigInteger _16_i = BigInteger.Zero; _16_i < _hi0; _16_i++) {
            RAST._IExpr _17_idx;
            DCOMP._IOwnership _18___v81;
            Dafny.ISet<Dafny.ISequence<Dafny.Rune>> _19_recIdentsIdx;
            RAST._IExpr _out6;
            DCOMP._IOwnership _out7;
            Dafny.ISet<Dafny.ISequence<Dafny.Rune>> _out8;
            (this).GenExpr((_10_indices).Select(_16_i), selfIdent, env, DCOMP.Ownership.create_OwnershipOwned(), out _out6, out _out7, out _out8);
            _17_idx = _out6;
            _18___v81 = _out7;
            _19_recIdentsIdx = _out8;
            Dafny.ISequence<Dafny.Rune> _20_varName;
            _20_varName = Dafny.Sequence<Dafny.Rune>.Concat(Dafny.Sequence<Dafny.Rune>.UnicodeFromString("__idx"), Std.Strings.__default.OfNat(_16_i));
            _15_indicesExpr = Dafny.Sequence<RAST._IExpr>.Concat(_15_indicesExpr, Dafny.Sequence<RAST._IExpr>.FromElements(RAST.Expr.create_Identifier(_20_varName)));
            _14_r = (_14_r).Then(RAST.Expr.create_DeclareVar(RAST.DeclareType.create_CONST(), _20_varName, Std.Wrappers.Option<RAST._IType>.create_None(), Std.Wrappers.Option<RAST._IExpr>.create_Some(RAST.__default.IntoUsize(_17_idx))));
            readIdents = Dafny.Set<Dafny.ISequence<Dafny.Rune>>.Union(readIdents, _19_recIdentsIdx);
          }
          if ((new BigInteger((_10_indices).Count)) > (BigInteger.One)) {
            _11_onExpr = (_11_onExpr).Sel(Dafny.Sequence<Dafny.Rune>.UnicodeFromString("data"));
          }
          generated = (_14_r).Then(RAST.Expr.create_Assign(Std.Wrappers.Option<RAST._IAssignLhs>.create_Some(RAST.AssignLhs.create_Index(_11_onExpr, _15_indicesExpr)), rhs));
          needsIIFE = true;
        }
      }
    after_match0: ;
    }
    public void GenStmt(DAST._IStatement stmt, DCOMP._ISelfInfo selfIdent, DCOMP._IEnvironment env, bool isLast, Std.Wrappers._IOption<Dafny.ISequence<Dafny.ISequence<Dafny.Rune>>> earlyReturn, out RAST._IExpr generated, out Dafny.ISet<Dafny.ISequence<Dafny.Rune>> readIdents, out DCOMP._IEnvironment newEnv)
    {
      generated = RAST.Expr.Default();
      readIdents = Dafny.Set<Dafny.ISequence<Dafny.Rune>>.Empty;
      newEnv = DCOMP.Environment.Default();
      DAST._IStatement _source0 = stmt;
      {
        if (_source0.is_ConstructorNewSeparator) {
          Dafny.ISequence<DAST._IFormal> _0_fields = _source0.dtor_fields;
          {
            generated = RAST.Expr.create_RawExpr(Dafny.Sequence<Dafny.Rune>.UnicodeFromString(""));
            readIdents = Dafny.Set<Dafny.ISequence<Dafny.Rune>>.FromElements();
            newEnv = env;
            BigInteger _hi0 = new BigInteger((_0_fields).Count);
            for (BigInteger _1_i = BigInteger.Zero; _1_i < _hi0; _1_i++) {
              DAST._IFormal _2_field;
              _2_field = (_0_fields).Select(_1_i);
              Dafny.ISequence<Dafny.Rune> _3_fieldName;
              _3_fieldName = DCOMP.__default.escapeVar((_2_field).dtor_name);
              RAST._IType _4_fieldTyp;
              RAST._IType _out0;
              _out0 = (this).GenType((_2_field).dtor_typ, DCOMP.GenTypeContext.@default());
              _4_fieldTyp = _out0;
              Dafny.ISequence<Dafny.Rune> _5_isAssignedVar;
              _5_isAssignedVar = DCOMP.__default.AddAssignedPrefix(_3_fieldName);
              if (((newEnv).dtor_names).Contains(_5_isAssignedVar)) {
                RAST._IExpr _6_rhs;
                DCOMP._IOwnership _7___v82;
                Dafny.ISet<Dafny.ISequence<Dafny.Rune>> _8___v83;
                RAST._IExpr _out1;
                DCOMP._IOwnership _out2;
                Dafny.ISet<Dafny.ISequence<Dafny.Rune>> _out3;
                (this).GenExpr(DAST.Expression.create_InitializationValue((_2_field).dtor_typ), selfIdent, env, DCOMP.Ownership.create_OwnershipOwned(), out _out1, out _out2, out _out3);
                _6_rhs = _out1;
                _7___v82 = _out2;
                _8___v83 = _out3;
                readIdents = Dafny.Set<Dafny.ISequence<Dafny.Rune>>.Union(readIdents, Dafny.Set<Dafny.ISequence<Dafny.Rune>>.FromElements(_5_isAssignedVar));
                generated = (generated).Then((((RAST.__default.dafny__runtime).MSel((this).update__field__if__uninit__macro)).AsExpr()).Apply(Dafny.Sequence<RAST._IExpr>.FromElements(RAST.Expr.create_Identifier(Dafny.Sequence<Dafny.Rune>.UnicodeFromString("this")), RAST.Expr.create_Identifier(_3_fieldName), RAST.Expr.create_Identifier(_5_isAssignedVar), _6_rhs)));
                newEnv = (newEnv).RemoveAssigned(_5_isAssignedVar);
              }
            }
          }
          goto after_match0;
        }
      }
      {
        if (_source0.is_DeclareVar) {
          Dafny.ISequence<Dafny.Rune> _9_name = _source0.dtor_name;
          DAST._IType _10_typ = _source0.dtor_typ;
          Std.Wrappers._IOption<DAST._IExpression> maybeValue0 = _source0.dtor_maybeValue;
          if (maybeValue0.is_Some) {
            DAST._IExpression _11_expression = maybeValue0.dtor_value;
            {
              RAST._IType _12_tpe;
              RAST._IType _out4;
              _out4 = (this).GenType(_10_typ, DCOMP.GenTypeContext.@default());
              _12_tpe = _out4;
              Dafny.ISequence<Dafny.Rune> _13_varName;
              _13_varName = DCOMP.__default.escapeVar(_9_name);
              bool _14_hasCopySemantics;
              _14_hasCopySemantics = (_12_tpe).CanReadWithoutClone();
              if (((_11_expression).is_InitializationValue) && (!(_14_hasCopySemantics))) {
                generated = RAST.Expr.create_DeclareVar(RAST.DeclareType.create_MUT(), _13_varName, Std.Wrappers.Option<RAST._IType>.create_None(), Std.Wrappers.Option<RAST._IExpr>.create_Some(((((RAST.__default.MaybePlaceboPath).AsExpr()).ApplyType1(_12_tpe)).FSel(Dafny.Sequence<Dafny.Rune>.UnicodeFromString("new"))).Apply(Dafny.Sequence<RAST._IExpr>.FromElements())));
                readIdents = Dafny.Set<Dafny.ISequence<Dafny.Rune>>.FromElements();
                newEnv = (env).AddAssigned(_13_varName, RAST.__default.MaybePlaceboType(_12_tpe));
              } else {
                RAST._IExpr _15_expr = RAST.Expr.Default();
                Dafny.ISet<Dafny.ISequence<Dafny.Rune>> _16_recIdents = Dafny.Set<Dafny.ISequence<Dafny.Rune>>.Empty;
                if (((_11_expression).is_InitializationValue) && ((_12_tpe).IsObjectOrPointer())) {
                  _15_expr = (_12_tpe).ToNullExpr();
                  _16_recIdents = Dafny.Set<Dafny.ISequence<Dafny.Rune>>.FromElements();
                } else {
                  DCOMP._IOwnership _17_exprOwnership = DCOMP.Ownership.Default();
                  RAST._IExpr _out5;
                  DCOMP._IOwnership _out6;
                  Dafny.ISet<Dafny.ISequence<Dafny.Rune>> _out7;
                  (this).GenExpr(_11_expression, selfIdent, env, DCOMP.Ownership.create_OwnershipOwned(), out _out5, out _out6, out _out7);
                  _15_expr = _out5;
                  _17_exprOwnership = _out6;
                  _16_recIdents = _out7;
                }
                readIdents = _16_recIdents;
                if ((_11_expression).is_NewUninitArray) {
                  _12_tpe = (_12_tpe).TypeAtInitialization();
                } else {
                  _12_tpe = _12_tpe;
                }
                generated = RAST.Expr.create_DeclareVar(RAST.DeclareType.create_MUT(), _13_varName, Std.Wrappers.Option<RAST._IType>.create_Some(_12_tpe), Std.Wrappers.Option<RAST._IExpr>.create_Some(_15_expr));
                newEnv = (env).AddAssigned(_13_varName, _12_tpe);
              }
            }
            goto after_match0;
          }
        }
      }
      {
        if (_source0.is_DeclareVar) {
          Dafny.ISequence<Dafny.Rune> _18_name = _source0.dtor_name;
          DAST._IType _19_typ = _source0.dtor_typ;
          Std.Wrappers._IOption<DAST._IExpression> maybeValue1 = _source0.dtor_maybeValue;
          if (maybeValue1.is_None) {
            {
              DAST._IStatement _20_newStmt;
              _20_newStmt = DAST.Statement.create_DeclareVar(_18_name, _19_typ, Std.Wrappers.Option<DAST._IExpression>.create_Some(DAST.Expression.create_InitializationValue(_19_typ)));
              RAST._IExpr _out8;
              Dafny.ISet<Dafny.ISequence<Dafny.Rune>> _out9;
              DCOMP._IEnvironment _out10;
              (this).GenStmt(_20_newStmt, selfIdent, env, isLast, earlyReturn, out _out8, out _out9, out _out10);
              generated = _out8;
              readIdents = _out9;
              newEnv = _out10;
            }
            goto after_match0;
          }
        }
      }
      {
        if (_source0.is_Assign) {
          DAST._IAssignLhs _21_lhs = _source0.dtor_lhs;
          DAST._IExpression _22_expression = _source0.dtor_value;
          {
            RAST._IExpr _23_exprGen;
            DCOMP._IOwnership _24___v84;
            Dafny.ISet<Dafny.ISequence<Dafny.Rune>> _25_exprIdents;
            RAST._IExpr _out11;
            DCOMP._IOwnership _out12;
            Dafny.ISet<Dafny.ISequence<Dafny.Rune>> _out13;
            (this).GenExpr(_22_expression, selfIdent, env, DCOMP.Ownership.create_OwnershipOwned(), out _out11, out _out12, out _out13);
            _23_exprGen = _out11;
            _24___v84 = _out12;
            _25_exprIdents = _out13;
            if ((_21_lhs).is_Ident) {
              Dafny.ISequence<Dafny.Rune> _26_rustId;
              _26_rustId = DCOMP.__default.escapeVar((_21_lhs).dtor_ident);
              Std.Wrappers._IOption<RAST._IType> _27_tpe;
              _27_tpe = (env).GetType(_26_rustId);
              if (((_27_tpe).is_Some) && ((((_27_tpe).dtor_value).ExtractMaybePlacebo()).is_Some)) {
                _23_exprGen = RAST.__default.MaybePlacebo(_23_exprGen);
              }
            }
            if (((_21_lhs).is_Index) && (((_21_lhs).dtor_expr).is_Ident)) {
              Dafny.ISequence<Dafny.Rune> _28_rustId;
              _28_rustId = DCOMP.__default.escapeVar(((_21_lhs).dtor_expr).dtor_name);
              Std.Wrappers._IOption<RAST._IType> _29_tpe;
              _29_tpe = (env).GetType(_28_rustId);
              if (((_29_tpe).is_Some) && ((((_29_tpe).dtor_value).ExtractMaybeUninitArrayElement()).is_Some)) {
                _23_exprGen = RAST.__default.MaybeUninitNew(_23_exprGen);
              }
            }
            RAST._IExpr _30_lhsGen;
            bool _31_needsIIFE;
            Dafny.ISet<Dafny.ISequence<Dafny.Rune>> _32_recIdents;
            DCOMP._IEnvironment _33_resEnv;
            RAST._IExpr _out14;
            bool _out15;
            Dafny.ISet<Dafny.ISequence<Dafny.Rune>> _out16;
            DCOMP._IEnvironment _out17;
            (this).GenAssignLhs(_21_lhs, _23_exprGen, selfIdent, env, out _out14, out _out15, out _out16, out _out17);
            _30_lhsGen = _out14;
            _31_needsIIFE = _out15;
            _32_recIdents = _out16;
            _33_resEnv = _out17;
            generated = _30_lhsGen;
            newEnv = _33_resEnv;
            if (_31_needsIIFE) {
              generated = RAST.Expr.create_Block(generated);
            }
            readIdents = Dafny.Set<Dafny.ISequence<Dafny.Rune>>.Union(_32_recIdents, _25_exprIdents);
          }
          goto after_match0;
        }
      }
      {
        if (_source0.is_If) {
          DAST._IExpression _34_cond = _source0.dtor_cond;
          Dafny.ISequence<DAST._IStatement> _35_thnDafny = _source0.dtor_thn;
          Dafny.ISequence<DAST._IStatement> _36_elsDafny = _source0.dtor_els;
          {
            RAST._IExpr _37_cond;
            DCOMP._IOwnership _38___v85;
            Dafny.ISet<Dafny.ISequence<Dafny.Rune>> _39_recIdents;
            RAST._IExpr _out18;
            DCOMP._IOwnership _out19;
            Dafny.ISet<Dafny.ISequence<Dafny.Rune>> _out20;
            (this).GenExpr(_34_cond, selfIdent, env, DCOMP.Ownership.create_OwnershipOwned(), out _out18, out _out19, out _out20);
            _37_cond = _out18;
            _38___v85 = _out19;
            _39_recIdents = _out20;
            Dafny.ISequence<Dafny.Rune> _40_condString;
            _40_condString = (_37_cond)._ToString(DCOMP.__default.IND);
            readIdents = _39_recIdents;
            RAST._IExpr _41_thn;
            Dafny.ISet<Dafny.ISequence<Dafny.Rune>> _42_thnIdents;
            DCOMP._IEnvironment _43_thnEnv;
            RAST._IExpr _out21;
            Dafny.ISet<Dafny.ISequence<Dafny.Rune>> _out22;
            DCOMP._IEnvironment _out23;
            (this).GenStmts(_35_thnDafny, selfIdent, env, isLast, earlyReturn, out _out21, out _out22, out _out23);
            _41_thn = _out21;
            _42_thnIdents = _out22;
            _43_thnEnv = _out23;
            readIdents = Dafny.Set<Dafny.ISequence<Dafny.Rune>>.Union(readIdents, _42_thnIdents);
            RAST._IExpr _44_els;
            Dafny.ISet<Dafny.ISequence<Dafny.Rune>> _45_elsIdents;
            DCOMP._IEnvironment _46_elsEnv;
            RAST._IExpr _out24;
            Dafny.ISet<Dafny.ISequence<Dafny.Rune>> _out25;
            DCOMP._IEnvironment _out26;
            (this).GenStmts(_36_elsDafny, selfIdent, env, isLast, earlyReturn, out _out24, out _out25, out _out26);
            _44_els = _out24;
            _45_elsIdents = _out25;
            _46_elsEnv = _out26;
            readIdents = Dafny.Set<Dafny.ISequence<Dafny.Rune>>.Union(readIdents, _45_elsIdents);
            newEnv = env;
            generated = RAST.Expr.create_IfExpr(_37_cond, _41_thn, _44_els);
          }
          goto after_match0;
        }
      }
      {
        if (_source0.is_Labeled) {
          Dafny.ISequence<Dafny.Rune> _47_lbl = _source0.dtor_lbl;
          Dafny.ISequence<DAST._IStatement> _48_body = _source0.dtor_body;
          {
            RAST._IExpr _49_body;
            Dafny.ISet<Dafny.ISequence<Dafny.Rune>> _50_bodyIdents;
            DCOMP._IEnvironment _51_env2;
            RAST._IExpr _out27;
            Dafny.ISet<Dafny.ISequence<Dafny.Rune>> _out28;
            DCOMP._IEnvironment _out29;
            (this).GenStmts(_48_body, selfIdent, env, isLast, earlyReturn, out _out27, out _out28, out _out29);
            _49_body = _out27;
            _50_bodyIdents = _out28;
            _51_env2 = _out29;
            readIdents = _50_bodyIdents;
            generated = RAST.Expr.create_Labelled(Dafny.Sequence<Dafny.Rune>.Concat(Dafny.Sequence<Dafny.Rune>.UnicodeFromString("label_"), _47_lbl), RAST.Expr.create_Loop(Std.Wrappers.Option<RAST._IExpr>.create_None(), RAST.Expr.create_StmtExpr(_49_body, RAST.Expr.create_Break(Std.Wrappers.Option<Dafny.ISequence<Dafny.Rune>>.create_None()))));
            newEnv = env;
          }
          goto after_match0;
        }
      }
      {
        if (_source0.is_While) {
          DAST._IExpression _52_cond = _source0.dtor_cond;
          Dafny.ISequence<DAST._IStatement> _53_body = _source0.dtor_body;
          {
            RAST._IExpr _54_cond;
            DCOMP._IOwnership _55___v86;
            Dafny.ISet<Dafny.ISequence<Dafny.Rune>> _56_recIdents;
            RAST._IExpr _out30;
            DCOMP._IOwnership _out31;
            Dafny.ISet<Dafny.ISequence<Dafny.Rune>> _out32;
            (this).GenExpr(_52_cond, selfIdent, env, DCOMP.Ownership.create_OwnershipOwned(), out _out30, out _out31, out _out32);
            _54_cond = _out30;
            _55___v86 = _out31;
            _56_recIdents = _out32;
            readIdents = _56_recIdents;
            RAST._IExpr _57_bodyExpr;
            Dafny.ISet<Dafny.ISequence<Dafny.Rune>> _58_bodyIdents;
            DCOMP._IEnvironment _59_bodyEnv;
            RAST._IExpr _out33;
            Dafny.ISet<Dafny.ISequence<Dafny.Rune>> _out34;
            DCOMP._IEnvironment _out35;
            (this).GenStmts(_53_body, selfIdent, env, false, earlyReturn, out _out33, out _out34, out _out35);
            _57_bodyExpr = _out33;
            _58_bodyIdents = _out34;
            _59_bodyEnv = _out35;
            newEnv = env;
            readIdents = Dafny.Set<Dafny.ISequence<Dafny.Rune>>.Union(readIdents, _58_bodyIdents);
            generated = RAST.Expr.create_Loop(Std.Wrappers.Option<RAST._IExpr>.create_Some(_54_cond), _57_bodyExpr);
          }
          goto after_match0;
        }
      }
      {
        if (_source0.is_Foreach) {
          Dafny.ISequence<Dafny.Rune> _60_boundName = _source0.dtor_boundName;
          DAST._IType _61_boundType = _source0.dtor_boundType;
          DAST._IExpression _62_overExpr = _source0.dtor_over;
          Dafny.ISequence<DAST._IStatement> _63_body = _source0.dtor_body;
          {
            RAST._IExpr _64_over;
            DCOMP._IOwnership _65___v87;
            Dafny.ISet<Dafny.ISequence<Dafny.Rune>> _66_recIdents;
            RAST._IExpr _out36;
            DCOMP._IOwnership _out37;
            Dafny.ISet<Dafny.ISequence<Dafny.Rune>> _out38;
            (this).GenExpr(_62_overExpr, selfIdent, env, DCOMP.Ownership.create_OwnershipOwned(), out _out36, out _out37, out _out38);
            _64_over = _out36;
            _65___v87 = _out37;
            _66_recIdents = _out38;
            if (((_62_overExpr).is_MapBoundedPool) || ((_62_overExpr).is_SetBoundedPool)) {
              _64_over = ((_64_over).Sel(Dafny.Sequence<Dafny.Rune>.UnicodeFromString("cloned"))).Apply(Dafny.Sequence<RAST._IExpr>.FromElements());
            }
            RAST._IType _67_boundTpe;
            RAST._IType _out39;
            _out39 = (this).GenType(_61_boundType, DCOMP.GenTypeContext.@default());
            _67_boundTpe = _out39;
            readIdents = _66_recIdents;
            Dafny.ISequence<Dafny.Rune> _68_boundRName;
            _68_boundRName = DCOMP.__default.escapeVar(_60_boundName);
            RAST._IExpr _69_bodyExpr;
            Dafny.ISet<Dafny.ISequence<Dafny.Rune>> _70_bodyIdents;
            DCOMP._IEnvironment _71_bodyEnv;
            RAST._IExpr _out40;
            Dafny.ISet<Dafny.ISequence<Dafny.Rune>> _out41;
            DCOMP._IEnvironment _out42;
            (this).GenStmts(_63_body, selfIdent, (env).AddAssigned(_68_boundRName, _67_boundTpe), false, earlyReturn, out _out40, out _out41, out _out42);
            _69_bodyExpr = _out40;
            _70_bodyIdents = _out41;
            _71_bodyEnv = _out42;
            readIdents = Dafny.Set<Dafny.ISequence<Dafny.Rune>>.Difference(Dafny.Set<Dafny.ISequence<Dafny.Rune>>.Union(readIdents, _70_bodyIdents), Dafny.Set<Dafny.ISequence<Dafny.Rune>>.FromElements(_68_boundRName));
            newEnv = env;
            generated = RAST.Expr.create_For(_68_boundRName, _64_over, _69_bodyExpr);
          }
          goto after_match0;
        }
      }
      {
        if (_source0.is_Break) {
          Std.Wrappers._IOption<Dafny.ISequence<Dafny.Rune>> _72_toLabel = _source0.dtor_toLabel;
          {
            Std.Wrappers._IOption<Dafny.ISequence<Dafny.Rune>> _source1 = _72_toLabel;
            {
              if (_source1.is_Some) {
                Dafny.ISequence<Dafny.Rune> _73_lbl = _source1.dtor_value;
                {
                  generated = RAST.Expr.create_Break(Std.Wrappers.Option<Dafny.ISequence<Dafny.Rune>>.create_Some(Dafny.Sequence<Dafny.Rune>.Concat(Dafny.Sequence<Dafny.Rune>.UnicodeFromString("label_"), _73_lbl)));
                }
                goto after_match1;
              }
            }
            {
              {
                generated = RAST.Expr.create_Break(Std.Wrappers.Option<Dafny.ISequence<Dafny.Rune>>.create_None());
              }
            }
          after_match1: ;
            readIdents = Dafny.Set<Dafny.ISequence<Dafny.Rune>>.FromElements();
            newEnv = env;
          }
          goto after_match0;
        }
      }
      {
        if (_source0.is_TailRecursive) {
          Dafny.ISequence<DAST._IStatement> _74_body = _source0.dtor_body;
          {
            generated = RAST.Expr.create_RawExpr(Dafny.Sequence<Dafny.Rune>.UnicodeFromString(""));
            if (!object.Equals(selfIdent, DCOMP.SelfInfo.create_NoSelf())) {
              RAST._IExpr _75_selfClone;
              DCOMP._IOwnership _76___v88;
              Dafny.ISet<Dafny.ISequence<Dafny.Rune>> _77___v89;
              RAST._IExpr _out43;
              DCOMP._IOwnership _out44;
              Dafny.ISet<Dafny.ISequence<Dafny.Rune>> _out45;
              (this).GenIdent((selfIdent).dtor_rSelfName, selfIdent, DCOMP.Environment.Empty(), DCOMP.Ownership.create_OwnershipOwned(), out _out43, out _out44, out _out45);
              _75_selfClone = _out43;
              _76___v88 = _out44;
              _77___v89 = _out45;
              generated = (generated).Then(RAST.Expr.create_DeclareVar(RAST.DeclareType.create_MUT(), Dafny.Sequence<Dafny.Rune>.UnicodeFromString("_this"), Std.Wrappers.Option<RAST._IType>.create_None(), Std.Wrappers.Option<RAST._IExpr>.create_Some(_75_selfClone)));
            }
            newEnv = env;
            BigInteger _hi1 = new BigInteger(((env).dtor_names).Count);
            for (BigInteger _78_paramI = BigInteger.Zero; _78_paramI < _hi1; _78_paramI++) {
              Dafny.ISequence<Dafny.Rune> _79_param;
              _79_param = ((env).dtor_names).Select(_78_paramI);
              RAST._IExpr _80_paramInit;
              DCOMP._IOwnership _81___v90;
              Dafny.ISet<Dafny.ISequence<Dafny.Rune>> _82___v91;
              RAST._IExpr _out46;
              DCOMP._IOwnership _out47;
              Dafny.ISet<Dafny.ISequence<Dafny.Rune>> _out48;
              (this).GenIdent(_79_param, selfIdent, env, DCOMP.Ownership.create_OwnershipOwned(), out _out46, out _out47, out _out48);
              _80_paramInit = _out46;
              _81___v90 = _out47;
              _82___v91 = _out48;
              generated = (generated).Then(RAST.Expr.create_DeclareVar(RAST.DeclareType.create_MUT(), _79_param, Std.Wrappers.Option<RAST._IType>.create_None(), Std.Wrappers.Option<RAST._IExpr>.create_Some(_80_paramInit)));
              if (((env).dtor_types).Contains(_79_param)) {
                RAST._IType _83_declaredType;
                _83_declaredType = (Dafny.Map<Dafny.ISequence<Dafny.Rune>, RAST._IType>.Select((env).dtor_types,_79_param)).ToOwned();
                newEnv = (newEnv).AddAssigned(_79_param, _83_declaredType);
              }
            }
            RAST._IExpr _84_bodyExpr;
            Dafny.ISet<Dafny.ISequence<Dafny.Rune>> _85_bodyIdents;
            DCOMP._IEnvironment _86_bodyEnv;
            RAST._IExpr _out49;
            Dafny.ISet<Dafny.ISequence<Dafny.Rune>> _out50;
            DCOMP._IEnvironment _out51;
            (this).GenStmts(_74_body, ((!object.Equals(selfIdent, DCOMP.SelfInfo.create_NoSelf())) ? (DCOMP.SelfInfo.create_ThisTyped(Dafny.Sequence<Dafny.Rune>.UnicodeFromString("_this"), (selfIdent).dtor_dafnyType)) : (DCOMP.SelfInfo.create_NoSelf())), newEnv, false, earlyReturn, out _out49, out _out50, out _out51);
            _84_bodyExpr = _out49;
            _85_bodyIdents = _out50;
            _86_bodyEnv = _out51;
            readIdents = _85_bodyIdents;
            generated = (generated).Then(RAST.Expr.create_Labelled(Dafny.Sequence<Dafny.Rune>.UnicodeFromString("TAIL_CALL_START"), RAST.Expr.create_Loop(Std.Wrappers.Option<RAST._IExpr>.create_None(), _84_bodyExpr)));
          }
          goto after_match0;
        }
      }
      {
        if (_source0.is_JumpTailCallStart) {
          {
            generated = RAST.Expr.create_Continue(Std.Wrappers.Option<Dafny.ISequence<Dafny.Rune>>.create_Some(Dafny.Sequence<Dafny.Rune>.UnicodeFromString("TAIL_CALL_START")));
            readIdents = Dafny.Set<Dafny.ISequence<Dafny.Rune>>.FromElements();
            newEnv = env;
          }
          goto after_match0;
        }
      }
      {
        if (_source0.is_Call) {
          DAST._IExpression _87_on = _source0.dtor_on;
          DAST._ICallName _88_name = _source0.dtor_callName;
          Dafny.ISequence<DAST._IType> _89_typeArgs = _source0.dtor_typeArgs;
          Dafny.ISequence<DAST._IExpression> _90_args = _source0.dtor_args;
          Std.Wrappers._IOption<Dafny.ISequence<Dafny.ISequence<Dafny.Rune>>> _91_maybeOutVars = _source0.dtor_outs;
          {
            Dafny.ISequence<RAST._IExpr> _92_argExprs;
            Dafny.ISet<Dafny.ISequence<Dafny.Rune>> _93_recIdents;
            Dafny.ISequence<RAST._IType> _94_typeExprs;
            Std.Wrappers._IOption<DAST._IResolvedType> _95_fullNameQualifier;
            Dafny.ISequence<RAST._IExpr> _out52;
            Dafny.ISet<Dafny.ISequence<Dafny.Rune>> _out53;
            Dafny.ISequence<RAST._IType> _out54;
            Std.Wrappers._IOption<DAST._IResolvedType> _out55;
            (this).GenArgs(selfIdent, _88_name, _89_typeArgs, _90_args, env, out _out52, out _out53, out _out54, out _out55);
            _92_argExprs = _out52;
            _93_recIdents = _out53;
            _94_typeExprs = _out54;
            _95_fullNameQualifier = _out55;
            readIdents = _93_recIdents;
            Std.Wrappers._IOption<DAST._IResolvedType> _source2 = _95_fullNameQualifier;
            {
              if (_source2.is_Some) {
                DAST._IResolvedType value0 = _source2.dtor_value;
                Dafny.ISequence<Dafny.ISequence<Dafny.Rune>> _96_path = value0.dtor_path;
                Dafny.ISequence<DAST._IType> _97_onTypeArgs = value0.dtor_typeArgs;
                DAST._IResolvedTypeBase _98_base = value0.dtor_kind;
                RAST._IExpr _99_fullPath;
                RAST._IExpr _out56;
                _out56 = DCOMP.COMP.GenPathExpr(_96_path, true);
                _99_fullPath = _out56;
                Dafny.ISequence<RAST._IType> _100_onTypeExprs;
                Dafny.ISequence<RAST._IType> _out57;
                _out57 = (this).GenTypeArgs(_97_onTypeArgs, DCOMP.GenTypeContext.@default());
                _100_onTypeExprs = _out57;
                RAST._IExpr _101_onExpr = RAST.Expr.Default();
                DCOMP._IOwnership _102_recOwnership = DCOMP.Ownership.Default();
                Dafny.ISet<Dafny.ISequence<Dafny.Rune>> _103_recIdents = Dafny.Set<Dafny.ISequence<Dafny.Rune>>.Empty;
                if (((_98_base).is_Trait) || ((_98_base).is_Class)) {
                  RAST._IExpr _out58;
                  DCOMP._IOwnership _out59;
                  Dafny.ISet<Dafny.ISequence<Dafny.Rune>> _out60;
                  (this).GenExpr(_87_on, selfIdent, env, DCOMP.Ownership.create_OwnershipOwned(), out _out58, out _out59, out _out60);
                  _101_onExpr = _out58;
                  _102_recOwnership = _out59;
                  _103_recIdents = _out60;
                  _101_onExpr = ((this).modify__macro).Apply1(_101_onExpr);
                  readIdents = Dafny.Set<Dafny.ISequence<Dafny.Rune>>.Union(readIdents, _103_recIdents);
                } else {
                  RAST._IExpr _out61;
                  DCOMP._IOwnership _out62;
                  Dafny.ISet<Dafny.ISequence<Dafny.Rune>> _out63;
                  (this).GenExpr(_87_on, selfIdent, env, DCOMP.Ownership.create_OwnershipBorrowedMut(), out _out61, out _out62, out _out63);
                  _101_onExpr = _out61;
                  _102_recOwnership = _out62;
                  _103_recIdents = _out63;
                  readIdents = Dafny.Set<Dafny.ISequence<Dafny.Rune>>.Union(readIdents, _103_recIdents);
                }
                generated = ((((_99_fullPath).ApplyType(_100_onTypeExprs)).FSel(DCOMP.__default.escapeName((_88_name).dtor_name))).ApplyType(_94_typeExprs)).Apply(Dafny.Sequence<RAST._IExpr>.Concat(Dafny.Sequence<RAST._IExpr>.FromElements(_101_onExpr), _92_argExprs));
                goto after_match2;
              }
            }
            {
              RAST._IExpr _104_onExpr;
              DCOMP._IOwnership _105___v96;
              Dafny.ISet<Dafny.ISequence<Dafny.Rune>> _106_enclosingIdents;
              RAST._IExpr _out64;
              DCOMP._IOwnership _out65;
              Dafny.ISet<Dafny.ISequence<Dafny.Rune>> _out66;
              (this).GenExpr(_87_on, selfIdent, env, DCOMP.Ownership.create_OwnershipAutoBorrowed(), out _out64, out _out65, out _out66);
              _104_onExpr = _out64;
              _105___v96 = _out65;
              _106_enclosingIdents = _out66;
              readIdents = Dafny.Set<Dafny.ISequence<Dafny.Rune>>.Union(readIdents, _106_enclosingIdents);
              Dafny.ISequence<Dafny.Rune> _107_renderedName;
              _107_renderedName = (this).GetMethodName(_87_on, _88_name);
              DAST._IExpression _source3 = _87_on;
              {
                bool disjunctiveMatch0 = false;
                if (_source3.is_Companion) {
                  disjunctiveMatch0 = true;
                }
                if (_source3.is_ExternCompanion) {
                  disjunctiveMatch0 = true;
                }
                if (disjunctiveMatch0) {
                  {
                    _104_onExpr = (_104_onExpr).FSel(_107_renderedName);
                  }
                  goto after_match3;
                }
              }
              {
                {
                  if (!object.Equals(_104_onExpr, RAST.__default.self)) {
                    DAST._ICallName _source4 = _88_name;
                    {
                      if (_source4.is_CallName) {
                        Std.Wrappers._IOption<DAST._IType> onType0 = _source4.dtor_onType;
                        if (onType0.is_Some) {
                          DAST._IType _108_tpe = onType0.dtor_value;
                          RAST._IType _109_typ;
                          RAST._IType _out67;
                          _out67 = (this).GenType(_108_tpe, DCOMP.GenTypeContext.@default());
                          _109_typ = _out67;
                          if (((_109_typ).IsObjectOrPointer()) && (!object.Equals(_104_onExpr, RAST.Expr.create_Identifier(Dafny.Sequence<Dafny.Rune>.UnicodeFromString("self"))))) {
                            _104_onExpr = ((this).modify__macro).Apply1(_104_onExpr);
                          }
                          goto after_match4;
                        }
                      }
                    }
                    {
                    }
                  after_match4: ;
                  }
                  _104_onExpr = (_104_onExpr).Sel(_107_renderedName);
                }
              }
            after_match3: ;
              generated = ((_104_onExpr).ApplyType(_94_typeExprs)).Apply(_92_argExprs);
            }
          after_match2: ;
            if (((_91_maybeOutVars).is_Some) && ((new BigInteger(((_91_maybeOutVars).dtor_value).Count)) == (BigInteger.One))) {
              Dafny.ISequence<Dafny.Rune> _110_outVar;
              _110_outVar = DCOMP.__default.escapeVar(((_91_maybeOutVars).dtor_value).Select(BigInteger.Zero));
              if (!((env).CanReadWithoutClone(_110_outVar))) {
                generated = RAST.__default.MaybePlacebo(generated);
              }
              generated = RAST.__default.AssignVar(_110_outVar, generated);
            } else if (((_91_maybeOutVars).is_None) || ((new BigInteger(((_91_maybeOutVars).dtor_value).Count)).Sign == 0)) {
            } else {
              Dafny.ISequence<Dafny.Rune> _111_tmpVar;
              _111_tmpVar = Dafny.Sequence<Dafny.Rune>.UnicodeFromString("_x");
              RAST._IExpr _112_tmpId;
              _112_tmpId = RAST.Expr.create_Identifier(_111_tmpVar);
              generated = RAST.Expr.create_DeclareVar(RAST.DeclareType.create_CONST(), _111_tmpVar, Std.Wrappers.Option<RAST._IType>.create_None(), Std.Wrappers.Option<RAST._IExpr>.create_Some(generated));
              Dafny.ISequence<Dafny.ISequence<Dafny.Rune>> _113_outVars;
              _113_outVars = (_91_maybeOutVars).dtor_value;
              BigInteger _hi2 = new BigInteger((_113_outVars).Count);
              for (BigInteger _114_outI = BigInteger.Zero; _114_outI < _hi2; _114_outI++) {
                Dafny.ISequence<Dafny.Rune> _115_outVar;
                _115_outVar = DCOMP.__default.escapeVar((_113_outVars).Select(_114_outI));
                RAST._IExpr _116_rhs;
                _116_rhs = (_112_tmpId).Sel(Std.Strings.__default.OfNat(_114_outI));
                if (!((env).CanReadWithoutClone(_115_outVar))) {
                  _116_rhs = RAST.__default.MaybePlacebo(_116_rhs);
                }
                generated = (generated).Then(RAST.__default.AssignVar(_115_outVar, _116_rhs));
              }
            }
            newEnv = env;
          }
          goto after_match0;
        }
      }
      {
        if (_source0.is_Return) {
          DAST._IExpression _117_exprDafny = _source0.dtor_expr;
          {
            RAST._IExpr _118_expr;
            DCOMP._IOwnership _119___v106;
            Dafny.ISet<Dafny.ISequence<Dafny.Rune>> _120_recIdents;
            RAST._IExpr _out68;
            DCOMP._IOwnership _out69;
            Dafny.ISet<Dafny.ISequence<Dafny.Rune>> _out70;
            (this).GenExpr(_117_exprDafny, selfIdent, env, DCOMP.Ownership.create_OwnershipOwned(), out _out68, out _out69, out _out70);
            _118_expr = _out68;
            _119___v106 = _out69;
            _120_recIdents = _out70;
            readIdents = _120_recIdents;
            if (isLast) {
              generated = _118_expr;
            } else {
              generated = RAST.Expr.create_Return(Std.Wrappers.Option<RAST._IExpr>.create_Some(_118_expr));
            }
            newEnv = env;
          }
          goto after_match0;
        }
      }
      {
        if (_source0.is_EarlyReturn) {
          {
            Std.Wrappers._IOption<Dafny.ISequence<Dafny.ISequence<Dafny.Rune>>> _source5 = earlyReturn;
            {
              if (_source5.is_None) {
                generated = RAST.Expr.create_Return(Std.Wrappers.Option<RAST._IExpr>.create_None());
                goto after_match5;
              }
            }
            {
              Dafny.ISequence<Dafny.ISequence<Dafny.Rune>> _121_rustIdents = _source5.dtor_value;
              Dafny.ISequence<RAST._IExpr> _122_tupleArgs;
              _122_tupleArgs = Dafny.Sequence<RAST._IExpr>.FromElements();
              BigInteger _hi3 = new BigInteger((_121_rustIdents).Count);
              for (BigInteger _123_i = BigInteger.Zero; _123_i < _hi3; _123_i++) {
                RAST._IExpr _124_rIdent;
                DCOMP._IOwnership _125___v107;
                Dafny.ISet<Dafny.ISequence<Dafny.Rune>> _126___v108;
                RAST._IExpr _out71;
                DCOMP._IOwnership _out72;
                Dafny.ISet<Dafny.ISequence<Dafny.Rune>> _out73;
                (this).GenIdent((_121_rustIdents).Select(_123_i), selfIdent, env, DCOMP.Ownership.create_OwnershipOwned(), out _out71, out _out72, out _out73);
                _124_rIdent = _out71;
                _125___v107 = _out72;
                _126___v108 = _out73;
                _122_tupleArgs = Dafny.Sequence<RAST._IExpr>.Concat(_122_tupleArgs, Dafny.Sequence<RAST._IExpr>.FromElements(_124_rIdent));
              }
              if ((new BigInteger((_122_tupleArgs).Count)) == (BigInteger.One)) {
                generated = RAST.Expr.create_Return(Std.Wrappers.Option<RAST._IExpr>.create_Some((_122_tupleArgs).Select(BigInteger.Zero)));
              } else {
                generated = RAST.Expr.create_Return(Std.Wrappers.Option<RAST._IExpr>.create_Some(RAST.Expr.create_Tuple(_122_tupleArgs)));
              }
            }
          after_match5: ;
            readIdents = Dafny.Set<Dafny.ISequence<Dafny.Rune>>.FromElements();
            newEnv = env;
          }
          goto after_match0;
        }
      }
      {
        if (_source0.is_Halt) {
          {
            generated = (RAST.Expr.create_Identifier(Dafny.Sequence<Dafny.Rune>.UnicodeFromString("panic!"))).Apply1(RAST.Expr.create_LiteralString(Dafny.Sequence<Dafny.Rune>.UnicodeFromString("Halt"), false, false));
            readIdents = Dafny.Set<Dafny.ISequence<Dafny.Rune>>.FromElements();
            newEnv = env;
          }
          goto after_match0;
        }
      }
      {
        DAST._IExpression _127_e = _source0.dtor_Print_a0;
        {
          RAST._IExpr _128_printedExpr;
          DCOMP._IOwnership _129_recOwnership;
          Dafny.ISet<Dafny.ISequence<Dafny.Rune>> _130_recIdents;
          RAST._IExpr _out74;
          DCOMP._IOwnership _out75;
          Dafny.ISet<Dafny.ISequence<Dafny.Rune>> _out76;
          (this).GenExpr(_127_e, selfIdent, env, DCOMP.Ownership.create_OwnershipBorrowed(), out _out74, out _out75, out _out76);
          _128_printedExpr = _out74;
          _129_recOwnership = _out75;
          _130_recIdents = _out76;
          generated = (RAST.Expr.create_Identifier(Dafny.Sequence<Dafny.Rune>.UnicodeFromString("print!"))).Apply(Dafny.Sequence<RAST._IExpr>.FromElements(RAST.Expr.create_LiteralString(Dafny.Sequence<Dafny.Rune>.UnicodeFromString("{}"), false, false), (((RAST.__default.dafny__runtime).MSel(Dafny.Sequence<Dafny.Rune>.UnicodeFromString("DafnyPrintWrapper"))).AsExpr()).Apply1(_128_printedExpr)));
          readIdents = _130_recIdents;
          newEnv = env;
        }
      }
    after_match0: ;
    }
    public static Std.Wrappers._IOption<RAST._IType> NewtypeRangeToRustType(DAST._INewtypeRange range) {
      DAST._INewtypeRange _source0 = range;
      {
        if (_source0.is_NoRange) {
          return Std.Wrappers.Option<RAST._IType>.create_None();
        }
      }
      {
        if (_source0.is_U8) {
          return Std.Wrappers.Option<RAST._IType>.create_Some(RAST.Type.create_U8());
        }
      }
      {
        if (_source0.is_U16) {
          return Std.Wrappers.Option<RAST._IType>.create_Some(RAST.Type.create_U16());
        }
      }
      {
        if (_source0.is_U32) {
          return Std.Wrappers.Option<RAST._IType>.create_Some(RAST.Type.create_U32());
        }
      }
      {
        if (_source0.is_U64) {
          return Std.Wrappers.Option<RAST._IType>.create_Some(RAST.Type.create_U64());
        }
      }
      {
        if (_source0.is_U128) {
          return Std.Wrappers.Option<RAST._IType>.create_Some(RAST.Type.create_U128());
        }
      }
      {
        if (_source0.is_I8) {
          return Std.Wrappers.Option<RAST._IType>.create_Some(RAST.Type.create_I8());
        }
      }
      {
        if (_source0.is_I16) {
          return Std.Wrappers.Option<RAST._IType>.create_Some(RAST.Type.create_I16());
        }
      }
      {
        if (_source0.is_I32) {
          return Std.Wrappers.Option<RAST._IType>.create_Some(RAST.Type.create_I32());
        }
      }
      {
        if (_source0.is_I64) {
          return Std.Wrappers.Option<RAST._IType>.create_Some(RAST.Type.create_I64());
        }
      }
      {
        if (_source0.is_I128) {
          return Std.Wrappers.Option<RAST._IType>.create_Some(RAST.Type.create_I128());
        }
      }
      {
        return Std.Wrappers.Option<RAST._IType>.create_None();
      }
    }
    public void FromOwned(RAST._IExpr r, DCOMP._IOwnership expectedOwnership, out RAST._IExpr @out, out DCOMP._IOwnership resultingOwnership)
    {
      @out = RAST.Expr.Default();
      resultingOwnership = DCOMP.Ownership.Default();
      if (object.Equals(expectedOwnership, DCOMP.Ownership.create_OwnershipOwnedBox())) {
        @out = RAST.__default.BoxNew(r);
        resultingOwnership = DCOMP.Ownership.create_OwnershipOwnedBox();
      } else if ((object.Equals(expectedOwnership, DCOMP.Ownership.create_OwnershipOwned())) || (object.Equals(expectedOwnership, DCOMP.Ownership.create_OwnershipAutoBorrowed()))) {
        @out = r;
        resultingOwnership = DCOMP.Ownership.create_OwnershipOwned();
      } else if (object.Equals(expectedOwnership, DCOMP.Ownership.create_OwnershipBorrowed())) {
        @out = RAST.__default.Borrow(r);
        resultingOwnership = DCOMP.Ownership.create_OwnershipBorrowed();
      } else {
        @out = ((this).modify__macro).Apply1(RAST.Expr.create_RawExpr(Dafny.Sequence<Dafny.Rune>.Concat((r)._ToString(Dafny.Sequence<Dafny.Rune>.UnicodeFromString("")), Dafny.Sequence<Dafny.Rune>.UnicodeFromString("/*TODO: Conversion from Borrowed or BorrowedMut to BorrowedMut*/"))));
        resultingOwnership = DCOMP.Ownership.create_OwnershipBorrowedMut();
      }
    }
    public void FromOwnership(RAST._IExpr r, DCOMP._IOwnership ownership, DCOMP._IOwnership expectedOwnership, out RAST._IExpr @out, out DCOMP._IOwnership resultingOwnership)
    {
      @out = RAST.Expr.Default();
      resultingOwnership = DCOMP.Ownership.Default();
      if (object.Equals(ownership, expectedOwnership)) {
        @out = r;
        resultingOwnership = expectedOwnership;
        return ;
      }
      if (object.Equals(ownership, DCOMP.Ownership.create_OwnershipOwned())) {
        RAST._IExpr _out0;
        DCOMP._IOwnership _out1;
        (this).FromOwned(r, expectedOwnership, out _out0, out _out1);
        @out = _out0;
        resultingOwnership = _out1;
        return ;
      } else if (object.Equals(ownership, DCOMP.Ownership.create_OwnershipOwnedBox())) {
        RAST._IExpr _out2;
        DCOMP._IOwnership _out3;
        (this).FromOwned(RAST.Expr.create_UnaryOp(Dafny.Sequence<Dafny.Rune>.UnicodeFromString("*"), r, DAST.Format.UnaryOpFormat.create_NoFormat()), expectedOwnership, out _out2, out _out3);
        @out = _out2;
        resultingOwnership = _out3;
      } else if ((object.Equals(ownership, DCOMP.Ownership.create_OwnershipBorrowed())) || (object.Equals(ownership, DCOMP.Ownership.create_OwnershipBorrowedMut()))) {
        if (object.Equals(expectedOwnership, DCOMP.Ownership.create_OwnershipOwned())) {
          resultingOwnership = DCOMP.Ownership.create_OwnershipOwned();
          @out = (r).Clone();
        } else if (object.Equals(expectedOwnership, DCOMP.Ownership.create_OwnershipOwnedBox())) {
          resultingOwnership = DCOMP.Ownership.create_OwnershipOwnedBox();
          @out = RAST.__default.BoxNew((r).Clone());
        } else if ((object.Equals(expectedOwnership, ownership)) || (object.Equals(expectedOwnership, DCOMP.Ownership.create_OwnershipAutoBorrowed()))) {
          resultingOwnership = ownership;
          @out = r;
        } else if ((object.Equals(expectedOwnership, DCOMP.Ownership.create_OwnershipBorrowed())) && (object.Equals(ownership, DCOMP.Ownership.create_OwnershipBorrowedMut()))) {
          resultingOwnership = DCOMP.Ownership.create_OwnershipBorrowed();
          @out = r;
        } else {
          resultingOwnership = DCOMP.Ownership.create_OwnershipBorrowedMut();
          @out = RAST.__default.BorrowMut(r);
        }
      } else {
      }
    }
    public static bool OwnershipGuarantee(DCOMP._IOwnership expectedOwnership, DCOMP._IOwnership resultingOwnership)
    {
      return (!(!object.Equals(expectedOwnership, DCOMP.Ownership.create_OwnershipAutoBorrowed())) || (object.Equals(resultingOwnership, expectedOwnership))) && (!object.Equals(resultingOwnership, DCOMP.Ownership.create_OwnershipAutoBorrowed()));
    }
    public void GenExprLiteral(DAST._IExpression e, DCOMP._ISelfInfo selfIdent, DCOMP._IEnvironment env, DCOMP._IOwnership expectedOwnership, out RAST._IExpr r, out DCOMP._IOwnership resultingOwnership, out Dafny.ISet<Dafny.ISequence<Dafny.Rune>> readIdents)
    {
      r = RAST.Expr.Default();
      resultingOwnership = DCOMP.Ownership.Default();
      readIdents = Dafny.Set<Dafny.ISequence<Dafny.Rune>>.Empty;
      DAST._IExpression _source0 = e;
      {
        if (_source0.is_Literal) {
          DAST._ILiteral _h170 = _source0.dtor_Literal_a0;
          if (_h170.is_BoolLiteral) {
            bool _0_b = _h170.dtor_BoolLiteral_a0;
            {
              RAST._IExpr _out0;
              DCOMP._IOwnership _out1;
              (this).FromOwned(RAST.Expr.create_LiteralBool(_0_b), expectedOwnership, out _out0, out _out1);
              r = _out0;
              resultingOwnership = _out1;
              readIdents = Dafny.Set<Dafny.ISequence<Dafny.Rune>>.FromElements();
              return ;
            }
            goto after_match0;
          }
        }
      }
      {
        if (_source0.is_Literal) {
          DAST._ILiteral _h171 = _source0.dtor_Literal_a0;
          if (_h171.is_IntLiteral) {
            Dafny.ISequence<Dafny.Rune> _1_i = _h171.dtor_IntLiteral_a0;
            DAST._IType _2_t = _h171.dtor_IntLiteral_a1;
            {
              DAST._IType _source1 = _2_t;
              {
                if (_source1.is_Primitive) {
                  DAST._IPrimitive _h70 = _source1.dtor_Primitive_a0;
                  if (_h70.is_Int) {
                    {
                      if ((new BigInteger((_1_i).Count)) <= (new BigInteger(4))) {
                        r = (((RAST.__default.dafny__runtime).MSel(Dafny.Sequence<Dafny.Rune>.UnicodeFromString("int!"))).AsExpr()).Apply1(RAST.Expr.create_LiteralInt(_1_i));
                      } else {
                        r = (((RAST.__default.dafny__runtime).MSel(Dafny.Sequence<Dafny.Rune>.UnicodeFromString("int!"))).AsExpr()).Apply1(RAST.Expr.create_LiteralString(_1_i, true, false));
                      }
                    }
                    goto after_match1;
                  }
                }
              }
              {
                DAST._IType _3_o = _source1;
                {
                  RAST._IType _4_genType;
                  RAST._IType _out2;
                  _out2 = (this).GenType(_3_o, DCOMP.GenTypeContext.@default());
                  _4_genType = _out2;
                  r = RAST.Expr.create_TypeAscription(RAST.Expr.create_RawExpr(_1_i), _4_genType);
                }
              }
            after_match1: ;
              RAST._IExpr _out3;
              DCOMP._IOwnership _out4;
              (this).FromOwned(r, expectedOwnership, out _out3, out _out4);
              r = _out3;
              resultingOwnership = _out4;
              readIdents = Dafny.Set<Dafny.ISequence<Dafny.Rune>>.FromElements();
              return ;
            }
            goto after_match0;
          }
        }
      }
      {
        if (_source0.is_Literal) {
          DAST._ILiteral _h172 = _source0.dtor_Literal_a0;
          if (_h172.is_DecLiteral) {
            Dafny.ISequence<Dafny.Rune> _5_n = _h172.dtor_DecLiteral_a0;
            Dafny.ISequence<Dafny.Rune> _6_d = _h172.dtor_DecLiteral_a1;
            DAST._IType _7_t = _h172.dtor_DecLiteral_a2;
            {
              DAST._IType _source2 = _7_t;
              {
                if (_source2.is_Primitive) {
                  DAST._IPrimitive _h71 = _source2.dtor_Primitive_a0;
                  if (_h71.is_Real) {
                    {
                      r = RAST.__default.RcNew(RAST.Expr.create_RawExpr(Dafny.Sequence<Dafny.Rune>.Concat(Dafny.Sequence<Dafny.Rune>.Concat(Dafny.Sequence<Dafny.Rune>.Concat(Dafny.Sequence<Dafny.Rune>.Concat(Dafny.Sequence<Dafny.Rune>.UnicodeFromString("::dafny_runtime::BigRational::new(::dafny_runtime::BigInt::parse_bytes(b\""), _5_n), Dafny.Sequence<Dafny.Rune>.UnicodeFromString("\", 10).unwrap(), ::dafny_runtime::BigInt::parse_bytes(b\"")), _6_d), Dafny.Sequence<Dafny.Rune>.UnicodeFromString("\", 10).unwrap())"))));
                    }
                    goto after_match2;
                  }
                }
              }
              {
                DAST._IType _8_o = _source2;
                {
                  RAST._IType _9_genType;
                  RAST._IType _out5;
                  _out5 = (this).GenType(_8_o, DCOMP.GenTypeContext.@default());
                  _9_genType = _out5;
                  r = RAST.Expr.create_TypeAscription(RAST.Expr.create_RawExpr(Dafny.Sequence<Dafny.Rune>.Concat(Dafny.Sequence<Dafny.Rune>.Concat(Dafny.Sequence<Dafny.Rune>.Concat(Dafny.Sequence<Dafny.Rune>.Concat(Dafny.Sequence<Dafny.Rune>.Concat(Dafny.Sequence<Dafny.Rune>.UnicodeFromString("("), _5_n), Dafny.Sequence<Dafny.Rune>.UnicodeFromString(".0 / ")), _6_d), Dafny.Sequence<Dafny.Rune>.UnicodeFromString(".0")), Dafny.Sequence<Dafny.Rune>.UnicodeFromString(")"))), _9_genType);
                }
              }
            after_match2: ;
              RAST._IExpr _out6;
              DCOMP._IOwnership _out7;
              (this).FromOwned(r, expectedOwnership, out _out6, out _out7);
              r = _out6;
              resultingOwnership = _out7;
              readIdents = Dafny.Set<Dafny.ISequence<Dafny.Rune>>.FromElements();
              return ;
            }
            goto after_match0;
          }
        }
      }
      {
        if (_source0.is_Literal) {
          DAST._ILiteral _h173 = _source0.dtor_Literal_a0;
          if (_h173.is_StringLiteral) {
            Dafny.ISequence<Dafny.Rune> _10_l = _h173.dtor_StringLiteral_a0;
            bool _11_verbatim = _h173.dtor_verbatim;
            {
              r = (((RAST.__default.dafny__runtime).MSel((this).string__of)).AsExpr()).Apply1(RAST.Expr.create_LiteralString(_10_l, false, _11_verbatim));
              RAST._IExpr _out8;
              DCOMP._IOwnership _out9;
              (this).FromOwned(r, expectedOwnership, out _out8, out _out9);
              r = _out8;
              resultingOwnership = _out9;
              readIdents = Dafny.Set<Dafny.ISequence<Dafny.Rune>>.FromElements();
              return ;
            }
            goto after_match0;
          }
        }
      }
      {
        if (_source0.is_Literal) {
          DAST._ILiteral _h174 = _source0.dtor_Literal_a0;
          if (_h174.is_CharLiteralUTF16) {
            BigInteger _12_c = _h174.dtor_CharLiteralUTF16_a0;
            {
              r = RAST.Expr.create_LiteralInt(Std.Strings.__default.OfNat(_12_c));
              r = RAST.Expr.create_TypeAscription(r, RAST.Type.create_U16());
              r = (((RAST.__default.dafny__runtime).MSel((this).DafnyChar)).AsExpr()).Apply1(r);
              RAST._IExpr _out10;
              DCOMP._IOwnership _out11;
              (this).FromOwned(r, expectedOwnership, out _out10, out _out11);
              r = _out10;
              resultingOwnership = _out11;
              readIdents = Dafny.Set<Dafny.ISequence<Dafny.Rune>>.FromElements();
              return ;
            }
            goto after_match0;
          }
        }
      }
      {
        if (_source0.is_Literal) {
          DAST._ILiteral _h175 = _source0.dtor_Literal_a0;
          if (_h175.is_CharLiteral) {
            Dafny.Rune _13_c = _h175.dtor_CharLiteral_a0;
            {
              r = RAST.Expr.create_LiteralInt(Std.Strings.__default.OfNat(new BigInteger((_13_c).Value)));
              if (!((this).UnicodeChars)) {
                r = RAST.Expr.create_TypeAscription(r, RAST.Type.create_U16());
              } else {
                r = (((((((RAST.__default.@global).MSel(Dafny.Sequence<Dafny.Rune>.UnicodeFromString("std"))).MSel(Dafny.Sequence<Dafny.Rune>.UnicodeFromString("primitive"))).MSel(Dafny.Sequence<Dafny.Rune>.UnicodeFromString("char"))).FSel(Dafny.Sequence<Dafny.Rune>.UnicodeFromString("from_u32"))).Apply1(r)).Sel(Dafny.Sequence<Dafny.Rune>.UnicodeFromString("unwrap"))).Apply(Dafny.Sequence<RAST._IExpr>.FromElements());
              }
              r = (((RAST.__default.dafny__runtime).MSel((this).DafnyChar)).AsExpr()).Apply1(r);
              RAST._IExpr _out12;
              DCOMP._IOwnership _out13;
              (this).FromOwned(r, expectedOwnership, out _out12, out _out13);
              r = _out12;
              resultingOwnership = _out13;
              readIdents = Dafny.Set<Dafny.ISequence<Dafny.Rune>>.FromElements();
              return ;
            }
            goto after_match0;
          }
        }
      }
      {
        DAST._ILiteral _h176 = _source0.dtor_Literal_a0;
        DAST._IType _14_tpe = _h176.dtor_Null_a0;
        {
          RAST._IType _15_tpeGen;
          RAST._IType _out14;
          _out14 = (this).GenType(_14_tpe, DCOMP.GenTypeContext.@default());
          _15_tpeGen = _out14;
          if (((this).ObjectType).is_RawPointers) {
            r = ((RAST.__default.std).MSel(Dafny.Sequence<Dafny.Rune>.UnicodeFromString("ptr"))).FSel(Dafny.Sequence<Dafny.Rune>.UnicodeFromString("null_mut"));
          } else {
            r = RAST.Expr.create_TypeAscription((((RAST.__default.dafny__runtime).MSel(Dafny.Sequence<Dafny.Rune>.UnicodeFromString("Object"))).AsExpr()).Apply1(RAST.Expr.create_RawExpr(Dafny.Sequence<Dafny.Rune>.UnicodeFromString("None"))), _15_tpeGen);
          }
          RAST._IExpr _out15;
          DCOMP._IOwnership _out16;
          (this).FromOwned(r, expectedOwnership, out _out15, out _out16);
          r = _out15;
          resultingOwnership = _out16;
          readIdents = Dafny.Set<Dafny.ISequence<Dafny.Rune>>.FromElements();
          return ;
        }
      }
    after_match0: ;
    }
    public void GenExprBinary(DAST._IExpression e, DCOMP._ISelfInfo selfIdent, DCOMP._IEnvironment env, DCOMP._IOwnership expectedOwnership, out RAST._IExpr r, out DCOMP._IOwnership resultingOwnership, out Dafny.ISet<Dafny.ISequence<Dafny.Rune>> readIdents)
    {
      r = RAST.Expr.Default();
      resultingOwnership = DCOMP.Ownership.Default();
      readIdents = Dafny.Set<Dafny.ISequence<Dafny.Rune>>.Empty;
      DAST._IExpression _let_tmp_rhs0 = e;
      DAST._IBinOp _0_op = _let_tmp_rhs0.dtor_op;
      DAST._IExpression _1_lExpr = _let_tmp_rhs0.dtor_left;
      DAST._IExpression _2_rExpr = _let_tmp_rhs0.dtor_right;
      DAST.Format._IBinaryOpFormat _3_format = _let_tmp_rhs0.dtor_format2;
      bool _4_becomesLeftCallsRight;
      DAST._IBinOp _source0 = _0_op;
      {
        bool disjunctiveMatch0 = false;
        if (_source0.is_SetMerge) {
          disjunctiveMatch0 = true;
        }
        if (_source0.is_SetSubtraction) {
          disjunctiveMatch0 = true;
        }
        if (_source0.is_SetIntersection) {
          disjunctiveMatch0 = true;
        }
        if (_source0.is_SetDisjoint) {
          disjunctiveMatch0 = true;
        }
        if (_source0.is_MapMerge) {
          disjunctiveMatch0 = true;
        }
        if (_source0.is_MapSubtraction) {
          disjunctiveMatch0 = true;
        }
        if (_source0.is_MultisetMerge) {
          disjunctiveMatch0 = true;
        }
        if (_source0.is_MultisetSubtraction) {
          disjunctiveMatch0 = true;
        }
        if (_source0.is_MultisetIntersection) {
          disjunctiveMatch0 = true;
        }
        if (_source0.is_MultisetDisjoint) {
          disjunctiveMatch0 = true;
        }
        if (_source0.is_Concat) {
          disjunctiveMatch0 = true;
        }
        if (disjunctiveMatch0) {
          _4_becomesLeftCallsRight = true;
          goto after_match0;
        }
      }
      {
        _4_becomesLeftCallsRight = false;
      }
    after_match0: ;
      bool _5_becomesRightCallsLeft;
      DAST._IBinOp _source1 = _0_op;
      {
        if (_source1.is_In) {
          _5_becomesRightCallsLeft = true;
          goto after_match1;
        }
      }
      {
        _5_becomesRightCallsLeft = false;
      }
    after_match1: ;
      bool _6_becomesCallLeftRight;
      DAST._IBinOp _source2 = _0_op;
      {
        if (_source2.is_Eq) {
          bool referential0 = _source2.dtor_referential;
          if ((referential0) == (true)) {
            _6_becomesCallLeftRight = false;
            goto after_match2;
          }
        }
      }
      {
        if (_source2.is_SetMerge) {
          _6_becomesCallLeftRight = true;
          goto after_match2;
        }
      }
      {
        if (_source2.is_SetSubtraction) {
          _6_becomesCallLeftRight = true;
          goto after_match2;
        }
      }
      {
        if (_source2.is_SetIntersection) {
          _6_becomesCallLeftRight = true;
          goto after_match2;
        }
      }
      {
        if (_source2.is_SetDisjoint) {
          _6_becomesCallLeftRight = true;
          goto after_match2;
        }
      }
      {
        if (_source2.is_MapMerge) {
          _6_becomesCallLeftRight = true;
          goto after_match2;
        }
      }
      {
        if (_source2.is_MapSubtraction) {
          _6_becomesCallLeftRight = true;
          goto after_match2;
        }
      }
      {
        if (_source2.is_MultisetMerge) {
          _6_becomesCallLeftRight = true;
          goto after_match2;
        }
      }
      {
        if (_source2.is_MultisetSubtraction) {
          _6_becomesCallLeftRight = true;
          goto after_match2;
        }
      }
      {
        if (_source2.is_MultisetIntersection) {
          _6_becomesCallLeftRight = true;
          goto after_match2;
        }
      }
      {
        if (_source2.is_MultisetDisjoint) {
          _6_becomesCallLeftRight = true;
          goto after_match2;
        }
      }
      {
        if (_source2.is_Concat) {
          _6_becomesCallLeftRight = true;
          goto after_match2;
        }
      }
      {
        _6_becomesCallLeftRight = false;
      }
    after_match2: ;
      DCOMP._IOwnership _7_expectedLeftOwnership;
      if (_4_becomesLeftCallsRight) {
        _7_expectedLeftOwnership = DCOMP.Ownership.create_OwnershipAutoBorrowed();
      } else if ((_5_becomesRightCallsLeft) || (_6_becomesCallLeftRight)) {
        _7_expectedLeftOwnership = DCOMP.Ownership.create_OwnershipBorrowed();
      } else {
        _7_expectedLeftOwnership = DCOMP.Ownership.create_OwnershipOwned();
      }
      DCOMP._IOwnership _8_expectedRightOwnership;
      if ((_4_becomesLeftCallsRight) || (_6_becomesCallLeftRight)) {
        _8_expectedRightOwnership = DCOMP.Ownership.create_OwnershipBorrowed();
      } else if (_5_becomesRightCallsLeft) {
        _8_expectedRightOwnership = DCOMP.Ownership.create_OwnershipAutoBorrowed();
      } else {
        _8_expectedRightOwnership = DCOMP.Ownership.create_OwnershipOwned();
      }
      RAST._IExpr _9_left;
      DCOMP._IOwnership _10___v113;
      Dafny.ISet<Dafny.ISequence<Dafny.Rune>> _11_recIdentsL;
      RAST._IExpr _out0;
      DCOMP._IOwnership _out1;
      Dafny.ISet<Dafny.ISequence<Dafny.Rune>> _out2;
      (this).GenExpr(_1_lExpr, selfIdent, env, _7_expectedLeftOwnership, out _out0, out _out1, out _out2);
      _9_left = _out0;
      _10___v113 = _out1;
      _11_recIdentsL = _out2;
      RAST._IExpr _12_right;
      DCOMP._IOwnership _13___v114;
      Dafny.ISet<Dafny.ISequence<Dafny.Rune>> _14_recIdentsR;
      RAST._IExpr _out3;
      DCOMP._IOwnership _out4;
      Dafny.ISet<Dafny.ISequence<Dafny.Rune>> _out5;
      (this).GenExpr(_2_rExpr, selfIdent, env, _8_expectedRightOwnership, out _out3, out _out4, out _out5);
      _12_right = _out3;
      _13___v114 = _out4;
      _14_recIdentsR = _out5;
      DAST._IBinOp _source3 = _0_op;
      {
        if (_source3.is_In) {
          {
            r = ((_12_right).Sel(Dafny.Sequence<Dafny.Rune>.UnicodeFromString("contains"))).Apply1(_9_left);
          }
          goto after_match3;
        }
      }
      {
        if (_source3.is_SeqProperPrefix) {
          r = RAST.Expr.create_BinaryOp(Dafny.Sequence<Dafny.Rune>.UnicodeFromString("<"), _9_left, _12_right, _3_format);
          goto after_match3;
        }
      }
      {
        if (_source3.is_SeqPrefix) {
          r = RAST.Expr.create_BinaryOp(Dafny.Sequence<Dafny.Rune>.UnicodeFromString("<="), _9_left, _12_right, _3_format);
          goto after_match3;
        }
      }
      {
        if (_source3.is_SetMerge) {
          {
            r = ((_9_left).Sel(Dafny.Sequence<Dafny.Rune>.UnicodeFromString("merge"))).Apply1(_12_right);
          }
          goto after_match3;
        }
      }
      {
        if (_source3.is_SetSubtraction) {
          {
            r = ((_9_left).Sel(Dafny.Sequence<Dafny.Rune>.UnicodeFromString("subtract"))).Apply1(_12_right);
          }
          goto after_match3;
        }
      }
      {
        if (_source3.is_SetIntersection) {
          {
            r = ((_9_left).Sel(Dafny.Sequence<Dafny.Rune>.UnicodeFromString("intersect"))).Apply1(_12_right);
          }
          goto after_match3;
        }
      }
      {
        if (_source3.is_Subset) {
          {
            r = RAST.Expr.create_BinaryOp(Dafny.Sequence<Dafny.Rune>.UnicodeFromString("<="), _9_left, _12_right, _3_format);
          }
          goto after_match3;
        }
      }
      {
        if (_source3.is_ProperSubset) {
          {
            r = RAST.Expr.create_BinaryOp(Dafny.Sequence<Dafny.Rune>.UnicodeFromString("<"), _9_left, _12_right, _3_format);
          }
          goto after_match3;
        }
      }
      {
        if (_source3.is_SetDisjoint) {
          {
            r = ((_9_left).Sel(Dafny.Sequence<Dafny.Rune>.UnicodeFromString("disjoint"))).Apply1(_12_right);
          }
          goto after_match3;
        }
      }
      {
        if (_source3.is_MapMerge) {
          {
            r = ((_9_left).Sel(Dafny.Sequence<Dafny.Rune>.UnicodeFromString("merge"))).Apply1(_12_right);
          }
          goto after_match3;
        }
      }
      {
        if (_source3.is_MapSubtraction) {
          {
            r = ((_9_left).Sel(Dafny.Sequence<Dafny.Rune>.UnicodeFromString("subtract"))).Apply1(_12_right);
          }
          goto after_match3;
        }
      }
      {
        if (_source3.is_MultisetMerge) {
          {
            r = ((_9_left).Sel(Dafny.Sequence<Dafny.Rune>.UnicodeFromString("merge"))).Apply1(_12_right);
          }
          goto after_match3;
        }
      }
      {
        if (_source3.is_MultisetSubtraction) {
          {
            r = ((_9_left).Sel(Dafny.Sequence<Dafny.Rune>.UnicodeFromString("subtract"))).Apply1(_12_right);
          }
          goto after_match3;
        }
      }
      {
        if (_source3.is_MultisetIntersection) {
          {
            r = ((_9_left).Sel(Dafny.Sequence<Dafny.Rune>.UnicodeFromString("intersect"))).Apply1(_12_right);
          }
          goto after_match3;
        }
      }
      {
        if (_source3.is_Submultiset) {
          {
            r = RAST.Expr.create_BinaryOp(Dafny.Sequence<Dafny.Rune>.UnicodeFromString("<="), _9_left, _12_right, _3_format);
          }
          goto after_match3;
        }
      }
      {
        if (_source3.is_ProperSubmultiset) {
          {
            r = RAST.Expr.create_BinaryOp(Dafny.Sequence<Dafny.Rune>.UnicodeFromString("<"), _9_left, _12_right, _3_format);
          }
          goto after_match3;
        }
      }
      {
        if (_source3.is_MultisetDisjoint) {
          {
            r = ((_9_left).Sel(Dafny.Sequence<Dafny.Rune>.UnicodeFromString("disjoint"))).Apply1(_12_right);
          }
          goto after_match3;
        }
      }
      {
        if (_source3.is_Concat) {
          {
            r = ((_9_left).Sel(Dafny.Sequence<Dafny.Rune>.UnicodeFromString("concat"))).Apply1(_12_right);
          }
          goto after_match3;
        }
      }
      {
        {
          if ((DCOMP.COMP.OpTable).Contains(_0_op)) {
            r = RAST.Expr.create_BinaryOp(Dafny.Map<DAST._IBinOp, Dafny.ISequence<Dafny.Rune>>.Select(DCOMP.COMP.OpTable,_0_op), _9_left, _12_right, _3_format);
          } else {
            DAST._IBinOp _source4 = _0_op;
            {
              if (_source4.is_Eq) {
                bool _15_referential = _source4.dtor_referential;
                {
                  if (_15_referential) {
                    if (((this).ObjectType).is_RawPointers) {
                      (this).error = Std.Wrappers.Option<Dafny.ISequence<Dafny.Rune>>.create_Some(Dafny.Sequence<Dafny.Rune>.UnicodeFromString("Cannot compare raw pointers yet - need to wrap them with a structure to ensure they are compared properly"));
                      r = RAST.Expr.create_RawExpr((this.error).dtor_value);
                    } else {
                      r = RAST.Expr.create_BinaryOp(Dafny.Sequence<Dafny.Rune>.UnicodeFromString("=="), _9_left, _12_right, DAST.Format.BinaryOpFormat.create_NoFormat());
                    }
                  } else {
                    if (((_2_rExpr).is_SeqValue) && ((new BigInteger(((_2_rExpr).dtor_elements).Count)).Sign == 0)) {
                      r = RAST.Expr.create_BinaryOp(Dafny.Sequence<Dafny.Rune>.UnicodeFromString("=="), ((((_9_left).Sel(Dafny.Sequence<Dafny.Rune>.UnicodeFromString("to_array"))).Apply(Dafny.Sequence<RAST._IExpr>.FromElements())).Sel(Dafny.Sequence<Dafny.Rune>.UnicodeFromString("len"))).Apply(Dafny.Sequence<RAST._IExpr>.FromElements()), RAST.Expr.create_LiteralInt(Dafny.Sequence<Dafny.Rune>.UnicodeFromString("0")), DAST.Format.BinaryOpFormat.create_NoFormat());
                    } else if (((_1_lExpr).is_SeqValue) && ((new BigInteger(((_1_lExpr).dtor_elements).Count)).Sign == 0)) {
                      r = RAST.Expr.create_BinaryOp(Dafny.Sequence<Dafny.Rune>.UnicodeFromString("=="), RAST.Expr.create_LiteralInt(Dafny.Sequence<Dafny.Rune>.UnicodeFromString("0")), ((((_12_right).Sel(Dafny.Sequence<Dafny.Rune>.UnicodeFromString("to_array"))).Apply(Dafny.Sequence<RAST._IExpr>.FromElements())).Sel(Dafny.Sequence<Dafny.Rune>.UnicodeFromString("len"))).Apply(Dafny.Sequence<RAST._IExpr>.FromElements()), DAST.Format.BinaryOpFormat.create_NoFormat());
                    } else {
                      r = RAST.Expr.create_BinaryOp(Dafny.Sequence<Dafny.Rune>.UnicodeFromString("=="), _9_left, _12_right, DAST.Format.BinaryOpFormat.create_NoFormat());
                    }
                  }
                }
                goto after_match4;
              }
            }
            {
              if (_source4.is_EuclidianDiv) {
                {
                  r = (RAST.Expr.create_RawExpr(Dafny.Sequence<Dafny.Rune>.UnicodeFromString("::dafny_runtime::euclidian_division"))).Apply(Dafny.Sequence<RAST._IExpr>.FromElements(_9_left, _12_right));
                }
                goto after_match4;
              }
            }
            {
              if (_source4.is_EuclidianMod) {
                {
                  r = (RAST.Expr.create_RawExpr(Dafny.Sequence<Dafny.Rune>.UnicodeFromString("::dafny_runtime::euclidian_modulo"))).Apply(Dafny.Sequence<RAST._IExpr>.FromElements(_9_left, _12_right));
                }
                goto after_match4;
              }
            }
            {
              Dafny.ISequence<Dafny.Rune> _16_op = _source4.dtor_Passthrough_a0;
              {
                r = RAST.Expr.create_BinaryOp(_16_op, _9_left, _12_right, _3_format);
              }
            }
          after_match4: ;
          }
        }
      }
    after_match3: ;
      RAST._IExpr _out6;
      DCOMP._IOwnership _out7;
      (this).FromOwned(r, expectedOwnership, out _out6, out _out7);
      r = _out6;
      resultingOwnership = _out7;
      readIdents = Dafny.Set<Dafny.ISequence<Dafny.Rune>>.Union(_11_recIdentsL, _14_recIdentsR);
      return ;
    }
    public void GenExprConvertToNewtype(DAST._IExpression e, DCOMP._ISelfInfo selfIdent, DCOMP._IEnvironment env, DCOMP._IOwnership expectedOwnership, out RAST._IExpr r, out DCOMP._IOwnership resultingOwnership, out Dafny.ISet<Dafny.ISequence<Dafny.Rune>> readIdents)
    {
      r = RAST.Expr.Default();
      resultingOwnership = DCOMP.Ownership.Default();
      readIdents = Dafny.Set<Dafny.ISequence<Dafny.Rune>>.Empty;
      DAST._IExpression _let_tmp_rhs0 = e;
      DAST._IExpression _0_expr = _let_tmp_rhs0.dtor_value;
      DAST._IType _1_fromTpe = _let_tmp_rhs0.dtor_from;
      DAST._IType _2_toTpe = _let_tmp_rhs0.dtor_typ;
      DAST._IType _let_tmp_rhs1 = _2_toTpe;
      DAST._IResolvedType _let_tmp_rhs2 = _let_tmp_rhs1.dtor_resolved;
      Dafny.ISequence<Dafny.ISequence<Dafny.Rune>> _3_path = _let_tmp_rhs2.dtor_path;
      Dafny.ISequence<DAST._IType> _4_typeArgs = _let_tmp_rhs2.dtor_typeArgs;
      DAST._IResolvedTypeBase _let_tmp_rhs3 = _let_tmp_rhs2.dtor_kind;
      DAST._IType _5_b = _let_tmp_rhs3.dtor_baseType;
      DAST._INewtypeRange _6_range = _let_tmp_rhs3.dtor_range;
      bool _7_erase = _let_tmp_rhs3.dtor_erase;
      Dafny.ISequence<DAST._IAttribute> _8___v116 = _let_tmp_rhs2.dtor_attributes;
      Dafny.ISequence<Dafny.ISequence<Dafny.Rune>> _9___v117 = _let_tmp_rhs2.dtor_properMethods;
      Dafny.ISequence<DAST._IType> _10___v118 = _let_tmp_rhs2.dtor_extendedTypes;
      Std.Wrappers._IOption<RAST._IType> _11_nativeToType;
      _11_nativeToType = DCOMP.COMP.NewtypeRangeToRustType(_6_range);
      if (object.Equals(_1_fromTpe, _5_b)) {
        RAST._IExpr _12_recursiveGen;
        DCOMP._IOwnership _13_recOwned;
        Dafny.ISet<Dafny.ISequence<Dafny.Rune>> _14_recIdents;
        RAST._IExpr _out0;
        DCOMP._IOwnership _out1;
        Dafny.ISet<Dafny.ISequence<Dafny.Rune>> _out2;
        (this).GenExpr(_0_expr, selfIdent, env, DCOMP.Ownership.create_OwnershipOwned(), out _out0, out _out1, out _out2);
        _12_recursiveGen = _out0;
        _13_recOwned = _out1;
        _14_recIdents = _out2;
        readIdents = _14_recIdents;
        Std.Wrappers._IOption<RAST._IType> _source0 = _11_nativeToType;
        {
          if (_source0.is_Some) {
            RAST._IType _15_v = _source0.dtor_value;
            r = (((RAST.__default.dafny__runtime).MSel(Dafny.Sequence<Dafny.Rune>.UnicodeFromString("truncate!"))).AsExpr()).Apply(Dafny.Sequence<RAST._IExpr>.FromElements(_12_recursiveGen, RAST.Expr.create_ExprFromType(_15_v)));
            RAST._IExpr _out3;
            DCOMP._IOwnership _out4;
            (this).FromOwned(r, expectedOwnership, out _out3, out _out4);
            r = _out3;
            resultingOwnership = _out4;
            goto after_match0;
          }
        }
        {
          if (_7_erase) {
            r = _12_recursiveGen;
          } else {
            RAST._IType _16_rhsType;
            RAST._IType _out5;
            _out5 = (this).GenType(_2_toTpe, DCOMP.GenTypeContext.@default());
            _16_rhsType = _out5;
            r = RAST.Expr.create_RawExpr(Dafny.Sequence<Dafny.Rune>.Concat(Dafny.Sequence<Dafny.Rune>.Concat(Dafny.Sequence<Dafny.Rune>.Concat((_16_rhsType)._ToString(DCOMP.__default.IND), Dafny.Sequence<Dafny.Rune>.UnicodeFromString("(")), (_12_recursiveGen)._ToString(DCOMP.__default.IND)), Dafny.Sequence<Dafny.Rune>.UnicodeFromString(")")));
          }
          RAST._IExpr _out6;
          DCOMP._IOwnership _out7;
          (this).FromOwnership(r, _13_recOwned, expectedOwnership, out _out6, out _out7);
          r = _out6;
          resultingOwnership = _out7;
        }
      after_match0: ;
      } else {
        if ((_11_nativeToType).is_Some) {
          DAST._IType _source1 = _1_fromTpe;
          {
            if (_source1.is_UserDefined) {
              DAST._IResolvedType resolved0 = _source1.dtor_resolved;
              DAST._IResolvedTypeBase kind0 = resolved0.dtor_kind;
              if (kind0.is_Newtype) {
                DAST._IType _17_b0 = kind0.dtor_baseType;
                DAST._INewtypeRange _18_range0 = kind0.dtor_range;
                bool _19_erase0 = kind0.dtor_erase;
                Dafny.ISequence<DAST._IAttribute> _20_attributes0 = resolved0.dtor_attributes;
                {
                  Std.Wrappers._IOption<RAST._IType> _21_nativeFromType;
                  _21_nativeFromType = DCOMP.COMP.NewtypeRangeToRustType(_18_range0);
                  if ((_21_nativeFromType).is_Some) {
                    RAST._IExpr _22_recursiveGen;
                    DCOMP._IOwnership _23_recOwned;
                    Dafny.ISet<Dafny.ISequence<Dafny.Rune>> _24_recIdents;
                    RAST._IExpr _out8;
                    DCOMP._IOwnership _out9;
                    Dafny.ISet<Dafny.ISequence<Dafny.Rune>> _out10;
                    (this).GenExpr(_0_expr, selfIdent, env, DCOMP.Ownership.create_OwnershipOwned(), out _out8, out _out9, out _out10);
                    _22_recursiveGen = _out8;
                    _23_recOwned = _out9;
                    _24_recIdents = _out10;
                    RAST._IExpr _out11;
                    DCOMP._IOwnership _out12;
                    (this).FromOwnership(RAST.Expr.create_TypeAscription(_22_recursiveGen, (_11_nativeToType).dtor_value), _23_recOwned, expectedOwnership, out _out11, out _out12);
                    r = _out11;
                    resultingOwnership = _out12;
                    readIdents = _24_recIdents;
                    return ;
                  }
                }
                goto after_match1;
              }
            }
          }
          {
          }
        after_match1: ;
          if (object.Equals(_1_fromTpe, DAST.Type.create_Primitive(DAST.Primitive.create_Char()))) {
            RAST._IExpr _25_recursiveGen;
            DCOMP._IOwnership _26_recOwned;
            Dafny.ISet<Dafny.ISequence<Dafny.Rune>> _27_recIdents;
            RAST._IExpr _out13;
            DCOMP._IOwnership _out14;
            Dafny.ISet<Dafny.ISequence<Dafny.Rune>> _out15;
            (this).GenExpr(_0_expr, selfIdent, env, DCOMP.Ownership.create_OwnershipOwned(), out _out13, out _out14, out _out15);
            _25_recursiveGen = _out13;
            _26_recOwned = _out14;
            _27_recIdents = _out15;
            RAST._IExpr _out16;
            DCOMP._IOwnership _out17;
            (this).FromOwnership(RAST.Expr.create_TypeAscription((_25_recursiveGen).Sel(Dafny.Sequence<Dafny.Rune>.UnicodeFromString("0")), (_11_nativeToType).dtor_value), _26_recOwned, expectedOwnership, out _out16, out _out17);
            r = _out16;
            resultingOwnership = _out17;
            readIdents = _27_recIdents;
            return ;
          }
        }
        RAST._IExpr _out18;
        DCOMP._IOwnership _out19;
        Dafny.ISet<Dafny.ISequence<Dafny.Rune>> _out20;
        (this).GenExpr(DAST.Expression.create_Convert(DAST.Expression.create_Convert(_0_expr, _1_fromTpe, _5_b), _5_b, _2_toTpe), selfIdent, env, expectedOwnership, out _out18, out _out19, out _out20);
        r = _out18;
        resultingOwnership = _out19;
        readIdents = _out20;
      }
    }
    public void GenExprConvertFromNewtype(DAST._IExpression e, DCOMP._ISelfInfo selfIdent, DCOMP._IEnvironment env, DCOMP._IOwnership expectedOwnership, out RAST._IExpr r, out DCOMP._IOwnership resultingOwnership, out Dafny.ISet<Dafny.ISequence<Dafny.Rune>> readIdents)
    {
      r = RAST.Expr.Default();
      resultingOwnership = DCOMP.Ownership.Default();
      readIdents = Dafny.Set<Dafny.ISequence<Dafny.Rune>>.Empty;
      DAST._IExpression _let_tmp_rhs0 = e;
      DAST._IExpression _0_expr = _let_tmp_rhs0.dtor_value;
      DAST._IType _1_fromTpe = _let_tmp_rhs0.dtor_from;
      DAST._IType _2_toTpe = _let_tmp_rhs0.dtor_typ;
      DAST._IType _let_tmp_rhs1 = _1_fromTpe;
      DAST._IResolvedType _let_tmp_rhs2 = _let_tmp_rhs1.dtor_resolved;
      Dafny.ISequence<Dafny.ISequence<Dafny.Rune>> _3___v124 = _let_tmp_rhs2.dtor_path;
      Dafny.ISequence<DAST._IType> _4___v125 = _let_tmp_rhs2.dtor_typeArgs;
      DAST._IResolvedTypeBase _let_tmp_rhs3 = _let_tmp_rhs2.dtor_kind;
      DAST._IType _5_b = _let_tmp_rhs3.dtor_baseType;
      DAST._INewtypeRange _6_range = _let_tmp_rhs3.dtor_range;
      bool _7_erase = _let_tmp_rhs3.dtor_erase;
      Dafny.ISequence<DAST._IAttribute> _8_attributes = _let_tmp_rhs2.dtor_attributes;
      Dafny.ISequence<Dafny.ISequence<Dafny.Rune>> _9___v126 = _let_tmp_rhs2.dtor_properMethods;
      Dafny.ISequence<DAST._IType> _10___v127 = _let_tmp_rhs2.dtor_extendedTypes;
      Std.Wrappers._IOption<RAST._IType> _11_nativeFromType;
      _11_nativeFromType = DCOMP.COMP.NewtypeRangeToRustType(_6_range);
      if (object.Equals(_5_b, _2_toTpe)) {
        RAST._IExpr _12_recursiveGen;
        DCOMP._IOwnership _13_recOwned;
        Dafny.ISet<Dafny.ISequence<Dafny.Rune>> _14_recIdents;
        RAST._IExpr _out0;
        DCOMP._IOwnership _out1;
        Dafny.ISet<Dafny.ISequence<Dafny.Rune>> _out2;
        (this).GenExpr(_0_expr, selfIdent, env, DCOMP.Ownership.create_OwnershipOwned(), out _out0, out _out1, out _out2);
        _12_recursiveGen = _out0;
        _13_recOwned = _out1;
        _14_recIdents = _out2;
        readIdents = _14_recIdents;
        Std.Wrappers._IOption<RAST._IType> _source0 = _11_nativeFromType;
        {
          if (_source0.is_Some) {
            RAST._IType _15_v = _source0.dtor_value;
            RAST._IType _16_toTpeRust;
            RAST._IType _out3;
            _out3 = (this).GenType(_2_toTpe, DCOMP.GenTypeContext.@default());
            _16_toTpeRust = _out3;
            r = ((((((RAST.__default.std).MSel(Dafny.Sequence<Dafny.Rune>.UnicodeFromString("convert"))).MSel(Dafny.Sequence<Dafny.Rune>.UnicodeFromString("Into"))).AsExpr()).ApplyType(Dafny.Sequence<RAST._IType>.FromElements(_16_toTpeRust))).FSel(Dafny.Sequence<Dafny.Rune>.UnicodeFromString("into"))).Apply(Dafny.Sequence<RAST._IExpr>.FromElements(_12_recursiveGen));
            RAST._IExpr _out4;
            DCOMP._IOwnership _out5;
            (this).FromOwned(r, expectedOwnership, out _out4, out _out5);
            r = _out4;
            resultingOwnership = _out5;
            goto after_match0;
          }
        }
        {
          if (_7_erase) {
            r = _12_recursiveGen;
          } else {
            r = (_12_recursiveGen).Sel(Dafny.Sequence<Dafny.Rune>.UnicodeFromString("0"));
          }
          RAST._IExpr _out6;
          DCOMP._IOwnership _out7;
          (this).FromOwnership(r, _13_recOwned, expectedOwnership, out _out6, out _out7);
          r = _out6;
          resultingOwnership = _out7;
        }
      after_match0: ;
      } else {
        if ((_11_nativeFromType).is_Some) {
          if (object.Equals(_2_toTpe, DAST.Type.create_Primitive(DAST.Primitive.create_Char()))) {
            RAST._IExpr _17_recursiveGen;
            DCOMP._IOwnership _18_recOwned;
            Dafny.ISet<Dafny.ISequence<Dafny.Rune>> _19_recIdents;
            RAST._IExpr _out8;
            DCOMP._IOwnership _out9;
            Dafny.ISet<Dafny.ISequence<Dafny.Rune>> _out10;
            (this).GenExpr(_0_expr, selfIdent, env, expectedOwnership, out _out8, out _out9, out _out10);
            _17_recursiveGen = _out8;
            _18_recOwned = _out9;
            _19_recIdents = _out10;
            RAST._IExpr _out11;
            DCOMP._IOwnership _out12;
            (this).FromOwnership((((RAST.__default.dafny__runtime).MSel((this).DafnyChar)).AsExpr()).Apply1(RAST.Expr.create_TypeAscription(_17_recursiveGen, (this).DafnyCharUnderlying)), _18_recOwned, expectedOwnership, out _out11, out _out12);
            r = _out11;
            resultingOwnership = _out12;
            readIdents = _19_recIdents;
            return ;
          }
        }
        RAST._IExpr _out13;
        DCOMP._IOwnership _out14;
        Dafny.ISet<Dafny.ISequence<Dafny.Rune>> _out15;
        (this).GenExpr(DAST.Expression.create_Convert(DAST.Expression.create_Convert(_0_expr, _1_fromTpe, _5_b), _5_b, _2_toTpe), selfIdent, env, expectedOwnership, out _out13, out _out14, out _out15);
        r = _out13;
        resultingOwnership = _out14;
        readIdents = _out15;
      }
    }
    public bool IsBuiltinCollection(DAST._IType typ) {
      return ((((typ).is_Seq) || ((typ).is_Set)) || ((typ).is_Map)) || ((typ).is_Multiset);
    }
    public DAST._IType GetBuiltinCollectionElement(DAST._IType typ) {
      if ((typ).is_Map) {
        return (typ).dtor_value;
      } else {
        return (typ).dtor_element;
      }
    }
    public bool SameTypesButDifferentTypeParameters(DAST._IType fromType, RAST._IType fromTpe, DAST._IType toType, RAST._IType toTpe)
    {
      return (((((((fromTpe).is_TypeApp) && ((toTpe).is_TypeApp)) && (object.Equals((fromTpe).dtor_baseName, (toTpe).dtor_baseName))) && ((fromType).is_UserDefined)) && ((toType).is_UserDefined)) && ((this).IsSameResolvedTypeAnyArgs((fromType).dtor_resolved, (toType).dtor_resolved))) && ((((new BigInteger((((fromType).dtor_resolved).dtor_typeArgs).Count)) == (new BigInteger((((toType).dtor_resolved).dtor_typeArgs).Count))) && ((new BigInteger((((toType).dtor_resolved).dtor_typeArgs).Count)) == (new BigInteger(((fromTpe).dtor_arguments).Count)))) && ((new BigInteger(((fromTpe).dtor_arguments).Count)) == (new BigInteger(((toTpe).dtor_arguments).Count))));
    }
    public Std.Wrappers._IResult<Dafny.ISequence<__T>, __E> SeqResultToResultSeq<__T, __E>(Dafny.ISequence<Std.Wrappers._IResult<__T, __E>> xs) {
      if ((new BigInteger((xs).Count)).Sign == 0) {
        return Std.Wrappers.Result<Dafny.ISequence<__T>, __E>.create_Success(Dafny.Sequence<__T>.FromElements());
      } else {
        Std.Wrappers._IResult<__T, __E> _0_valueOrError0 = (xs).Select(BigInteger.Zero);
        if ((_0_valueOrError0).IsFailure()) {
          return (_0_valueOrError0).PropagateFailure<Dafny.ISequence<__T>>();
        } else {
          __T _1_head = (_0_valueOrError0).Extract();
          Std.Wrappers._IResult<Dafny.ISequence<__T>, __E> _2_valueOrError1 = (this).SeqResultToResultSeq<__T, __E>((xs).Drop(BigInteger.One));
          if ((_2_valueOrError1).IsFailure()) {
            return (_2_valueOrError1).PropagateFailure<Dafny.ISequence<__T>>();
          } else {
            Dafny.ISequence<__T> _3_tail = (_2_valueOrError1).Extract();
            return Std.Wrappers.Result<Dafny.ISequence<__T>, __E>.create_Success(Dafny.Sequence<__T>.Concat(Dafny.Sequence<__T>.FromElements(_1_head), _3_tail));
          }
        }
      }
    }
    public Std.Wrappers._IResult<RAST._IExpr, _System._ITuple5<DAST._IType, RAST._IType, DAST._IType, RAST._IType, Dafny.IMap<_System._ITuple2<RAST._IType, RAST._IType>,RAST._IExpr>>> UpcastConversionLambda(DAST._IType fromType, RAST._IType fromTpe, DAST._IType toType, RAST._IType toTpe, Dafny.IMap<_System._ITuple2<RAST._IType, RAST._IType>,RAST._IExpr> typeParams)
    {
      var _pat_let_tv0 = fromType;
      var _pat_let_tv1 = fromTpe;
      var _pat_let_tv2 = toType;
      var _pat_let_tv3 = toTpe;
      var _pat_let_tv4 = typeParams;
      if (object.Equals(fromTpe, toTpe)) {
        return Std.Wrappers.Result<RAST._IExpr, _System._ITuple5<DAST._IType, RAST._IType, DAST._IType, RAST._IType, Dafny.IMap<_System._ITuple2<RAST._IType, RAST._IType>,RAST._IExpr>>>.create_Success(((((RAST.__default.dafny__runtime).MSel(Dafny.Sequence<Dafny.Rune>.UnicodeFromString("upcast_id"))).AsExpr()).ApplyType(Dafny.Sequence<RAST._IType>.FromElements(fromTpe))).Apply(Dafny.Sequence<RAST._IExpr>.FromElements()));
      } else if (((fromTpe).IsObjectOrPointer()) && ((toTpe).IsObjectOrPointer())) {
        if (!(((toTpe).ObjectOrPointerUnderlying()).is_DynType)) {
          return Std.Wrappers.Result<RAST._IExpr, _System._ITuple5<DAST._IType, RAST._IType, DAST._IType, RAST._IType, Dafny.IMap<_System._ITuple2<RAST._IType, RAST._IType>,RAST._IExpr>>>.create_Failure(_System.Tuple5<DAST._IType, RAST._IType, DAST._IType, RAST._IType, Dafny.IMap<_System._ITuple2<RAST._IType, RAST._IType>,RAST._IExpr>>.create(fromType, fromTpe, toType, toTpe, typeParams));
        } else {
          RAST._IType _0_fromTpeUnderlying = (fromTpe).ObjectOrPointerUnderlying();
          RAST._IType _1_toTpeUnderlying = (toTpe).ObjectOrPointerUnderlying();
          return Std.Wrappers.Result<RAST._IExpr, _System._ITuple5<DAST._IType, RAST._IType, DAST._IType, RAST._IType, Dafny.IMap<_System._ITuple2<RAST._IType, RAST._IType>,RAST._IExpr>>>.create_Success(((((RAST.__default.dafny__runtime).MSel((this).upcast)).AsExpr()).ApplyType(Dafny.Sequence<RAST._IType>.FromElements(_0_fromTpeUnderlying, _1_toTpeUnderlying))).Apply(Dafny.Sequence<RAST._IExpr>.FromElements()));
        }
      } else if ((typeParams).Contains(_System.Tuple2<RAST._IType, RAST._IType>.create(fromTpe, toTpe))) {
        return Std.Wrappers.Result<RAST._IExpr, _System._ITuple5<DAST._IType, RAST._IType, DAST._IType, RAST._IType, Dafny.IMap<_System._ITuple2<RAST._IType, RAST._IType>,RAST._IExpr>>>.create_Success(Dafny.Map<_System._ITuple2<RAST._IType, RAST._IType>, RAST._IExpr>.Select(typeParams,_System.Tuple2<RAST._IType, RAST._IType>.create(fromTpe, toTpe)));
      } else if (((fromTpe).IsRc()) && ((toTpe).IsRc())) {
        Std.Wrappers._IResult<RAST._IExpr, _System._ITuple5<DAST._IType, RAST._IType, DAST._IType, RAST._IType, Dafny.IMap<_System._ITuple2<RAST._IType, RAST._IType>,RAST._IExpr>>> _2_valueOrError0 = (this).UpcastConversionLambda(fromType, (fromTpe).RcUnderlying(), toType, (toTpe).RcUnderlying(), typeParams);
        if ((_2_valueOrError0).IsFailure()) {
          return (_2_valueOrError0).PropagateFailure<RAST._IExpr>();
        } else {
          RAST._IExpr _3_lambda = (_2_valueOrError0).Extract();
          if ((fromType).is_Arrow) {
            return Std.Wrappers.Result<RAST._IExpr, _System._ITuple5<DAST._IType, RAST._IType, DAST._IType, RAST._IType, Dafny.IMap<_System._ITuple2<RAST._IType, RAST._IType>,RAST._IExpr>>>.create_Success(_3_lambda);
          } else {
            return Std.Wrappers.Result<RAST._IExpr, _System._ITuple5<DAST._IType, RAST._IType, DAST._IType, RAST._IType, Dafny.IMap<_System._ITuple2<RAST._IType, RAST._IType>,RAST._IExpr>>>.create_Success((((RAST.__default.dafny__runtime).MSel(Dafny.Sequence<Dafny.Rune>.UnicodeFromString("rc_coerce"))).AsExpr()).Apply1(_3_lambda));
          }
        }
      } else if ((this).SameTypesButDifferentTypeParameters(fromType, fromTpe, toType, toTpe)) {
        Dafny.ISequence<BigInteger> _4_indices = ((((fromType).is_UserDefined) && ((((fromType).dtor_resolved).dtor_kind).is_Datatype)) ? (Std.Collections.Seq.__default.Filter<BigInteger>(Dafny.Helpers.Id<Func<RAST._IType, DAST._IType, Func<BigInteger, bool>>>((_5_fromTpe, _6_fromType) => ((System.Func<BigInteger, bool>)((_7_i) => {
          return ((((_7_i).Sign != -1) && ((_7_i) < (new BigInteger(((_5_fromTpe).dtor_arguments).Count)))) ? (!(((_7_i).Sign != -1) && ((_7_i) < (new BigInteger(((((_6_fromType).dtor_resolved).dtor_kind).dtor_variances).Count)))) || (!((((((_6_fromType).dtor_resolved).dtor_kind).dtor_variances).Select(_7_i)).is_Nonvariant))) : (false));
        })))(fromTpe, fromType), ((System.Func<Dafny.ISequence<BigInteger>>) (() => {
          BigInteger dim14 = new BigInteger(((fromTpe).dtor_arguments).Count);
          var arr14 = new BigInteger[Dafny.Helpers.ToIntChecked(dim14, "array size exceeds memory limit")];
          for (int i14 = 0; i14 < dim14; i14++) {
            var _8_i = (BigInteger) i14;
            arr14[(int)(_8_i)] = _8_i;
          }
          return Dafny.Sequence<BigInteger>.FromArray(arr14);
        }))())) : (((System.Func<Dafny.ISequence<BigInteger>>) (() => {
          BigInteger dim15 = new BigInteger(((fromTpe).dtor_arguments).Count);
          var arr15 = new BigInteger[Dafny.Helpers.ToIntChecked(dim15, "array size exceeds memory limit")];
          for (int i15 = 0; i15 < dim15; i15++) {
            var _9_i = (BigInteger) i15;
            arr15[(int)(_9_i)] = _9_i;
          }
          return Dafny.Sequence<BigInteger>.FromArray(arr15);
        }))()));
        Std.Wrappers._IResult<Dafny.ISequence<RAST._IExpr>, _System._ITuple5<DAST._IType, RAST._IType, DAST._IType, RAST._IType, Dafny.IMap<_System._ITuple2<RAST._IType, RAST._IType>,RAST._IExpr>>> _10_valueOrError1 = (this).SeqResultToResultSeq<RAST._IExpr, _System._ITuple5<DAST._IType, RAST._IType, DAST._IType, RAST._IType, Dafny.IMap<_System._ITuple2<RAST._IType, RAST._IType>,RAST._IExpr>>>(((System.Func<Dafny.ISequence<Std.Wrappers._IResult<RAST._IExpr, _System._ITuple5<DAST._IType, RAST._IType, DAST._IType, RAST._IType, Dafny.IMap<_System._ITuple2<RAST._IType, RAST._IType>,RAST._IExpr>>>>>) (() => {
          BigInteger dim16 = new BigInteger((_4_indices).Count);
          var arr16 = new Std.Wrappers._IResult<RAST._IExpr, _System._ITuple5<DAST._IType, RAST._IType, DAST._IType, RAST._IType, Dafny.IMap<_System._ITuple2<RAST._IType, RAST._IType>,RAST._IExpr>>>[Dafny.Helpers.ToIntChecked(dim16, "array size exceeds memory limit")];
          for (int i16 = 0; i16 < dim16; i16++) {
            var _11_j = (BigInteger) i16;
            arr16[(int)(_11_j)] = Dafny.Helpers.Let<BigInteger, Std.Wrappers._IResult<RAST._IExpr, _System._ITuple5<DAST._IType, RAST._IType, DAST._IType, RAST._IType, Dafny.IMap<_System._ITuple2<RAST._IType, RAST._IType>,RAST._IExpr>>>>((_4_indices).Select(_11_j), _pat_let22_0 => Dafny.Helpers.Let<BigInteger, Std.Wrappers._IResult<RAST._IExpr, _System._ITuple5<DAST._IType, RAST._IType, DAST._IType, RAST._IType, Dafny.IMap<_System._ITuple2<RAST._IType, RAST._IType>,RAST._IExpr>>>>(_pat_let22_0, _12_i => (this).UpcastConversionLambda((((_pat_let_tv0).dtor_resolved).dtor_typeArgs).Select(_12_i), ((_pat_let_tv1).dtor_arguments).Select(_12_i), (((_pat_let_tv2).dtor_resolved).dtor_typeArgs).Select(_12_i), ((_pat_let_tv3).dtor_arguments).Select(_12_i), _pat_let_tv4)));
          }
          return Dafny.Sequence<Std.Wrappers._IResult<RAST._IExpr, _System._ITuple5<DAST._IType, RAST._IType, DAST._IType, RAST._IType, Dafny.IMap<_System._ITuple2<RAST._IType, RAST._IType>,RAST._IExpr>>>>.FromArray(arr16);
        }))());
        if ((_10_valueOrError1).IsFailure()) {
          return (_10_valueOrError1).PropagateFailure<RAST._IExpr>();
        } else {
          Dafny.ISequence<RAST._IExpr> _13_lambdas = (_10_valueOrError1).Extract();
          return Std.Wrappers.Result<RAST._IExpr, _System._ITuple5<DAST._IType, RAST._IType, DAST._IType, RAST._IType, Dafny.IMap<_System._ITuple2<RAST._IType, RAST._IType>,RAST._IExpr>>>.create_Success((((RAST.Expr.create_ExprFromType((fromTpe).dtor_baseName)).ApplyType(((System.Func<Dafny.ISequence<RAST._IType>>) (() => {
  BigInteger dim17 = new BigInteger(((fromTpe).dtor_arguments).Count);
  var arr17 = new RAST._IType[Dafny.Helpers.ToIntChecked(dim17, "array size exceeds memory limit")];
  for (int i17 = 0; i17 < dim17; i17++) {
    var _14_i = (BigInteger) i17;
    arr17[(int)(_14_i)] = ((fromTpe).dtor_arguments).Select(_14_i);
  }
  return Dafny.Sequence<RAST._IType>.FromArray(arr17);
}))())).FSel(Dafny.Sequence<Dafny.Rune>.UnicodeFromString("coerce"))).Apply(_13_lambdas));
        }
      } else if (((((fromTpe).IsBuiltinCollection()) && ((toTpe).IsBuiltinCollection())) && ((this).IsBuiltinCollection(fromType))) && ((this).IsBuiltinCollection(toType))) {
        RAST._IType _15_newFromTpe = (fromTpe).GetBuiltinCollectionElement();
        RAST._IType _16_newToTpe = (toTpe).GetBuiltinCollectionElement();
        DAST._IType _17_newFromType = (this).GetBuiltinCollectionElement(fromType);
        DAST._IType _18_newToType = (this).GetBuiltinCollectionElement(toType);
        Std.Wrappers._IResult<RAST._IExpr, _System._ITuple5<DAST._IType, RAST._IType, DAST._IType, RAST._IType, Dafny.IMap<_System._ITuple2<RAST._IType, RAST._IType>,RAST._IExpr>>> _19_valueOrError2 = (this).UpcastConversionLambda(_17_newFromType, _15_newFromTpe, _18_newToType, _16_newToTpe, typeParams);
        if ((_19_valueOrError2).IsFailure()) {
          return (_19_valueOrError2).PropagateFailure<RAST._IExpr>();
        } else {
          RAST._IExpr _20_coerceArg = (_19_valueOrError2).Extract();
          RAST._IPath _21_collectionType = (RAST.__default.dafny__runtime).MSel(((((fromTpe).Expand()).dtor_baseName).dtor_path).dtor_name);
          RAST._IExpr _22_baseType = (((((((fromTpe).Expand()).dtor_baseName).dtor_path).dtor_name).Equals(Dafny.Sequence<Dafny.Rune>.UnicodeFromString("Map"))) ? (((_21_collectionType).AsExpr()).ApplyType(Dafny.Sequence<RAST._IType>.FromElements((((fromTpe).Expand()).dtor_arguments).Select(BigInteger.Zero), _15_newFromTpe))) : (((_21_collectionType).AsExpr()).ApplyType(Dafny.Sequence<RAST._IType>.FromElements(_15_newFromTpe))));
          return Std.Wrappers.Result<RAST._IExpr, _System._ITuple5<DAST._IType, RAST._IType, DAST._IType, RAST._IType, Dafny.IMap<_System._ITuple2<RAST._IType, RAST._IType>,RAST._IExpr>>>.create_Success(((_22_baseType).FSel(Dafny.Sequence<Dafny.Rune>.UnicodeFromString("coerce"))).Apply1(_20_coerceArg));
        }
      } else if ((((((((((fromTpe).is_DynType) && (((fromTpe).dtor_underlying).is_FnType)) && ((toTpe).is_DynType)) && (((toTpe).dtor_underlying).is_FnType)) && ((((fromTpe).dtor_underlying).dtor_arguments).Equals(((toTpe).dtor_underlying).dtor_arguments))) && ((fromType).is_Arrow)) && ((toType).is_Arrow)) && ((new BigInteger((((fromTpe).dtor_underlying).dtor_arguments).Count)) == (BigInteger.One))) && (((((fromTpe).dtor_underlying).dtor_arguments).Select(BigInteger.Zero)).is_Borrowed)) {
        Std.Wrappers._IResult<RAST._IExpr, _System._ITuple5<DAST._IType, RAST._IType, DAST._IType, RAST._IType, Dafny.IMap<_System._ITuple2<RAST._IType, RAST._IType>,RAST._IExpr>>> _23_valueOrError3 = (this).UpcastConversionLambda((fromType).dtor_result, ((fromTpe).dtor_underlying).dtor_returnType, (toType).dtor_result, ((toTpe).dtor_underlying).dtor_returnType, typeParams);
        if ((_23_valueOrError3).IsFailure()) {
          return (_23_valueOrError3).PropagateFailure<RAST._IExpr>();
        } else {
          RAST._IExpr _24_lambda = (_23_valueOrError3).Extract();
          return Std.Wrappers.Result<RAST._IExpr, _System._ITuple5<DAST._IType, RAST._IType, DAST._IType, RAST._IType, Dafny.IMap<_System._ITuple2<RAST._IType, RAST._IType>,RAST._IExpr>>>.create_Success(((((RAST.__default.dafny__runtime).MSel(Dafny.Sequence<Dafny.Rune>.UnicodeFromString("fn1_coerce"))).AsExpr()).ApplyType(Dafny.Sequence<RAST._IType>.FromElements(((((fromTpe).dtor_underlying).dtor_arguments).Select(BigInteger.Zero)).dtor_underlying, ((fromTpe).dtor_underlying).dtor_returnType, ((toTpe).dtor_underlying).dtor_returnType))).Apply1(_24_lambda));
        }
      } else {
        return Std.Wrappers.Result<RAST._IExpr, _System._ITuple5<DAST._IType, RAST._IType, DAST._IType, RAST._IType, Dafny.IMap<_System._ITuple2<RAST._IType, RAST._IType>,RAST._IExpr>>>.create_Failure(_System.Tuple5<DAST._IType, RAST._IType, DAST._IType, RAST._IType, Dafny.IMap<_System._ITuple2<RAST._IType, RAST._IType>,RAST._IExpr>>.create(fromType, fromTpe, toType, toTpe, typeParams));
      }
    }
    public bool IsDowncastConversion(RAST._IType fromTpe, RAST._IType toTpe)
    {
      if (((fromTpe).IsObjectOrPointer()) && ((toTpe).IsObjectOrPointer())) {
        return (((fromTpe).ObjectOrPointerUnderlying()).is_DynType) && (!(((toTpe).ObjectOrPointerUnderlying()).is_DynType));
      } else {
        return false;
      }
    }
    public void GenExprConvertOther(DAST._IExpression e, DCOMP._ISelfInfo selfIdent, DCOMP._IEnvironment env, DCOMP._IOwnership expectedOwnership, out RAST._IExpr r, out DCOMP._IOwnership resultingOwnership, out Dafny.ISet<Dafny.ISequence<Dafny.Rune>> readIdents)
    {
      r = RAST.Expr.Default();
      resultingOwnership = DCOMP.Ownership.Default();
      readIdents = Dafny.Set<Dafny.ISequence<Dafny.Rune>>.Empty;
      DAST._IExpression _let_tmp_rhs0 = e;
      DAST._IExpression _0_expr = _let_tmp_rhs0.dtor_value;
      DAST._IType _1_fromTpe = _let_tmp_rhs0.dtor_from;
      DAST._IType _2_toTpe = _let_tmp_rhs0.dtor_typ;
      RAST._IType _3_fromTpeGen;
      RAST._IType _out0;
      _out0 = (this).GenType(_1_fromTpe, DCOMP.GenTypeContext.@default());
      _3_fromTpeGen = _out0;
      RAST._IType _4_toTpeGen;
      RAST._IType _out1;
      _out1 = (this).GenType(_2_toTpe, DCOMP.GenTypeContext.@default());
      _4_toTpeGen = _out1;
      Std.Wrappers._IResult<RAST._IExpr, _System._ITuple5<DAST._IType, RAST._IType, DAST._IType, RAST._IType, Dafny.IMap<_System._ITuple2<RAST._IType, RAST._IType>,RAST._IExpr>>> _5_upcastConverter;
      _5_upcastConverter = (this).UpcastConversionLambda(_1_fromTpe, _3_fromTpeGen, _2_toTpe, _4_toTpeGen, Dafny.Map<_System._ITuple2<RAST._IType, RAST._IType>, RAST._IExpr>.FromElements());
      if ((_5_upcastConverter).is_Success) {
        RAST._IExpr _6_conversionLambda;
        _6_conversionLambda = (_5_upcastConverter).dtor_value;
        RAST._IExpr _7_recursiveGen;
        DCOMP._IOwnership _8_recOwned;
        Dafny.ISet<Dafny.ISequence<Dafny.Rune>> _9_recIdents;
        RAST._IExpr _out2;
        DCOMP._IOwnership _out3;
        Dafny.ISet<Dafny.ISequence<Dafny.Rune>> _out4;
        (this).GenExpr(_0_expr, selfIdent, env, DCOMP.Ownership.create_OwnershipOwned(), out _out2, out _out3, out _out4);
        _7_recursiveGen = _out2;
        _8_recOwned = _out3;
        _9_recIdents = _out4;
        readIdents = _9_recIdents;
        r = (_6_conversionLambda).Apply1(_7_recursiveGen);
        RAST._IExpr _out5;
        DCOMP._IOwnership _out6;
        (this).FromOwnership(r, DCOMP.Ownership.create_OwnershipOwned(), expectedOwnership, out _out5, out _out6);
        r = _out5;
        resultingOwnership = _out6;
      } else if ((this).IsDowncastConversion(_3_fromTpeGen, _4_toTpeGen)) {
        RAST._IExpr _10_recursiveGen;
        DCOMP._IOwnership _11_recOwned;
        Dafny.ISet<Dafny.ISequence<Dafny.Rune>> _12_recIdents;
        RAST._IExpr _out7;
        DCOMP._IOwnership _out8;
        Dafny.ISet<Dafny.ISequence<Dafny.Rune>> _out9;
        (this).GenExpr(_0_expr, selfIdent, env, DCOMP.Ownership.create_OwnershipOwned(), out _out7, out _out8, out _out9);
        _10_recursiveGen = _out7;
        _11_recOwned = _out8;
        _12_recIdents = _out9;
        readIdents = _12_recIdents;
        _4_toTpeGen = (_4_toTpeGen).ObjectOrPointerUnderlying();
        r = (((RAST.__default.dafny__runtime).MSel((this).downcast)).AsExpr()).Apply(Dafny.Sequence<RAST._IExpr>.FromElements(_10_recursiveGen, RAST.Expr.create_ExprFromType(_4_toTpeGen)));
        RAST._IExpr _out10;
        DCOMP._IOwnership _out11;
        (this).FromOwnership(r, DCOMP.Ownership.create_OwnershipOwned(), expectedOwnership, out _out10, out _out11);
        r = _out10;
        resultingOwnership = _out11;
      } else {
        RAST._IExpr _13_recursiveGen;
        DCOMP._IOwnership _14_recOwned;
        Dafny.ISet<Dafny.ISequence<Dafny.Rune>> _15_recIdents;
        RAST._IExpr _out12;
        DCOMP._IOwnership _out13;
        Dafny.ISet<Dafny.ISequence<Dafny.Rune>> _out14;
        (this).GenExpr(_0_expr, selfIdent, env, expectedOwnership, out _out12, out _out13, out _out14);
        _13_recursiveGen = _out12;
        _14_recOwned = _out13;
        _15_recIdents = _out14;
        readIdents = _15_recIdents;
        Std.Wrappers._IResult<RAST._IExpr, _System._ITuple5<DAST._IType, RAST._IType, DAST._IType, RAST._IType, Dafny.IMap<_System._ITuple2<RAST._IType, RAST._IType>,RAST._IExpr>>> _let_tmp_rhs1 = _5_upcastConverter;
        _System._ITuple5<DAST._IType, RAST._IType, DAST._IType, RAST._IType, Dafny.IMap<_System._ITuple2<RAST._IType, RAST._IType>,RAST._IExpr>> _let_tmp_rhs2 = _let_tmp_rhs1.dtor_error;
        DAST._IType _16_fromType = _let_tmp_rhs2.dtor__0;
        RAST._IType _17_fromTpeGen = _let_tmp_rhs2.dtor__1;
        DAST._IType _18_toType = _let_tmp_rhs2.dtor__2;
        RAST._IType _19_toTpeGen = _let_tmp_rhs2.dtor__3;
        Dafny.IMap<_System._ITuple2<RAST._IType, RAST._IType>,RAST._IExpr> _20_m = _let_tmp_rhs2.dtor__4;
        Dafny.ISequence<Dafny.Rune> _21_msg;
        _21_msg = Dafny.Sequence<Dafny.Rune>.Concat(Dafny.Sequence<Dafny.Rune>.Concat(Dafny.Sequence<Dafny.Rune>.Concat(Dafny.Sequence<Dafny.Rune>.Concat(Dafny.Sequence<Dafny.Rune>.UnicodeFromString("/* <i>Coercion from "), (_17_fromTpeGen)._ToString(DCOMP.__default.IND)), Dafny.Sequence<Dafny.Rune>.UnicodeFromString(" to ")), (_19_toTpeGen)._ToString(DCOMP.__default.IND)), Dafny.Sequence<Dafny.Rune>.UnicodeFromString("</i> not yet implemented */"));
        (this).error = Std.Wrappers.Option<Dafny.ISequence<Dafny.Rune>>.create_Some(_21_msg);
        r = RAST.Expr.create_RawExpr(Dafny.Sequence<Dafny.Rune>.Concat((_13_recursiveGen)._ToString(DCOMP.__default.IND), _21_msg));
        RAST._IExpr _out15;
        DCOMP._IOwnership _out16;
        (this).FromOwnership(r, _14_recOwned, expectedOwnership, out _out15, out _out16);
        r = _out15;
        resultingOwnership = _out16;
      }
    }
    public void GenExprConvert(DAST._IExpression e, DCOMP._ISelfInfo selfIdent, DCOMP._IEnvironment env, DCOMP._IOwnership expectedOwnership, out RAST._IExpr r, out DCOMP._IOwnership resultingOwnership, out Dafny.ISet<Dafny.ISequence<Dafny.Rune>> readIdents)
    {
      r = RAST.Expr.Default();
      resultingOwnership = DCOMP.Ownership.Default();
      readIdents = Dafny.Set<Dafny.ISequence<Dafny.Rune>>.Empty;
      DAST._IExpression _let_tmp_rhs0 = e;
      DAST._IExpression _0_expr = _let_tmp_rhs0.dtor_value;
      DAST._IType _1_fromTpe = _let_tmp_rhs0.dtor_from;
      DAST._IType _2_toTpe = _let_tmp_rhs0.dtor_typ;
      if (object.Equals(_1_fromTpe, _2_toTpe)) {
        RAST._IExpr _3_recursiveGen;
        DCOMP._IOwnership _4_recOwned;
        Dafny.ISet<Dafny.ISequence<Dafny.Rune>> _5_recIdents;
        RAST._IExpr _out0;
        DCOMP._IOwnership _out1;
        Dafny.ISet<Dafny.ISequence<Dafny.Rune>> _out2;
        (this).GenExpr(_0_expr, selfIdent, env, expectedOwnership, out _out0, out _out1, out _out2);
        _3_recursiveGen = _out0;
        _4_recOwned = _out1;
        _5_recIdents = _out2;
        r = _3_recursiveGen;
        RAST._IExpr _out3;
        DCOMP._IOwnership _out4;
        (this).FromOwnership(r, _4_recOwned, expectedOwnership, out _out3, out _out4);
        r = _out3;
        resultingOwnership = _out4;
        readIdents = _5_recIdents;
      } else {
        _System._ITuple2<DAST._IType, DAST._IType> _source0 = _System.Tuple2<DAST._IType, DAST._IType>.create(_1_fromTpe, _2_toTpe);
        {
          DAST._IType _10 = _source0.dtor__1;
          if (_10.is_UserDefined) {
            DAST._IResolvedType resolved0 = _10.dtor_resolved;
            DAST._IResolvedTypeBase kind0 = resolved0.dtor_kind;
            if (kind0.is_Newtype) {
              DAST._IType _6_b = kind0.dtor_baseType;
              DAST._INewtypeRange _7_range = kind0.dtor_range;
              bool _8_erase = kind0.dtor_erase;
              Dafny.ISequence<DAST._IAttribute> _9_attributes = resolved0.dtor_attributes;
              {
                RAST._IExpr _out5;
                DCOMP._IOwnership _out6;
                Dafny.ISet<Dafny.ISequence<Dafny.Rune>> _out7;
                (this).GenExprConvertToNewtype(e, selfIdent, env, expectedOwnership, out _out5, out _out6, out _out7);
                r = _out5;
                resultingOwnership = _out6;
                readIdents = _out7;
              }
              goto after_match0;
            }
          }
        }
        {
          DAST._IType _00 = _source0.dtor__0;
          if (_00.is_UserDefined) {
            DAST._IResolvedType resolved1 = _00.dtor_resolved;
            DAST._IResolvedTypeBase kind1 = resolved1.dtor_kind;
            if (kind1.is_Newtype) {
              DAST._IType _10_b = kind1.dtor_baseType;
              DAST._INewtypeRange _11_range = kind1.dtor_range;
              bool _12_erase = kind1.dtor_erase;
              Dafny.ISequence<DAST._IAttribute> _13_attributes = resolved1.dtor_attributes;
              {
                RAST._IExpr _out8;
                DCOMP._IOwnership _out9;
                Dafny.ISet<Dafny.ISequence<Dafny.Rune>> _out10;
                (this).GenExprConvertFromNewtype(e, selfIdent, env, expectedOwnership, out _out8, out _out9, out _out10);
                r = _out8;
                resultingOwnership = _out9;
                readIdents = _out10;
              }
              goto after_match0;
            }
          }
        }
        {
          DAST._IType _01 = _source0.dtor__0;
          if (_01.is_Primitive) {
            DAST._IPrimitive _h70 = _01.dtor_Primitive_a0;
            if (_h70.is_Int) {
              DAST._IType _11 = _source0.dtor__1;
              if (_11.is_Primitive) {
                DAST._IPrimitive _h71 = _11.dtor_Primitive_a0;
                if (_h71.is_Real) {
                  {
                    RAST._IExpr _14_recursiveGen;
                    DCOMP._IOwnership _15___v138;
                    Dafny.ISet<Dafny.ISequence<Dafny.Rune>> _16_recIdents;
                    RAST._IExpr _out11;
                    DCOMP._IOwnership _out12;
                    Dafny.ISet<Dafny.ISequence<Dafny.Rune>> _out13;
                    (this).GenExpr(_0_expr, selfIdent, env, DCOMP.Ownership.create_OwnershipOwned(), out _out11, out _out12, out _out13);
                    _14_recursiveGen = _out11;
                    _15___v138 = _out12;
                    _16_recIdents = _out13;
                    r = RAST.__default.RcNew(RAST.Expr.create_RawExpr(Dafny.Sequence<Dafny.Rune>.Concat(Dafny.Sequence<Dafny.Rune>.Concat(Dafny.Sequence<Dafny.Rune>.UnicodeFromString("::dafny_runtime::BigRational::from_integer("), (_14_recursiveGen)._ToString(DCOMP.__default.IND)), Dafny.Sequence<Dafny.Rune>.UnicodeFromString(")"))));
                    RAST._IExpr _out14;
                    DCOMP._IOwnership _out15;
                    (this).FromOwned(r, expectedOwnership, out _out14, out _out15);
                    r = _out14;
                    resultingOwnership = _out15;
                    readIdents = _16_recIdents;
                  }
                  goto after_match0;
                }
              }
            }
          }
        }
        {
          DAST._IType _02 = _source0.dtor__0;
          if (_02.is_Primitive) {
            DAST._IPrimitive _h72 = _02.dtor_Primitive_a0;
            if (_h72.is_Real) {
              DAST._IType _12 = _source0.dtor__1;
              if (_12.is_Primitive) {
                DAST._IPrimitive _h73 = _12.dtor_Primitive_a0;
                if (_h73.is_Int) {
                  {
                    RAST._IExpr _17_recursiveGen;
                    DCOMP._IOwnership _18___v139;
                    Dafny.ISet<Dafny.ISequence<Dafny.Rune>> _19_recIdents;
                    RAST._IExpr _out16;
                    DCOMP._IOwnership _out17;
                    Dafny.ISet<Dafny.ISequence<Dafny.Rune>> _out18;
                    (this).GenExpr(_0_expr, selfIdent, env, DCOMP.Ownership.create_OwnershipBorrowed(), out _out16, out _out17, out _out18);
                    _17_recursiveGen = _out16;
                    _18___v139 = _out17;
                    _19_recIdents = _out18;
                    r = RAST.Expr.create_RawExpr(Dafny.Sequence<Dafny.Rune>.Concat(Dafny.Sequence<Dafny.Rune>.Concat(Dafny.Sequence<Dafny.Rune>.UnicodeFromString("::dafny_runtime::dafny_rational_to_int("), (_17_recursiveGen)._ToString(DCOMP.__default.IND)), Dafny.Sequence<Dafny.Rune>.UnicodeFromString(")")));
                    RAST._IExpr _out19;
                    DCOMP._IOwnership _out20;
                    (this).FromOwned(r, expectedOwnership, out _out19, out _out20);
                    r = _out19;
                    resultingOwnership = _out20;
                    readIdents = _19_recIdents;
                  }
                  goto after_match0;
                }
              }
            }
          }
        }
        {
          DAST._IType _03 = _source0.dtor__0;
          if (_03.is_Primitive) {
            DAST._IPrimitive _h74 = _03.dtor_Primitive_a0;
            if (_h74.is_Int) {
              DAST._IType _13 = _source0.dtor__1;
              if (_13.is_Passthrough) {
                {
                  RAST._IType _20_rhsType;
                  RAST._IType _out21;
                  _out21 = (this).GenType(_2_toTpe, DCOMP.GenTypeContext.@default());
                  _20_rhsType = _out21;
                  RAST._IExpr _21_recursiveGen;
                  DCOMP._IOwnership _22___v141;
                  Dafny.ISet<Dafny.ISequence<Dafny.Rune>> _23_recIdents;
                  RAST._IExpr _out22;
                  DCOMP._IOwnership _out23;
                  Dafny.ISet<Dafny.ISequence<Dafny.Rune>> _out24;
                  (this).GenExpr(_0_expr, selfIdent, env, DCOMP.Ownership.create_OwnershipOwned(), out _out22, out _out23, out _out24);
                  _21_recursiveGen = _out22;
                  _22___v141 = _out23;
                  _23_recIdents = _out24;
                  r = RAST.Expr.create_RawExpr(Dafny.Sequence<Dafny.Rune>.Concat(Dafny.Sequence<Dafny.Rune>.Concat(Dafny.Sequence<Dafny.Rune>.Concat(Dafny.Sequence<Dafny.Rune>.Concat(Dafny.Sequence<Dafny.Rune>.UnicodeFromString("<"), (_20_rhsType)._ToString(DCOMP.__default.IND)), Dafny.Sequence<Dafny.Rune>.UnicodeFromString(" as ::dafny_runtime::NumCast>::from(")), (_21_recursiveGen)._ToString(DCOMP.__default.IND)), Dafny.Sequence<Dafny.Rune>.UnicodeFromString(").unwrap()")));
                  RAST._IExpr _out25;
                  DCOMP._IOwnership _out26;
                  (this).FromOwned(r, expectedOwnership, out _out25, out _out26);
                  r = _out25;
                  resultingOwnership = _out26;
                  readIdents = _23_recIdents;
                }
                goto after_match0;
              }
            }
          }
        }
        {
          DAST._IType _04 = _source0.dtor__0;
          if (_04.is_Passthrough) {
            DAST._IType _14 = _source0.dtor__1;
            if (_14.is_Primitive) {
              DAST._IPrimitive _h75 = _14.dtor_Primitive_a0;
              if (_h75.is_Int) {
                {
                  RAST._IType _24_rhsType;
                  RAST._IType _out27;
                  _out27 = (this).GenType(_1_fromTpe, DCOMP.GenTypeContext.@default());
                  _24_rhsType = _out27;
                  RAST._IExpr _25_recursiveGen;
                  DCOMP._IOwnership _26___v143;
                  Dafny.ISet<Dafny.ISequence<Dafny.Rune>> _27_recIdents;
                  RAST._IExpr _out28;
                  DCOMP._IOwnership _out29;
                  Dafny.ISet<Dafny.ISequence<Dafny.Rune>> _out30;
                  (this).GenExpr(_0_expr, selfIdent, env, DCOMP.Ownership.create_OwnershipOwned(), out _out28, out _out29, out _out30);
                  _25_recursiveGen = _out28;
                  _26___v143 = _out29;
                  _27_recIdents = _out30;
                  r = RAST.Expr.create_RawExpr(Dafny.Sequence<Dafny.Rune>.Concat(Dafny.Sequence<Dafny.Rune>.Concat(Dafny.Sequence<Dafny.Rune>.UnicodeFromString("::dafny_runtime::DafnyInt::new(::std::rc::Rc::new(::dafny_runtime::BigInt::from("), (_25_recursiveGen)._ToString(DCOMP.__default.IND)), Dafny.Sequence<Dafny.Rune>.UnicodeFromString(")))")));
                  RAST._IExpr _out31;
                  DCOMP._IOwnership _out32;
                  (this).FromOwned(r, expectedOwnership, out _out31, out _out32);
                  r = _out31;
                  resultingOwnership = _out32;
                  readIdents = _27_recIdents;
                }
                goto after_match0;
              }
            }
          }
        }
        {
          DAST._IType _05 = _source0.dtor__0;
          if (_05.is_Primitive) {
            DAST._IPrimitive _h76 = _05.dtor_Primitive_a0;
            if (_h76.is_Int) {
              DAST._IType _15 = _source0.dtor__1;
              if (_15.is_Primitive) {
                DAST._IPrimitive _h77 = _15.dtor_Primitive_a0;
                if (_h77.is_Char) {
                  {
                    RAST._IType _28_rhsType;
                    RAST._IType _out33;
                    _out33 = (this).GenType(_2_toTpe, DCOMP.GenTypeContext.@default());
                    _28_rhsType = _out33;
                    RAST._IExpr _29_recursiveGen;
                    DCOMP._IOwnership _30___v144;
                    Dafny.ISet<Dafny.ISequence<Dafny.Rune>> _31_recIdents;
                    RAST._IExpr _out34;
                    DCOMP._IOwnership _out35;
                    Dafny.ISet<Dafny.ISequence<Dafny.Rune>> _out36;
                    (this).GenExpr(_0_expr, selfIdent, env, DCOMP.Ownership.create_OwnershipOwned(), out _out34, out _out35, out _out36);
                    _29_recursiveGen = _out34;
                    _30___v144 = _out35;
                    _31_recIdents = _out36;
                    r = RAST.Expr.create_RawExpr(Dafny.Sequence<Dafny.Rune>.Concat(Dafny.Sequence<Dafny.Rune>.Concat(Dafny.Sequence<Dafny.Rune>.Concat(Dafny.Sequence<Dafny.Rune>.Concat(Dafny.Sequence<Dafny.Rune>.Concat(Dafny.Sequence<Dafny.Rune>.Concat(Dafny.Sequence<Dafny.Rune>.Concat(Dafny.Sequence<Dafny.Rune>.UnicodeFromString("::dafny_runtime::"), (this).DafnyChar), Dafny.Sequence<Dafny.Rune>.UnicodeFromString("(")), (((this).UnicodeChars) ? (Dafny.Sequence<Dafny.Rune>.UnicodeFromString("char::from_u32(<u32")) : (Dafny.Sequence<Dafny.Rune>.UnicodeFromString("<u16")))), Dafny.Sequence<Dafny.Rune>.UnicodeFromString(" as ::dafny_runtime::NumCast>::from(")), (_29_recursiveGen)._ToString(DCOMP.__default.IND)), Dafny.Sequence<Dafny.Rune>.UnicodeFromString(").unwrap())")), (((this).UnicodeChars) ? (Dafny.Sequence<Dafny.Rune>.UnicodeFromString(".unwrap())")) : (Dafny.Sequence<Dafny.Rune>.UnicodeFromString("")))));
                    RAST._IExpr _out37;
                    DCOMP._IOwnership _out38;
                    (this).FromOwned(r, expectedOwnership, out _out37, out _out38);
                    r = _out37;
                    resultingOwnership = _out38;
                    readIdents = _31_recIdents;
                  }
                  goto after_match0;
                }
              }
            }
          }
        }
        {
          DAST._IType _06 = _source0.dtor__0;
          if (_06.is_Primitive) {
            DAST._IPrimitive _h78 = _06.dtor_Primitive_a0;
            if (_h78.is_Char) {
              DAST._IType _16 = _source0.dtor__1;
              if (_16.is_Primitive) {
                DAST._IPrimitive _h79 = _16.dtor_Primitive_a0;
                if (_h79.is_Int) {
                  {
                    RAST._IType _32_rhsType;
                    RAST._IType _out39;
                    _out39 = (this).GenType(_1_fromTpe, DCOMP.GenTypeContext.@default());
                    _32_rhsType = _out39;
                    RAST._IExpr _33_recursiveGen;
                    DCOMP._IOwnership _34___v145;
                    Dafny.ISet<Dafny.ISequence<Dafny.Rune>> _35_recIdents;
                    RAST._IExpr _out40;
                    DCOMP._IOwnership _out41;
                    Dafny.ISet<Dafny.ISequence<Dafny.Rune>> _out42;
                    (this).GenExpr(_0_expr, selfIdent, env, DCOMP.Ownership.create_OwnershipOwned(), out _out40, out _out41, out _out42);
                    _33_recursiveGen = _out40;
                    _34___v145 = _out41;
                    _35_recIdents = _out42;
                    r = (((RAST.__default.dafny__runtime).MSel(Dafny.Sequence<Dafny.Rune>.UnicodeFromString("int!"))).AsExpr()).Apply1((_33_recursiveGen).Sel(Dafny.Sequence<Dafny.Rune>.UnicodeFromString("0")));
                    RAST._IExpr _out43;
                    DCOMP._IOwnership _out44;
                    (this).FromOwned(r, expectedOwnership, out _out43, out _out44);
                    r = _out43;
                    resultingOwnership = _out44;
                    readIdents = _35_recIdents;
                  }
                  goto after_match0;
                }
              }
            }
          }
        }
        {
          DAST._IType _07 = _source0.dtor__0;
          if (_07.is_Passthrough) {
            DAST._IType _17 = _source0.dtor__1;
            if (_17.is_Passthrough) {
              {
                RAST._IExpr _36_recursiveGen;
                DCOMP._IOwnership _37___v148;
                Dafny.ISet<Dafny.ISequence<Dafny.Rune>> _38_recIdents;
                RAST._IExpr _out45;
                DCOMP._IOwnership _out46;
                Dafny.ISet<Dafny.ISequence<Dafny.Rune>> _out47;
                (this).GenExpr(_0_expr, selfIdent, env, DCOMP.Ownership.create_OwnershipOwned(), out _out45, out _out46, out _out47);
                _36_recursiveGen = _out45;
                _37___v148 = _out46;
                _38_recIdents = _out47;
                RAST._IType _39_toTpeGen;
                RAST._IType _out48;
                _out48 = (this).GenType(_2_toTpe, DCOMP.GenTypeContext.@default());
                _39_toTpeGen = _out48;
                r = RAST.Expr.create_RawExpr(Dafny.Sequence<Dafny.Rune>.Concat(Dafny.Sequence<Dafny.Rune>.Concat(Dafny.Sequence<Dafny.Rune>.Concat(Dafny.Sequence<Dafny.Rune>.Concat(Dafny.Sequence<Dafny.Rune>.UnicodeFromString("(("), (_36_recursiveGen)._ToString(DCOMP.__default.IND)), Dafny.Sequence<Dafny.Rune>.UnicodeFromString(") as ")), (_39_toTpeGen)._ToString(DCOMP.__default.IND)), Dafny.Sequence<Dafny.Rune>.UnicodeFromString(")")));
                RAST._IExpr _out49;
                DCOMP._IOwnership _out50;
                (this).FromOwned(r, expectedOwnership, out _out49, out _out50);
                r = _out49;
                resultingOwnership = _out50;
                readIdents = _38_recIdents;
              }
              goto after_match0;
            }
          }
        }
        {
          {
            RAST._IExpr _out51;
            DCOMP._IOwnership _out52;
            Dafny.ISet<Dafny.ISequence<Dafny.Rune>> _out53;
            (this).GenExprConvertOther(e, selfIdent, env, expectedOwnership, out _out51, out _out52, out _out53);
            r = _out51;
            resultingOwnership = _out52;
            readIdents = _out53;
          }
        }
      after_match0: ;
      }
      return ;
    }
    public void GenIdent(Dafny.ISequence<Dafny.Rune> rName, DCOMP._ISelfInfo selfIdent, DCOMP._IEnvironment env, DCOMP._IOwnership expectedOwnership, out RAST._IExpr r, out DCOMP._IOwnership resultingOwnership, out Dafny.ISet<Dafny.ISequence<Dafny.Rune>> readIdents)
    {
      r = RAST.Expr.Default();
      resultingOwnership = DCOMP.Ownership.Default();
      readIdents = Dafny.Set<Dafny.ISequence<Dafny.Rune>>.Empty;
      r = RAST.Expr.create_Identifier(rName);
      Std.Wrappers._IOption<RAST._IType> _0_tpe;
      _0_tpe = (env).GetType(rName);
      Std.Wrappers._IOption<RAST._IType> _1_placeboOpt;
      if ((_0_tpe).is_Some) {
        _1_placeboOpt = ((_0_tpe).dtor_value).ExtractMaybePlacebo();
      } else {
        _1_placeboOpt = Std.Wrappers.Option<RAST._IType>.create_None();
      }
      bool _2_currentlyBorrowed;
      _2_currentlyBorrowed = (env).IsBorrowed(rName);
      bool _3_noNeedOfClone;
      _3_noNeedOfClone = (env).CanReadWithoutClone(rName);
      if ((_1_placeboOpt).is_Some) {
        r = ((r).Sel(Dafny.Sequence<Dafny.Rune>.UnicodeFromString("read"))).Apply(Dafny.Sequence<RAST._IExpr>.FromElements());
        _2_currentlyBorrowed = false;
        _3_noNeedOfClone = true;
        _0_tpe = Std.Wrappers.Option<RAST._IType>.create_Some((_1_placeboOpt).dtor_value);
      }
      if (object.Equals(expectedOwnership, DCOMP.Ownership.create_OwnershipAutoBorrowed())) {
        if (_2_currentlyBorrowed) {
          resultingOwnership = DCOMP.Ownership.create_OwnershipBorrowed();
        } else {
          resultingOwnership = DCOMP.Ownership.create_OwnershipOwned();
        }
      } else if (object.Equals(expectedOwnership, DCOMP.Ownership.create_OwnershipBorrowedMut())) {
        if ((rName).Equals(Dafny.Sequence<Dafny.Rune>.UnicodeFromString("self"))) {
          resultingOwnership = DCOMP.Ownership.create_OwnershipBorrowedMut();
        } else {
          if (((_0_tpe).is_Some) && (((_0_tpe).dtor_value).IsObjectOrPointer())) {
            r = ((this).modify__macro).Apply1(r);
          } else {
            r = RAST.__default.BorrowMut(r);
          }
        }
        resultingOwnership = DCOMP.Ownership.create_OwnershipBorrowedMut();
      } else if (object.Equals(expectedOwnership, DCOMP.Ownership.create_OwnershipOwned())) {
        bool _4_needObjectFromRef;
        _4_needObjectFromRef = ((((selfIdent).is_ThisTyped) && ((selfIdent).IsSelf())) && (((selfIdent).dtor_rSelfName).Equals(rName))) && (((System.Func<bool>)(() => {
          DAST._IType _source0 = (selfIdent).dtor_dafnyType;
          {
            if (_source0.is_UserDefined) {
              DAST._IResolvedType resolved0 = _source0.dtor_resolved;
              DAST._IResolvedTypeBase _5_base = resolved0.dtor_kind;
              Dafny.ISequence<DAST._IAttribute> _6_attributes = resolved0.dtor_attributes;
              return ((_5_base).is_Class) || ((_5_base).is_Trait);
            }
          }
          {
            return false;
          }
        }))());
        if (_4_needObjectFromRef) {
          r = (((((RAST.__default.dafny__runtime).MSel(Dafny.Sequence<Dafny.Rune>.UnicodeFromString("Object"))).AsExpr()).ApplyType(Dafny.Sequence<RAST._IType>.FromElements(RAST.__default.RawType(Dafny.Sequence<Dafny.Rune>.UnicodeFromString("_"))))).FSel(Dafny.Sequence<Dafny.Rune>.UnicodeFromString("from_ref"))).Apply(Dafny.Sequence<RAST._IExpr>.FromElements(r));
        } else {
          if (!(_3_noNeedOfClone)) {
            r = (r).Clone();
          }
        }
        resultingOwnership = DCOMP.Ownership.create_OwnershipOwned();
      } else if (object.Equals(expectedOwnership, DCOMP.Ownership.create_OwnershipOwnedBox())) {
        if (!(_3_noNeedOfClone)) {
          r = (r).Clone();
        }
        r = RAST.__default.BoxNew(r);
        resultingOwnership = DCOMP.Ownership.create_OwnershipOwnedBox();
      } else if (_2_currentlyBorrowed) {
        resultingOwnership = DCOMP.Ownership.create_OwnershipBorrowed();
      } else {
        if (!(rName).Equals(Dafny.Sequence<Dafny.Rune>.UnicodeFromString("self"))) {
          if (((_0_tpe).is_Some) && (((_0_tpe).dtor_value).IsPointer())) {
            r = ((this).read__macro).Apply1(r);
          } else {
            r = RAST.__default.Borrow(r);
          }
        }
        resultingOwnership = DCOMP.Ownership.create_OwnershipBorrowed();
      }
      readIdents = Dafny.Set<Dafny.ISequence<Dafny.Rune>>.FromElements(rName);
      return ;
    }
    public bool HasExternAttributeRenamingModule(Dafny.ISequence<DAST._IAttribute> attributes) {
      return Dafny.Helpers.Id<Func<Dafny.ISequence<DAST._IAttribute>, bool>>((_0_attributes) => Dafny.Helpers.Quantifier<DAST._IAttribute>((_0_attributes).UniqueElements, false, (((_exists_var_0) => {
        DAST._IAttribute _1_attribute = (DAST._IAttribute)_exists_var_0;
        return ((_0_attributes).Contains(_1_attribute)) && ((((_1_attribute).dtor_name).Equals(Dafny.Sequence<Dafny.Rune>.UnicodeFromString("extern"))) && ((new BigInteger(((_1_attribute).dtor_args).Count)) == (new BigInteger(2))));
      }))))(attributes);
    }
    public void GenArgs(DCOMP._ISelfInfo selfIdent, DAST._ICallName name, Dafny.ISequence<DAST._IType> typeArgs, Dafny.ISequence<DAST._IExpression> args, DCOMP._IEnvironment env, out Dafny.ISequence<RAST._IExpr> argExprs, out Dafny.ISet<Dafny.ISequence<Dafny.Rune>> readIdents, out Dafny.ISequence<RAST._IType> typeExprs, out Std.Wrappers._IOption<DAST._IResolvedType> fullNameQualifier)
    {
      argExprs = Dafny.Sequence<RAST._IExpr>.Empty;
      readIdents = Dafny.Set<Dafny.ISequence<Dafny.Rune>>.Empty;
      typeExprs = Dafny.Sequence<RAST._IType>.Empty;
      fullNameQualifier = Std.Wrappers.Option<DAST._IResolvedType>.Default();
      argExprs = Dafny.Sequence<RAST._IExpr>.FromElements();
      readIdents = Dafny.Set<Dafny.ISequence<Dafny.Rune>>.FromElements();
      Dafny.ISequence<DAST._IFormal> _0_signature;
      if ((name).is_CallName) {
        if ((((name).dtor_receiverArg).is_Some) && ((name).dtor_receiverAsArgument)) {
          _0_signature = Dafny.Sequence<DAST._IFormal>.Concat(Dafny.Sequence<DAST._IFormal>.FromElements(((name).dtor_receiverArg).dtor_value), ((name).dtor_signature));
        } else {
          _0_signature = ((name).dtor_signature);
        }
      } else {
        _0_signature = Dafny.Sequence<DAST._IFormal>.FromElements();
      }
      BigInteger _hi0 = new BigInteger((args).Count);
      for (BigInteger _1_i = BigInteger.Zero; _1_i < _hi0; _1_i++) {
        DCOMP._IOwnership _2_argOwnership;
        _2_argOwnership = DCOMP.Ownership.create_OwnershipBorrowed();
        if ((_1_i) < (new BigInteger((_0_signature).Count))) {
          RAST._IType _3_tpe;
          RAST._IType _out0;
          _out0 = (this).GenType(((_0_signature).Select(_1_i)).dtor_typ, DCOMP.GenTypeContext.@default());
          _3_tpe = _out0;
          if ((_3_tpe).CanReadWithoutClone()) {
            _2_argOwnership = DCOMP.Ownership.create_OwnershipOwned();
          }
        }
        RAST._IExpr _4_argExpr;
        DCOMP._IOwnership _5___v155;
        Dafny.ISet<Dafny.ISequence<Dafny.Rune>> _6_argIdents;
        RAST._IExpr _out1;
        DCOMP._IOwnership _out2;
        Dafny.ISet<Dafny.ISequence<Dafny.Rune>> _out3;
        (this).GenExpr((args).Select(_1_i), selfIdent, env, _2_argOwnership, out _out1, out _out2, out _out3);
        _4_argExpr = _out1;
        _5___v155 = _out2;
        _6_argIdents = _out3;
        argExprs = Dafny.Sequence<RAST._IExpr>.Concat(argExprs, Dafny.Sequence<RAST._IExpr>.FromElements(_4_argExpr));
        readIdents = Dafny.Set<Dafny.ISequence<Dafny.Rune>>.Union(readIdents, _6_argIdents);
      }
      typeExprs = Dafny.Sequence<RAST._IType>.FromElements();
      BigInteger _hi1 = new BigInteger((typeArgs).Count);
      for (BigInteger _7_typeI = BigInteger.Zero; _7_typeI < _hi1; _7_typeI++) {
        RAST._IType _8_typeExpr;
        RAST._IType _out4;
        _out4 = (this).GenType((typeArgs).Select(_7_typeI), DCOMP.GenTypeContext.@default());
        _8_typeExpr = _out4;
        typeExprs = Dafny.Sequence<RAST._IType>.Concat(typeExprs, Dafny.Sequence<RAST._IType>.FromElements(_8_typeExpr));
      }
      DAST._ICallName _source0 = name;
      {
        if (_source0.is_CallName) {
          Dafny.ISequence<Dafny.Rune> _9_nameIdent = _source0.dtor_name;
          Std.Wrappers._IOption<DAST._IType> onType0 = _source0.dtor_onType;
          if (onType0.is_Some) {
            DAST._IType value0 = onType0.dtor_value;
            if (value0.is_UserDefined) {
              DAST._IResolvedType _10_resolvedType = value0.dtor_resolved;
              if ((((_10_resolvedType).dtor_kind).is_Trait) || (Dafny.Helpers.Id<Func<DAST._IResolvedType, Dafny.ISequence<Dafny.Rune>, bool>>((_11_resolvedType, _12_nameIdent) => Dafny.Helpers.Quantifier<Dafny.ISequence<Dafny.Rune>>(Dafny.Helpers.SingleValue<Dafny.ISequence<Dafny.Rune>>(_12_nameIdent), true, (((_forall_var_0) => {
                Dafny.ISequence<Dafny.Rune> _13_m = (Dafny.ISequence<Dafny.Rune>)_forall_var_0;
                return !(((_11_resolvedType).dtor_properMethods).Contains(_13_m)) || (!object.Equals(_13_m, _12_nameIdent));
              }))))(_10_resolvedType, _9_nameIdent))) {
                fullNameQualifier = Std.Wrappers.Option<DAST._IResolvedType>.create_Some(Std.Wrappers.Option<DAST._IResolvedType>.GetOr(DCOMP.__default.TraitTypeContainingMethod(_10_resolvedType, (_9_nameIdent)), _10_resolvedType));
              } else {
                fullNameQualifier = Std.Wrappers.Option<DAST._IResolvedType>.create_None();
              }
              goto after_match0;
            }
          }
        }
      }
      {
        fullNameQualifier = Std.Wrappers.Option<DAST._IResolvedType>.create_None();
      }
    after_match0: ;
      if ((((((fullNameQualifier).is_Some) && ((selfIdent).is_ThisTyped)) && (((selfIdent).dtor_dafnyType).is_UserDefined)) && ((this).IsSameResolvedType(((selfIdent).dtor_dafnyType).dtor_resolved, (fullNameQualifier).dtor_value))) && (!((this).HasExternAttributeRenamingModule(((fullNameQualifier).dtor_value).dtor_attributes)))) {
        fullNameQualifier = Std.Wrappers.Option<DAST._IResolvedType>.create_None();
      }
    }
    public Dafny.ISequence<Dafny.Rune> GetMethodName(DAST._IExpression @on, DAST._ICallName name)
    {
      DAST._ICallName _source0 = name;
      {
        if (_source0.is_CallName) {
          Dafny.ISequence<Dafny.Rune> _0_ident = _source0.dtor_name;
          if ((@on).is_ExternCompanion) {
            return (_0_ident);
          } else {
            return DCOMP.__default.escapeName(_0_ident);
          }
        }
      }
      {
        bool disjunctiveMatch0 = false;
        if (_source0.is_MapBuilderAdd) {
          disjunctiveMatch0 = true;
        }
        if (_source0.is_SetBuilderAdd) {
          disjunctiveMatch0 = true;
        }
        if (disjunctiveMatch0) {
          return Dafny.Sequence<Dafny.Rune>.UnicodeFromString("add");
        }
      }
      {
        return Dafny.Sequence<Dafny.Rune>.UnicodeFromString("build");
      }
    }
    public void GenExpr(DAST._IExpression e, DCOMP._ISelfInfo selfIdent, DCOMP._IEnvironment env, DCOMP._IOwnership expectedOwnership, out RAST._IExpr r, out DCOMP._IOwnership resultingOwnership, out Dafny.ISet<Dafny.ISequence<Dafny.Rune>> readIdents)
    {
      r = RAST.Expr.Default();
      resultingOwnership = DCOMP.Ownership.Default();
      readIdents = Dafny.Set<Dafny.ISequence<Dafny.Rune>>.Empty;
      DAST._IExpression _source0 = e;
      {
        if (_source0.is_Literal) {
          RAST._IExpr _out0;
          DCOMP._IOwnership _out1;
          Dafny.ISet<Dafny.ISequence<Dafny.Rune>> _out2;
          (this).GenExprLiteral(e, selfIdent, env, expectedOwnership, out _out0, out _out1, out _out2);
          r = _out0;
          resultingOwnership = _out1;
          readIdents = _out2;
          goto after_match0;
        }
      }
      {
        if (_source0.is_Ident) {
          Dafny.ISequence<Dafny.Rune> _0_name = _source0.dtor_name;
          {
            RAST._IExpr _out3;
            DCOMP._IOwnership _out4;
            Dafny.ISet<Dafny.ISequence<Dafny.Rune>> _out5;
            (this).GenIdent(DCOMP.__default.escapeVar(_0_name), selfIdent, env, expectedOwnership, out _out3, out _out4, out _out5);
            r = _out3;
            resultingOwnership = _out4;
            readIdents = _out5;
          }
          goto after_match0;
        }
      }
      {
        if (_source0.is_ExternCompanion) {
          Dafny.ISequence<Dafny.ISequence<Dafny.Rune>> _1_path = _source0.dtor_ExternCompanion_a0;
          {
            RAST._IExpr _out6;
            _out6 = DCOMP.COMP.GenPathExpr(_1_path, false);
            r = _out6;
            if (object.Equals(expectedOwnership, DCOMP.Ownership.create_OwnershipBorrowed())) {
              resultingOwnership = DCOMP.Ownership.create_OwnershipBorrowed();
            } else if (object.Equals(expectedOwnership, DCOMP.Ownership.create_OwnershipOwned())) {
              resultingOwnership = DCOMP.Ownership.create_OwnershipOwned();
            } else {
              RAST._IExpr _out7;
              DCOMP._IOwnership _out8;
              (this).FromOwned(r, expectedOwnership, out _out7, out _out8);
              r = _out7;
              resultingOwnership = _out8;
            }
            readIdents = Dafny.Set<Dafny.ISequence<Dafny.Rune>>.FromElements();
            return ;
          }
          goto after_match0;
        }
      }
      {
        if (_source0.is_Companion) {
          Dafny.ISequence<Dafny.ISequence<Dafny.Rune>> _2_path = _source0.dtor_Companion_a0;
          Dafny.ISequence<DAST._IType> _3_typeArgs = _source0.dtor_typeArgs;
          {
            RAST._IExpr _out9;
            _out9 = DCOMP.COMP.GenPathExpr(_2_path, true);
            r = _out9;
            if ((new BigInteger((_3_typeArgs).Count)).Sign == 1) {
              Dafny.ISequence<RAST._IType> _4_typeExprs;
              _4_typeExprs = Dafny.Sequence<RAST._IType>.FromElements();
              BigInteger _hi0 = new BigInteger((_3_typeArgs).Count);
              for (BigInteger _5_i = BigInteger.Zero; _5_i < _hi0; _5_i++) {
                RAST._IType _6_typeExpr;
                RAST._IType _out10;
                _out10 = (this).GenType((_3_typeArgs).Select(_5_i), DCOMP.GenTypeContext.@default());
                _6_typeExpr = _out10;
                _4_typeExprs = Dafny.Sequence<RAST._IType>.Concat(_4_typeExprs, Dafny.Sequence<RAST._IType>.FromElements(_6_typeExpr));
              }
              r = (r).ApplyType(_4_typeExprs);
            }
            if (object.Equals(expectedOwnership, DCOMP.Ownership.create_OwnershipBorrowed())) {
              resultingOwnership = DCOMP.Ownership.create_OwnershipBorrowed();
            } else if (object.Equals(expectedOwnership, DCOMP.Ownership.create_OwnershipOwned())) {
              resultingOwnership = DCOMP.Ownership.create_OwnershipOwned();
            } else {
              RAST._IExpr _out11;
              DCOMP._IOwnership _out12;
              (this).FromOwned(r, expectedOwnership, out _out11, out _out12);
              r = _out11;
              resultingOwnership = _out12;
            }
            readIdents = Dafny.Set<Dafny.ISequence<Dafny.Rune>>.FromElements();
            return ;
          }
          goto after_match0;
        }
      }
      {
        if (_source0.is_InitializationValue) {
          DAST._IType _7_typ = _source0.dtor_typ;
          {
            RAST._IType _8_typExpr;
            RAST._IType _out13;
            _out13 = (this).GenType(_7_typ, DCOMP.GenTypeContext.@default());
            _8_typExpr = _out13;
            if ((_8_typExpr).IsObjectOrPointer()) {
              r = (_8_typExpr).ToNullExpr();
            } else {
              r = RAST.Expr.create_RawExpr(Dafny.Sequence<Dafny.Rune>.Concat(Dafny.Sequence<Dafny.Rune>.Concat(Dafny.Sequence<Dafny.Rune>.UnicodeFromString("<"), (_8_typExpr)._ToString(DCOMP.__default.IND)), Dafny.Sequence<Dafny.Rune>.UnicodeFromString(" as std::default::Default>::default()")));
            }
            RAST._IExpr _out14;
            DCOMP._IOwnership _out15;
            (this).FromOwned(r, expectedOwnership, out _out14, out _out15);
            r = _out14;
            resultingOwnership = _out15;
            readIdents = Dafny.Set<Dafny.ISequence<Dafny.Rune>>.FromElements();
            return ;
          }
          goto after_match0;
        }
      }
      {
        if (_source0.is_Tuple) {
          Dafny.ISequence<DAST._IExpression> _9_values = _source0.dtor_Tuple_a0;
          {
            Dafny.ISequence<RAST._IExpr> _10_exprs;
            _10_exprs = Dafny.Sequence<RAST._IExpr>.FromElements();
            readIdents = Dafny.Set<Dafny.ISequence<Dafny.Rune>>.FromElements();
            BigInteger _hi1 = new BigInteger((_9_values).Count);
            for (BigInteger _11_i = BigInteger.Zero; _11_i < _hi1; _11_i++) {
              RAST._IExpr _12_recursiveGen;
              DCOMP._IOwnership _13___v165;
              Dafny.ISet<Dafny.ISequence<Dafny.Rune>> _14_recIdents;
              RAST._IExpr _out16;
              DCOMP._IOwnership _out17;
              Dafny.ISet<Dafny.ISequence<Dafny.Rune>> _out18;
              (this).GenExpr((_9_values).Select(_11_i), selfIdent, env, DCOMP.Ownership.create_OwnershipOwned(), out _out16, out _out17, out _out18);
              _12_recursiveGen = _out16;
              _13___v165 = _out17;
              _14_recIdents = _out18;
              _10_exprs = Dafny.Sequence<RAST._IExpr>.Concat(_10_exprs, Dafny.Sequence<RAST._IExpr>.FromElements(_12_recursiveGen));
              readIdents = Dafny.Set<Dafny.ISequence<Dafny.Rune>>.Union(readIdents, _14_recIdents);
            }
            if ((new BigInteger((_9_values).Count)) <= (RAST.__default.MAX__TUPLE__SIZE)) {
              r = RAST.Expr.create_Tuple(_10_exprs);
            } else {
              r = RAST.__default.SystemTuple(_10_exprs);
            }
            RAST._IExpr _out19;
            DCOMP._IOwnership _out20;
            (this).FromOwned(r, expectedOwnership, out _out19, out _out20);
            r = _out19;
            resultingOwnership = _out20;
            return ;
          }
          goto after_match0;
        }
      }
      {
        if (_source0.is_New) {
          Dafny.ISequence<Dafny.ISequence<Dafny.Rune>> _15_path = _source0.dtor_path;
          Dafny.ISequence<DAST._IType> _16_typeArgs = _source0.dtor_typeArgs;
          Dafny.ISequence<DAST._IExpression> _17_args = _source0.dtor_args;
          {
            RAST._IExpr _out21;
            _out21 = DCOMP.COMP.GenPathExpr(_15_path, true);
            r = _out21;
            if ((new BigInteger((_16_typeArgs).Count)).Sign == 1) {
              Dafny.ISequence<RAST._IType> _18_typeExprs;
              _18_typeExprs = Dafny.Sequence<RAST._IType>.FromElements();
              BigInteger _hi2 = new BigInteger((_16_typeArgs).Count);
              for (BigInteger _19_i = BigInteger.Zero; _19_i < _hi2; _19_i++) {
                RAST._IType _20_typeExpr;
                RAST._IType _out22;
                _out22 = (this).GenType((_16_typeArgs).Select(_19_i), DCOMP.GenTypeContext.@default());
                _20_typeExpr = _out22;
                _18_typeExprs = Dafny.Sequence<RAST._IType>.Concat(_18_typeExprs, Dafny.Sequence<RAST._IType>.FromElements(_20_typeExpr));
              }
              r = (r).ApplyType(_18_typeExprs);
            }
            r = (r).FSel((this).allocate__fn);
            readIdents = Dafny.Set<Dafny.ISequence<Dafny.Rune>>.FromElements();
            Dafny.ISequence<RAST._IExpr> _21_arguments;
            _21_arguments = Dafny.Sequence<RAST._IExpr>.FromElements();
            BigInteger _hi3 = new BigInteger((_17_args).Count);
            for (BigInteger _22_i = BigInteger.Zero; _22_i < _hi3; _22_i++) {
              RAST._IExpr _23_recursiveGen;
              DCOMP._IOwnership _24___v166;
              Dafny.ISet<Dafny.ISequence<Dafny.Rune>> _25_recIdents;
              RAST._IExpr _out23;
              DCOMP._IOwnership _out24;
              Dafny.ISet<Dafny.ISequence<Dafny.Rune>> _out25;
              (this).GenExpr((_17_args).Select(_22_i), selfIdent, env, DCOMP.Ownership.create_OwnershipOwned(), out _out23, out _out24, out _out25);
              _23_recursiveGen = _out23;
              _24___v166 = _out24;
              _25_recIdents = _out25;
              _21_arguments = Dafny.Sequence<RAST._IExpr>.Concat(_21_arguments, Dafny.Sequence<RAST._IExpr>.FromElements(_23_recursiveGen));
              readIdents = Dafny.Set<Dafny.ISequence<Dafny.Rune>>.Union(readIdents, _25_recIdents);
            }
            r = (r).Apply(_21_arguments);
            RAST._IExpr _out26;
            DCOMP._IOwnership _out27;
            (this).FromOwned(r, expectedOwnership, out _out26, out _out27);
            r = _out26;
            resultingOwnership = _out27;
            return ;
          }
          goto after_match0;
        }
      }
      {
        if (_source0.is_NewUninitArray) {
          Dafny.ISequence<DAST._IExpression> _26_dims = _source0.dtor_dims;
          DAST._IType _27_typ = _source0.dtor_typ;
          {
            if ((new BigInteger(16)) < (new BigInteger((_26_dims).Count))) {
              Dafny.ISequence<Dafny.Rune> _28_msg;
              _28_msg = Dafny.Sequence<Dafny.Rune>.UnicodeFromString("Unsupported: Creation of arrays of more than 16 dimensions");
              if ((this.error).is_None) {
                (this).error = Std.Wrappers.Option<Dafny.ISequence<Dafny.Rune>>.create_Some(_28_msg);
              }
              r = RAST.Expr.create_RawExpr(_28_msg);
              readIdents = Dafny.Set<Dafny.ISequence<Dafny.Rune>>.FromElements();
            } else {
              r = RAST.Expr.create_RawExpr(Dafny.Sequence<Dafny.Rune>.UnicodeFromString(""));
              RAST._IType _29_typeGen;
              RAST._IType _out28;
              _out28 = (this).GenType(_27_typ, DCOMP.GenTypeContext.@default());
              _29_typeGen = _out28;
              readIdents = Dafny.Set<Dafny.ISequence<Dafny.Rune>>.FromElements();
              Dafny.ISequence<RAST._IExpr> _30_dimExprs;
              _30_dimExprs = Dafny.Sequence<RAST._IExpr>.FromElements();
              BigInteger _hi4 = new BigInteger((_26_dims).Count);
              for (BigInteger _31_i = BigInteger.Zero; _31_i < _hi4; _31_i++) {
                RAST._IExpr _32_recursiveGen;
                DCOMP._IOwnership _33___v167;
                Dafny.ISet<Dafny.ISequence<Dafny.Rune>> _34_recIdents;
                RAST._IExpr _out29;
                DCOMP._IOwnership _out30;
                Dafny.ISet<Dafny.ISequence<Dafny.Rune>> _out31;
                (this).GenExpr((_26_dims).Select(_31_i), selfIdent, env, DCOMP.Ownership.create_OwnershipOwned(), out _out29, out _out30, out _out31);
                _32_recursiveGen = _out29;
                _33___v167 = _out30;
                _34_recIdents = _out31;
                _30_dimExprs = Dafny.Sequence<RAST._IExpr>.Concat(_30_dimExprs, Dafny.Sequence<RAST._IExpr>.FromElements(RAST.__default.IntoUsize(_32_recursiveGen)));
                readIdents = Dafny.Set<Dafny.ISequence<Dafny.Rune>>.Union(readIdents, _34_recIdents);
              }
              if ((new BigInteger((_26_dims).Count)) > (BigInteger.One)) {
                Dafny.ISequence<Dafny.Rune> _35_class__name;
                _35_class__name = Dafny.Sequence<Dafny.Rune>.Concat(Dafny.Sequence<Dafny.Rune>.UnicodeFromString("Array"), Std.Strings.__default.OfNat(new BigInteger((_26_dims).Count)));
                r = (((((RAST.__default.dafny__runtime).MSel(_35_class__name)).AsExpr()).ApplyType(Dafny.Sequence<RAST._IType>.FromElements(_29_typeGen))).FSel((this).placebos__usize)).Apply(_30_dimExprs);
              } else {
                r = (((((RAST.__default.dafny__runtime).MSel(Dafny.Sequence<Dafny.Rune>.UnicodeFromString("array"))).AsExpr()).FSel((this).placebos__usize)).ApplyType(Dafny.Sequence<RAST._IType>.FromElements(_29_typeGen))).Apply(_30_dimExprs);
              }
            }
            RAST._IExpr _out32;
            DCOMP._IOwnership _out33;
            (this).FromOwned(r, expectedOwnership, out _out32, out _out33);
            r = _out32;
            resultingOwnership = _out33;
          }
          goto after_match0;
        }
      }
      {
        if (_source0.is_ArrayIndexToInt) {
          DAST._IExpression _36_underlying = _source0.dtor_value;
          {
            RAST._IExpr _37_recursiveGen;
            DCOMP._IOwnership _38___v168;
            Dafny.ISet<Dafny.ISequence<Dafny.Rune>> _39_recIdents;
            RAST._IExpr _out34;
            DCOMP._IOwnership _out35;
            Dafny.ISet<Dafny.ISequence<Dafny.Rune>> _out36;
            (this).GenExpr(_36_underlying, selfIdent, env, DCOMP.Ownership.create_OwnershipOwned(), out _out34, out _out35, out _out36);
            _37_recursiveGen = _out34;
            _38___v168 = _out35;
            _39_recIdents = _out36;
            r = (((RAST.__default.dafny__runtime).MSel(Dafny.Sequence<Dafny.Rune>.UnicodeFromString("int!"))).AsExpr()).Apply1(_37_recursiveGen);
            readIdents = _39_recIdents;
            RAST._IExpr _out37;
            DCOMP._IOwnership _out38;
            (this).FromOwned(r, expectedOwnership, out _out37, out _out38);
            r = _out37;
            resultingOwnership = _out38;
          }
          goto after_match0;
        }
      }
      {
        if (_source0.is_FinalizeNewArray) {
          DAST._IExpression _40_underlying = _source0.dtor_value;
          DAST._IType _41_typ = _source0.dtor_typ;
          {
            RAST._IType _42_tpe;
            RAST._IType _out39;
            _out39 = (this).GenType(_41_typ, DCOMP.GenTypeContext.@default());
            _42_tpe = _out39;
            RAST._IExpr _43_recursiveGen;
            DCOMP._IOwnership _44___v169;
            Dafny.ISet<Dafny.ISequence<Dafny.Rune>> _45_recIdents;
            RAST._IExpr _out40;
            DCOMP._IOwnership _out41;
            Dafny.ISet<Dafny.ISequence<Dafny.Rune>> _out42;
            (this).GenExpr(_40_underlying, selfIdent, env, DCOMP.Ownership.create_OwnershipOwned(), out _out40, out _out41, out _out42);
            _43_recursiveGen = _out40;
            _44___v169 = _out41;
            _45_recIdents = _out42;
            readIdents = _45_recIdents;
            if ((_42_tpe).IsObjectOrPointer()) {
              RAST._IType _46_t;
              _46_t = (_42_tpe).ObjectOrPointerUnderlying();
              if ((_46_t).is_Array) {
                r = ((((RAST.__default.dafny__runtime).MSel(Dafny.Sequence<Dafny.Rune>.UnicodeFromString("array"))).AsExpr()).FSel((this).array__construct)).Apply1(_43_recursiveGen);
              } else if ((_46_t).IsMultiArray()) {
                Dafny.ISequence<Dafny.Rune> _47_c;
                _47_c = (_46_t).MultiArrayClass();
                r = ((((RAST.__default.dafny__runtime).MSel(_47_c)).AsExpr()).FSel((this).array__construct)).Apply1(_43_recursiveGen);
              } else {
                (this).error = Std.Wrappers.Option<Dafny.ISequence<Dafny.Rune>>.create_Some(Dafny.Sequence<Dafny.Rune>.Concat(Dafny.Sequence<Dafny.Rune>.UnicodeFromString("Finalize New Array with a pointer or object type to something that is not an array or a multi array: "), (_42_tpe)._ToString(DCOMP.__default.IND)));
                r = RAST.Expr.create_RawExpr((this.error).dtor_value);
              }
            } else {
              (this).error = Std.Wrappers.Option<Dafny.ISequence<Dafny.Rune>>.create_Some(Dafny.Sequence<Dafny.Rune>.Concat(Dafny.Sequence<Dafny.Rune>.UnicodeFromString("Finalize New Array with a type that is not a pointer or an object: "), (_42_tpe)._ToString(DCOMP.__default.IND)));
              r = RAST.Expr.create_RawExpr((this.error).dtor_value);
            }
            RAST._IExpr _out43;
            DCOMP._IOwnership _out44;
            (this).FromOwned(r, expectedOwnership, out _out43, out _out44);
            r = _out43;
            resultingOwnership = _out44;
          }
          goto after_match0;
        }
      }
      {
        if (_source0.is_DatatypeValue) {
          DAST._IResolvedType _48_datatypeType = _source0.dtor_datatypeType;
          Dafny.ISequence<DAST._IType> _49_typeArgs = _source0.dtor_typeArgs;
          Dafny.ISequence<Dafny.Rune> _50_variant = _source0.dtor_variant;
          bool _51_isCo = _source0.dtor_isCo;
          Dafny.ISequence<_System._ITuple2<Dafny.ISequence<Dafny.Rune>, DAST._IExpression>> _52_values = _source0.dtor_contents;
          {
            RAST._IExpr _out45;
            _out45 = DCOMP.COMP.GenPathExpr((_48_datatypeType).dtor_path, true);
            r = _out45;
            Dafny.ISequence<RAST._IType> _53_genTypeArgs;
            _53_genTypeArgs = Dafny.Sequence<RAST._IType>.FromElements();
            BigInteger _hi5 = new BigInteger((_49_typeArgs).Count);
            for (BigInteger _54_i = BigInteger.Zero; _54_i < _hi5; _54_i++) {
              RAST._IType _55_typeExpr;
              RAST._IType _out46;
              _out46 = (this).GenType((_49_typeArgs).Select(_54_i), DCOMP.GenTypeContext.@default());
              _55_typeExpr = _out46;
              _53_genTypeArgs = Dafny.Sequence<RAST._IType>.Concat(_53_genTypeArgs, Dafny.Sequence<RAST._IType>.FromElements(_55_typeExpr));
            }
            if ((new BigInteger((_49_typeArgs).Count)).Sign == 1) {
              r = (r).ApplyType(_53_genTypeArgs);
            }
            r = (r).FSel(DCOMP.__default.escapeName(_50_variant));
            readIdents = Dafny.Set<Dafny.ISequence<Dafny.Rune>>.FromElements();
            Dafny.ISequence<RAST._IAssignIdentifier> _56_assignments;
            _56_assignments = Dafny.Sequence<RAST._IAssignIdentifier>.FromElements();
            BigInteger _hi6 = new BigInteger((_52_values).Count);
            for (BigInteger _57_i = BigInteger.Zero; _57_i < _hi6; _57_i++) {
              _System._ITuple2<Dafny.ISequence<Dafny.Rune>, DAST._IExpression> _let_tmp_rhs0 = (_52_values).Select(_57_i);
              Dafny.ISequence<Dafny.Rune> _58_name = _let_tmp_rhs0.dtor__0;
              DAST._IExpression _59_value = _let_tmp_rhs0.dtor__1;
              if (_51_isCo) {
                RAST._IExpr _60_recursiveGen;
                DCOMP._IOwnership _61___v170;
                Dafny.ISet<Dafny.ISequence<Dafny.Rune>> _62_recIdents;
                RAST._IExpr _out47;
                DCOMP._IOwnership _out48;
                Dafny.ISet<Dafny.ISequence<Dafny.Rune>> _out49;
                (this).GenExpr(_59_value, selfIdent, DCOMP.Environment.Empty(), DCOMP.Ownership.create_OwnershipOwned(), out _out47, out _out48, out _out49);
                _60_recursiveGen = _out47;
                _61___v170 = _out48;
                _62_recIdents = _out49;
                readIdents = Dafny.Set<Dafny.ISequence<Dafny.Rune>>.Union(readIdents, _62_recIdents);
                Dafny.ISequence<Dafny.Rune> _63_allReadCloned;
                _63_allReadCloned = Dafny.Sequence<Dafny.Rune>.UnicodeFromString("");
                while (!(_62_recIdents).Equals(Dafny.Set<Dafny.ISequence<Dafny.Rune>>.FromElements())) {
                  Dafny.ISequence<Dafny.Rune> _64_next;
                  foreach (Dafny.ISequence<Dafny.Rune> _assign_such_that_0 in (_62_recIdents).Elements) {
                    _64_next = (Dafny.ISequence<Dafny.Rune>)_assign_such_that_0;
                    if ((_62_recIdents).Contains(_64_next)) {
                      goto after__ASSIGN_SUCH_THAT_0;
                    }
                  }
<<<<<<< HEAD
                  throw new System.Exception("assign-such-that search produced no value (line 4735)");
=======
                  throw new System.Exception("assign-such-that search produced no value");
>>>>>>> 1845b42f
                after__ASSIGN_SUCH_THAT_0: ;
                  _63_allReadCloned = Dafny.Sequence<Dafny.Rune>.Concat(Dafny.Sequence<Dafny.Rune>.Concat(Dafny.Sequence<Dafny.Rune>.Concat(Dafny.Sequence<Dafny.Rune>.Concat(Dafny.Sequence<Dafny.Rune>.Concat(_63_allReadCloned, Dafny.Sequence<Dafny.Rune>.UnicodeFromString("let ")), _64_next), Dafny.Sequence<Dafny.Rune>.UnicodeFromString(" = ")), _64_next), Dafny.Sequence<Dafny.Rune>.UnicodeFromString(".clone();\n"));
                  _62_recIdents = Dafny.Set<Dafny.ISequence<Dafny.Rune>>.Difference(_62_recIdents, Dafny.Set<Dafny.ISequence<Dafny.Rune>>.FromElements(_64_next));
                }
                Dafny.ISequence<Dafny.Rune> _65_wasAssigned;
                _65_wasAssigned = Dafny.Sequence<Dafny.Rune>.Concat(Dafny.Sequence<Dafny.Rune>.Concat(Dafny.Sequence<Dafny.Rune>.Concat(Dafny.Sequence<Dafny.Rune>.Concat(Dafny.Sequence<Dafny.Rune>.UnicodeFromString("::dafny_runtime::LazyFieldWrapper(::dafny_runtime::Lazy::new(::std::boxed::Box::new({\n"), _63_allReadCloned), Dafny.Sequence<Dafny.Rune>.UnicodeFromString("move || (")), (_60_recursiveGen)._ToString(DCOMP.__default.IND)), Dafny.Sequence<Dafny.Rune>.UnicodeFromString(")})))"));
                _56_assignments = Dafny.Sequence<RAST._IAssignIdentifier>.Concat(_56_assignments, Dafny.Sequence<RAST._IAssignIdentifier>.FromElements(RAST.AssignIdentifier.create(DCOMP.__default.escapeVar(_58_name), RAST.Expr.create_RawExpr(_65_wasAssigned))));
              } else {
                RAST._IExpr _66_recursiveGen;
                DCOMP._IOwnership _67___v171;
                Dafny.ISet<Dafny.ISequence<Dafny.Rune>> _68_recIdents;
                RAST._IExpr _out50;
                DCOMP._IOwnership _out51;
                Dafny.ISet<Dafny.ISequence<Dafny.Rune>> _out52;
                (this).GenExpr(_59_value, selfIdent, env, DCOMP.Ownership.create_OwnershipOwned(), out _out50, out _out51, out _out52);
                _66_recursiveGen = _out50;
                _67___v171 = _out51;
                _68_recIdents = _out52;
                _56_assignments = Dafny.Sequence<RAST._IAssignIdentifier>.Concat(_56_assignments, Dafny.Sequence<RAST._IAssignIdentifier>.FromElements(RAST.AssignIdentifier.create(DCOMP.__default.escapeVar(_58_name), _66_recursiveGen)));
                readIdents = Dafny.Set<Dafny.ISequence<Dafny.Rune>>.Union(readIdents, _68_recIdents);
              }
            }
            r = RAST.Expr.create_StructBuild(r, _56_assignments);
            if ((this).IsRcWrapped((_48_datatypeType).dtor_attributes)) {
              r = RAST.__default.RcNew(r);
            }
            RAST._IExpr _out53;
            DCOMP._IOwnership _out54;
            (this).FromOwned(r, expectedOwnership, out _out53, out _out54);
            r = _out53;
            resultingOwnership = _out54;
            return ;
          }
          goto after_match0;
        }
      }
      {
        if (_source0.is_Convert) {
          {
            RAST._IExpr _out55;
            DCOMP._IOwnership _out56;
            Dafny.ISet<Dafny.ISequence<Dafny.Rune>> _out57;
            (this).GenExprConvert(e, selfIdent, env, expectedOwnership, out _out55, out _out56, out _out57);
            r = _out55;
            resultingOwnership = _out56;
            readIdents = _out57;
          }
          goto after_match0;
        }
      }
      {
        if (_source0.is_SeqConstruct) {
          DAST._IExpression _69_length = _source0.dtor_length;
          DAST._IExpression _70_expr = _source0.dtor_elem;
          {
            RAST._IExpr _71_recursiveGen;
            DCOMP._IOwnership _72___v175;
            Dafny.ISet<Dafny.ISequence<Dafny.Rune>> _73_recIdents;
            RAST._IExpr _out58;
            DCOMP._IOwnership _out59;
            Dafny.ISet<Dafny.ISequence<Dafny.Rune>> _out60;
            (this).GenExpr(_70_expr, selfIdent, env, DCOMP.Ownership.create_OwnershipOwned(), out _out58, out _out59, out _out60);
            _71_recursiveGen = _out58;
            _72___v175 = _out59;
            _73_recIdents = _out60;
            RAST._IExpr _74_lengthGen;
            DCOMP._IOwnership _75___v176;
            Dafny.ISet<Dafny.ISequence<Dafny.Rune>> _76_lengthIdents;
            RAST._IExpr _out61;
            DCOMP._IOwnership _out62;
            Dafny.ISet<Dafny.ISequence<Dafny.Rune>> _out63;
            (this).GenExpr(_69_length, selfIdent, env, DCOMP.Ownership.create_OwnershipOwned(), out _out61, out _out62, out _out63);
            _74_lengthGen = _out61;
            _75___v176 = _out62;
            _76_lengthIdents = _out63;
            r = RAST.Expr.create_RawExpr(Dafny.Sequence<Dafny.Rune>.Concat(Dafny.Sequence<Dafny.Rune>.Concat(Dafny.Sequence<Dafny.Rune>.Concat(Dafny.Sequence<Dafny.Rune>.Concat(Dafny.Sequence<Dafny.Rune>.UnicodeFromString("{\nlet _initializer = "), (_71_recursiveGen)._ToString(DCOMP.__default.IND)), Dafny.Sequence<Dafny.Rune>.UnicodeFromString(";\n::dafny_runtime::integer_range(::dafny_runtime::Zero::zero(), ")), (_74_lengthGen)._ToString(DCOMP.__default.IND)), Dafny.Sequence<Dafny.Rune>.UnicodeFromString(").map(|i| _initializer(&i)).collect::<::dafny_runtime::Sequence<_>>()\n}")));
            readIdents = Dafny.Set<Dafny.ISequence<Dafny.Rune>>.Union(_73_recIdents, _76_lengthIdents);
            RAST._IExpr _out64;
            DCOMP._IOwnership _out65;
            (this).FromOwned(r, expectedOwnership, out _out64, out _out65);
            r = _out64;
            resultingOwnership = _out65;
            return ;
          }
          goto after_match0;
        }
      }
      {
        if (_source0.is_SeqValue) {
          Dafny.ISequence<DAST._IExpression> _77_exprs = _source0.dtor_elements;
          DAST._IType _78_typ = _source0.dtor_typ;
          {
            readIdents = Dafny.Set<Dafny.ISequence<Dafny.Rune>>.FromElements();
            RAST._IType _79_genTpe;
            RAST._IType _out66;
            _out66 = (this).GenType(_78_typ, DCOMP.GenTypeContext.@default());
            _79_genTpe = _out66;
            BigInteger _80_i;
            _80_i = BigInteger.Zero;
            Dafny.ISequence<RAST._IExpr> _81_args;
            _81_args = Dafny.Sequence<RAST._IExpr>.FromElements();
            while ((_80_i) < (new BigInteger((_77_exprs).Count))) {
              RAST._IExpr _82_recursiveGen;
              DCOMP._IOwnership _83___v177;
              Dafny.ISet<Dafny.ISequence<Dafny.Rune>> _84_recIdents;
              RAST._IExpr _out67;
              DCOMP._IOwnership _out68;
              Dafny.ISet<Dafny.ISequence<Dafny.Rune>> _out69;
              (this).GenExpr((_77_exprs).Select(_80_i), selfIdent, env, DCOMP.Ownership.create_OwnershipOwned(), out _out67, out _out68, out _out69);
              _82_recursiveGen = _out67;
              _83___v177 = _out68;
              _84_recIdents = _out69;
              readIdents = Dafny.Set<Dafny.ISequence<Dafny.Rune>>.Union(readIdents, _84_recIdents);
              _81_args = Dafny.Sequence<RAST._IExpr>.Concat(_81_args, Dafny.Sequence<RAST._IExpr>.FromElements(_82_recursiveGen));
              _80_i = (_80_i) + (BigInteger.One);
            }
            r = (((RAST.__default.dafny__runtime).MSel(Dafny.Sequence<Dafny.Rune>.UnicodeFromString("seq!"))).AsExpr()).Apply(_81_args);
            if ((new BigInteger((_81_args).Count)).Sign == 0) {
              r = RAST.Expr.create_TypeAscription(r, (((RAST.__default.dafny__runtime).MSel(Dafny.Sequence<Dafny.Rune>.UnicodeFromString("Sequence"))).AsType()).Apply1(_79_genTpe));
            }
            RAST._IExpr _out70;
            DCOMP._IOwnership _out71;
            (this).FromOwned(r, expectedOwnership, out _out70, out _out71);
            r = _out70;
            resultingOwnership = _out71;
            return ;
          }
          goto after_match0;
        }
      }
      {
        if (_source0.is_SetValue) {
          Dafny.ISequence<DAST._IExpression> _85_exprs = _source0.dtor_elements;
          {
            Dafny.ISequence<RAST._IExpr> _86_generatedValues;
            _86_generatedValues = Dafny.Sequence<RAST._IExpr>.FromElements();
            readIdents = Dafny.Set<Dafny.ISequence<Dafny.Rune>>.FromElements();
            BigInteger _87_i;
            _87_i = BigInteger.Zero;
            while ((_87_i) < (new BigInteger((_85_exprs).Count))) {
              RAST._IExpr _88_recursiveGen;
              DCOMP._IOwnership _89___v178;
              Dafny.ISet<Dafny.ISequence<Dafny.Rune>> _90_recIdents;
              RAST._IExpr _out72;
              DCOMP._IOwnership _out73;
              Dafny.ISet<Dafny.ISequence<Dafny.Rune>> _out74;
              (this).GenExpr((_85_exprs).Select(_87_i), selfIdent, env, DCOMP.Ownership.create_OwnershipOwned(), out _out72, out _out73, out _out74);
              _88_recursiveGen = _out72;
              _89___v178 = _out73;
              _90_recIdents = _out74;
              _86_generatedValues = Dafny.Sequence<RAST._IExpr>.Concat(_86_generatedValues, Dafny.Sequence<RAST._IExpr>.FromElements(_88_recursiveGen));
              readIdents = Dafny.Set<Dafny.ISequence<Dafny.Rune>>.Union(readIdents, _90_recIdents);
              _87_i = (_87_i) + (BigInteger.One);
            }
            r = (((RAST.__default.dafny__runtime).MSel(Dafny.Sequence<Dafny.Rune>.UnicodeFromString("set!"))).AsExpr()).Apply(_86_generatedValues);
            RAST._IExpr _out75;
            DCOMP._IOwnership _out76;
            (this).FromOwned(r, expectedOwnership, out _out75, out _out76);
            r = _out75;
            resultingOwnership = _out76;
            return ;
          }
          goto after_match0;
        }
      }
      {
        if (_source0.is_MultisetValue) {
          Dafny.ISequence<DAST._IExpression> _91_exprs = _source0.dtor_elements;
          {
            Dafny.ISequence<RAST._IExpr> _92_generatedValues;
            _92_generatedValues = Dafny.Sequence<RAST._IExpr>.FromElements();
            readIdents = Dafny.Set<Dafny.ISequence<Dafny.Rune>>.FromElements();
            BigInteger _93_i;
            _93_i = BigInteger.Zero;
            while ((_93_i) < (new BigInteger((_91_exprs).Count))) {
              RAST._IExpr _94_recursiveGen;
              DCOMP._IOwnership _95___v179;
              Dafny.ISet<Dafny.ISequence<Dafny.Rune>> _96_recIdents;
              RAST._IExpr _out77;
              DCOMP._IOwnership _out78;
              Dafny.ISet<Dafny.ISequence<Dafny.Rune>> _out79;
              (this).GenExpr((_91_exprs).Select(_93_i), selfIdent, env, DCOMP.Ownership.create_OwnershipOwned(), out _out77, out _out78, out _out79);
              _94_recursiveGen = _out77;
              _95___v179 = _out78;
              _96_recIdents = _out79;
              _92_generatedValues = Dafny.Sequence<RAST._IExpr>.Concat(_92_generatedValues, Dafny.Sequence<RAST._IExpr>.FromElements(_94_recursiveGen));
              readIdents = Dafny.Set<Dafny.ISequence<Dafny.Rune>>.Union(readIdents, _96_recIdents);
              _93_i = (_93_i) + (BigInteger.One);
            }
            r = (((RAST.__default.dafny__runtime).MSel(Dafny.Sequence<Dafny.Rune>.UnicodeFromString("multiset!"))).AsExpr()).Apply(_92_generatedValues);
            RAST._IExpr _out80;
            DCOMP._IOwnership _out81;
            (this).FromOwned(r, expectedOwnership, out _out80, out _out81);
            r = _out80;
            resultingOwnership = _out81;
            return ;
          }
          goto after_match0;
        }
      }
      {
        if (_source0.is_ToMultiset) {
          DAST._IExpression _97_expr = _source0.dtor_ToMultiset_a0;
          {
            RAST._IExpr _98_recursiveGen;
            DCOMP._IOwnership _99___v180;
            Dafny.ISet<Dafny.ISequence<Dafny.Rune>> _100_recIdents;
            RAST._IExpr _out82;
            DCOMP._IOwnership _out83;
            Dafny.ISet<Dafny.ISequence<Dafny.Rune>> _out84;
            (this).GenExpr(_97_expr, selfIdent, env, DCOMP.Ownership.create_OwnershipAutoBorrowed(), out _out82, out _out83, out _out84);
            _98_recursiveGen = _out82;
            _99___v180 = _out83;
            _100_recIdents = _out84;
            r = ((_98_recursiveGen).Sel(Dafny.Sequence<Dafny.Rune>.UnicodeFromString("as_dafny_multiset"))).Apply(Dafny.Sequence<RAST._IExpr>.FromElements());
            readIdents = _100_recIdents;
            RAST._IExpr _out85;
            DCOMP._IOwnership _out86;
            (this).FromOwned(r, expectedOwnership, out _out85, out _out86);
            r = _out85;
            resultingOwnership = _out86;
            return ;
          }
          goto after_match0;
        }
      }
      {
        if (_source0.is_MapValue) {
          Dafny.ISequence<_System._ITuple2<DAST._IExpression, DAST._IExpression>> _101_mapElems = _source0.dtor_mapElems;
          {
            Dafny.ISequence<_System._ITuple2<RAST._IExpr, RAST._IExpr>> _102_generatedValues;
            _102_generatedValues = Dafny.Sequence<_System._ITuple2<RAST._IExpr, RAST._IExpr>>.FromElements();
            readIdents = Dafny.Set<Dafny.ISequence<Dafny.Rune>>.FromElements();
            BigInteger _103_i;
            _103_i = BigInteger.Zero;
            while ((_103_i) < (new BigInteger((_101_mapElems).Count))) {
              RAST._IExpr _104_recursiveGenKey;
              DCOMP._IOwnership _105___v181;
              Dafny.ISet<Dafny.ISequence<Dafny.Rune>> _106_recIdentsKey;
              RAST._IExpr _out87;
              DCOMP._IOwnership _out88;
              Dafny.ISet<Dafny.ISequence<Dafny.Rune>> _out89;
              (this).GenExpr(((_101_mapElems).Select(_103_i)).dtor__0, selfIdent, env, DCOMP.Ownership.create_OwnershipOwned(), out _out87, out _out88, out _out89);
              _104_recursiveGenKey = _out87;
              _105___v181 = _out88;
              _106_recIdentsKey = _out89;
              RAST._IExpr _107_recursiveGenValue;
              DCOMP._IOwnership _108___v182;
              Dafny.ISet<Dafny.ISequence<Dafny.Rune>> _109_recIdentsValue;
              RAST._IExpr _out90;
              DCOMP._IOwnership _out91;
              Dafny.ISet<Dafny.ISequence<Dafny.Rune>> _out92;
              (this).GenExpr(((_101_mapElems).Select(_103_i)).dtor__1, selfIdent, env, DCOMP.Ownership.create_OwnershipOwned(), out _out90, out _out91, out _out92);
              _107_recursiveGenValue = _out90;
              _108___v182 = _out91;
              _109_recIdentsValue = _out92;
              _102_generatedValues = Dafny.Sequence<_System._ITuple2<RAST._IExpr, RAST._IExpr>>.Concat(_102_generatedValues, Dafny.Sequence<_System._ITuple2<RAST._IExpr, RAST._IExpr>>.FromElements(_System.Tuple2<RAST._IExpr, RAST._IExpr>.create(_104_recursiveGenKey, _107_recursiveGenValue)));
              readIdents = Dafny.Set<Dafny.ISequence<Dafny.Rune>>.Union(Dafny.Set<Dafny.ISequence<Dafny.Rune>>.Union(readIdents, _106_recIdentsKey), _109_recIdentsValue);
              _103_i = (_103_i) + (BigInteger.One);
            }
            _103_i = BigInteger.Zero;
            Dafny.ISequence<RAST._IExpr> _110_arguments;
            _110_arguments = Dafny.Sequence<RAST._IExpr>.FromElements();
            while ((_103_i) < (new BigInteger((_102_generatedValues).Count))) {
              RAST._IExpr _111_genKey;
              _111_genKey = ((_102_generatedValues).Select(_103_i)).dtor__0;
              RAST._IExpr _112_genValue;
              _112_genValue = ((_102_generatedValues).Select(_103_i)).dtor__1;
              _110_arguments = Dafny.Sequence<RAST._IExpr>.Concat(_110_arguments, Dafny.Sequence<RAST._IExpr>.FromElements(RAST.Expr.create_BinaryOp(Dafny.Sequence<Dafny.Rune>.UnicodeFromString("=>"), _111_genKey, _112_genValue, DAST.Format.BinaryOpFormat.create_NoFormat())));
              _103_i = (_103_i) + (BigInteger.One);
            }
            r = (((RAST.__default.dafny__runtime).MSel(Dafny.Sequence<Dafny.Rune>.UnicodeFromString("map!"))).AsExpr()).Apply(_110_arguments);
            RAST._IExpr _out93;
            DCOMP._IOwnership _out94;
            (this).FromOwned(r, expectedOwnership, out _out93, out _out94);
            r = _out93;
            resultingOwnership = _out94;
            return ;
          }
          goto after_match0;
        }
      }
      {
        if (_source0.is_SeqUpdate) {
          DAST._IExpression _113_expr = _source0.dtor_expr;
          DAST._IExpression _114_index = _source0.dtor_indexExpr;
          DAST._IExpression _115_value = _source0.dtor_value;
          {
            RAST._IExpr _116_exprR;
            DCOMP._IOwnership _117___v183;
            Dafny.ISet<Dafny.ISequence<Dafny.Rune>> _118_exprIdents;
            RAST._IExpr _out95;
            DCOMP._IOwnership _out96;
            Dafny.ISet<Dafny.ISequence<Dafny.Rune>> _out97;
            (this).GenExpr(_113_expr, selfIdent, env, DCOMP.Ownership.create_OwnershipAutoBorrowed(), out _out95, out _out96, out _out97);
            _116_exprR = _out95;
            _117___v183 = _out96;
            _118_exprIdents = _out97;
            RAST._IExpr _119_indexR;
            DCOMP._IOwnership _120_indexOwnership;
            Dafny.ISet<Dafny.ISequence<Dafny.Rune>> _121_indexIdents;
            RAST._IExpr _out98;
            DCOMP._IOwnership _out99;
            Dafny.ISet<Dafny.ISequence<Dafny.Rune>> _out100;
            (this).GenExpr(_114_index, selfIdent, env, DCOMP.Ownership.create_OwnershipBorrowed(), out _out98, out _out99, out _out100);
            _119_indexR = _out98;
            _120_indexOwnership = _out99;
            _121_indexIdents = _out100;
            RAST._IExpr _122_valueR;
            DCOMP._IOwnership _123_valueOwnership;
            Dafny.ISet<Dafny.ISequence<Dafny.Rune>> _124_valueIdents;
            RAST._IExpr _out101;
            DCOMP._IOwnership _out102;
            Dafny.ISet<Dafny.ISequence<Dafny.Rune>> _out103;
            (this).GenExpr(_115_value, selfIdent, env, DCOMP.Ownership.create_OwnershipBorrowed(), out _out101, out _out102, out _out103);
            _122_valueR = _out101;
            _123_valueOwnership = _out102;
            _124_valueIdents = _out103;
            r = ((_116_exprR).Sel(Dafny.Sequence<Dafny.Rune>.UnicodeFromString("update_index"))).Apply(Dafny.Sequence<RAST._IExpr>.FromElements(_119_indexR, _122_valueR));
            RAST._IExpr _out104;
            DCOMP._IOwnership _out105;
            (this).FromOwned(r, expectedOwnership, out _out104, out _out105);
            r = _out104;
            resultingOwnership = _out105;
            readIdents = Dafny.Set<Dafny.ISequence<Dafny.Rune>>.Union(Dafny.Set<Dafny.ISequence<Dafny.Rune>>.Union(_118_exprIdents, _121_indexIdents), _124_valueIdents);
            return ;
          }
          goto after_match0;
        }
      }
      {
        if (_source0.is_MapUpdate) {
          DAST._IExpression _125_expr = _source0.dtor_expr;
          DAST._IExpression _126_index = _source0.dtor_indexExpr;
          DAST._IExpression _127_value = _source0.dtor_value;
          {
            RAST._IExpr _128_exprR;
            DCOMP._IOwnership _129___v184;
            Dafny.ISet<Dafny.ISequence<Dafny.Rune>> _130_exprIdents;
            RAST._IExpr _out106;
            DCOMP._IOwnership _out107;
            Dafny.ISet<Dafny.ISequence<Dafny.Rune>> _out108;
            (this).GenExpr(_125_expr, selfIdent, env, DCOMP.Ownership.create_OwnershipAutoBorrowed(), out _out106, out _out107, out _out108);
            _128_exprR = _out106;
            _129___v184 = _out107;
            _130_exprIdents = _out108;
            RAST._IExpr _131_indexR;
            DCOMP._IOwnership _132_indexOwnership;
            Dafny.ISet<Dafny.ISequence<Dafny.Rune>> _133_indexIdents;
            RAST._IExpr _out109;
            DCOMP._IOwnership _out110;
            Dafny.ISet<Dafny.ISequence<Dafny.Rune>> _out111;
            (this).GenExpr(_126_index, selfIdent, env, DCOMP.Ownership.create_OwnershipBorrowed(), out _out109, out _out110, out _out111);
            _131_indexR = _out109;
            _132_indexOwnership = _out110;
            _133_indexIdents = _out111;
            RAST._IExpr _134_valueR;
            DCOMP._IOwnership _135_valueOwnership;
            Dafny.ISet<Dafny.ISequence<Dafny.Rune>> _136_valueIdents;
            RAST._IExpr _out112;
            DCOMP._IOwnership _out113;
            Dafny.ISet<Dafny.ISequence<Dafny.Rune>> _out114;
            (this).GenExpr(_127_value, selfIdent, env, DCOMP.Ownership.create_OwnershipBorrowed(), out _out112, out _out113, out _out114);
            _134_valueR = _out112;
            _135_valueOwnership = _out113;
            _136_valueIdents = _out114;
            r = ((_128_exprR).Sel(Dafny.Sequence<Dafny.Rune>.UnicodeFromString("update_index"))).Apply(Dafny.Sequence<RAST._IExpr>.FromElements(_131_indexR, _134_valueR));
            RAST._IExpr _out115;
            DCOMP._IOwnership _out116;
            (this).FromOwned(r, expectedOwnership, out _out115, out _out116);
            r = _out115;
            resultingOwnership = _out116;
            readIdents = Dafny.Set<Dafny.ISequence<Dafny.Rune>>.Union(Dafny.Set<Dafny.ISequence<Dafny.Rune>>.Union(_130_exprIdents, _133_indexIdents), _136_valueIdents);
            return ;
          }
          goto after_match0;
        }
      }
      {
        if (_source0.is_This) {
          {
            DCOMP._ISelfInfo _source1 = selfIdent;
            {
              if (_source1.is_ThisTyped) {
                Dafny.ISequence<Dafny.Rune> _137_id = _source1.dtor_rSelfName;
                DAST._IType _138_dafnyType = _source1.dtor_dafnyType;
                {
                  RAST._IExpr _out117;
                  DCOMP._IOwnership _out118;
                  Dafny.ISet<Dafny.ISequence<Dafny.Rune>> _out119;
                  (this).GenIdent(_137_id, selfIdent, env, expectedOwnership, out _out117, out _out118, out _out119);
                  r = _out117;
                  resultingOwnership = _out118;
                  readIdents = _out119;
                }
                goto after_match1;
              }
            }
            {
              DCOMP._ISelfInfo _139_None = _source1;
              {
                r = RAST.Expr.create_RawExpr(Dafny.Sequence<Dafny.Rune>.UnicodeFromString("panic!(\"this outside of a method\")"));
                RAST._IExpr _out120;
                DCOMP._IOwnership _out121;
                (this).FromOwned(r, expectedOwnership, out _out120, out _out121);
                r = _out120;
                resultingOwnership = _out121;
                readIdents = Dafny.Set<Dafny.ISequence<Dafny.Rune>>.FromElements();
              }
            }
          after_match1: ;
            return ;
          }
          goto after_match0;
        }
      }
      {
        if (_source0.is_Ite) {
          DAST._IExpression _140_cond = _source0.dtor_cond;
          DAST._IExpression _141_t = _source0.dtor_thn;
          DAST._IExpression _142_f = _source0.dtor_els;
          {
            RAST._IExpr _143_cond;
            DCOMP._IOwnership _144___v185;
            Dafny.ISet<Dafny.ISequence<Dafny.Rune>> _145_recIdentsCond;
            RAST._IExpr _out122;
            DCOMP._IOwnership _out123;
            Dafny.ISet<Dafny.ISequence<Dafny.Rune>> _out124;
            (this).GenExpr(_140_cond, selfIdent, env, DCOMP.Ownership.create_OwnershipOwned(), out _out122, out _out123, out _out124);
            _143_cond = _out122;
            _144___v185 = _out123;
            _145_recIdentsCond = _out124;
            RAST._IExpr _146_fExpr;
            DCOMP._IOwnership _147_fOwned;
            Dafny.ISet<Dafny.ISequence<Dafny.Rune>> _148_recIdentsF;
            RAST._IExpr _out125;
            DCOMP._IOwnership _out126;
            Dafny.ISet<Dafny.ISequence<Dafny.Rune>> _out127;
            (this).GenExpr(_142_f, selfIdent, env, DCOMP.Ownership.create_OwnershipOwned(), out _out125, out _out126, out _out127);
            _146_fExpr = _out125;
            _147_fOwned = _out126;
            _148_recIdentsF = _out127;
            RAST._IExpr _149_tExpr;
            DCOMP._IOwnership _150___v186;
            Dafny.ISet<Dafny.ISequence<Dafny.Rune>> _151_recIdentsT;
            RAST._IExpr _out128;
            DCOMP._IOwnership _out129;
            Dafny.ISet<Dafny.ISequence<Dafny.Rune>> _out130;
            (this).GenExpr(_141_t, selfIdent, env, DCOMP.Ownership.create_OwnershipOwned(), out _out128, out _out129, out _out130);
            _149_tExpr = _out128;
            _150___v186 = _out129;
            _151_recIdentsT = _out130;
            r = RAST.Expr.create_IfExpr(_143_cond, _149_tExpr, _146_fExpr);
            RAST._IExpr _out131;
            DCOMP._IOwnership _out132;
            (this).FromOwnership(r, DCOMP.Ownership.create_OwnershipOwned(), expectedOwnership, out _out131, out _out132);
            r = _out131;
            resultingOwnership = _out132;
            readIdents = Dafny.Set<Dafny.ISequence<Dafny.Rune>>.Union(Dafny.Set<Dafny.ISequence<Dafny.Rune>>.Union(_145_recIdentsCond, _151_recIdentsT), _148_recIdentsF);
            return ;
          }
          goto after_match0;
        }
      }
      {
        if (_source0.is_UnOp) {
          DAST._IUnaryOp unOp0 = _source0.dtor_unOp;
          if (unOp0.is_Not) {
            DAST._IExpression _152_e = _source0.dtor_expr;
            DAST.Format._IUnaryOpFormat _153_format = _source0.dtor_format1;
            {
              RAST._IExpr _154_recursiveGen;
              DCOMP._IOwnership _155___v187;
              Dafny.ISet<Dafny.ISequence<Dafny.Rune>> _156_recIdents;
              RAST._IExpr _out133;
              DCOMP._IOwnership _out134;
              Dafny.ISet<Dafny.ISequence<Dafny.Rune>> _out135;
              (this).GenExpr(_152_e, selfIdent, env, DCOMP.Ownership.create_OwnershipOwned(), out _out133, out _out134, out _out135);
              _154_recursiveGen = _out133;
              _155___v187 = _out134;
              _156_recIdents = _out135;
              r = RAST.Expr.create_UnaryOp(Dafny.Sequence<Dafny.Rune>.UnicodeFromString("!"), _154_recursiveGen, _153_format);
              RAST._IExpr _out136;
              DCOMP._IOwnership _out137;
              (this).FromOwned(r, expectedOwnership, out _out136, out _out137);
              r = _out136;
              resultingOwnership = _out137;
              readIdents = _156_recIdents;
              return ;
            }
            goto after_match0;
          }
        }
      }
      {
        if (_source0.is_UnOp) {
          DAST._IUnaryOp unOp1 = _source0.dtor_unOp;
          if (unOp1.is_BitwiseNot) {
            DAST._IExpression _157_e = _source0.dtor_expr;
            DAST.Format._IUnaryOpFormat _158_format = _source0.dtor_format1;
            {
              RAST._IExpr _159_recursiveGen;
              DCOMP._IOwnership _160___v188;
              Dafny.ISet<Dafny.ISequence<Dafny.Rune>> _161_recIdents;
              RAST._IExpr _out138;
              DCOMP._IOwnership _out139;
              Dafny.ISet<Dafny.ISequence<Dafny.Rune>> _out140;
              (this).GenExpr(_157_e, selfIdent, env, DCOMP.Ownership.create_OwnershipOwned(), out _out138, out _out139, out _out140);
              _159_recursiveGen = _out138;
              _160___v188 = _out139;
              _161_recIdents = _out140;
              r = RAST.Expr.create_UnaryOp(Dafny.Sequence<Dafny.Rune>.UnicodeFromString("~"), _159_recursiveGen, _158_format);
              RAST._IExpr _out141;
              DCOMP._IOwnership _out142;
              (this).FromOwned(r, expectedOwnership, out _out141, out _out142);
              r = _out141;
              resultingOwnership = _out142;
              readIdents = _161_recIdents;
              return ;
            }
            goto after_match0;
          }
        }
      }
      {
        if (_source0.is_UnOp) {
          DAST._IUnaryOp unOp2 = _source0.dtor_unOp;
          if (unOp2.is_Cardinality) {
            DAST._IExpression _162_e = _source0.dtor_expr;
            DAST.Format._IUnaryOpFormat _163_format = _source0.dtor_format1;
            {
              RAST._IExpr _164_recursiveGen;
              DCOMP._IOwnership _165_recOwned;
              Dafny.ISet<Dafny.ISequence<Dafny.Rune>> _166_recIdents;
              RAST._IExpr _out143;
              DCOMP._IOwnership _out144;
              Dafny.ISet<Dafny.ISequence<Dafny.Rune>> _out145;
              (this).GenExpr(_162_e, selfIdent, env, DCOMP.Ownership.create_OwnershipAutoBorrowed(), out _out143, out _out144, out _out145);
              _164_recursiveGen = _out143;
              _165_recOwned = _out144;
              _166_recIdents = _out145;
              r = ((_164_recursiveGen).Sel(Dafny.Sequence<Dafny.Rune>.UnicodeFromString("cardinality"))).Apply(Dafny.Sequence<RAST._IExpr>.FromElements());
              RAST._IExpr _out146;
              DCOMP._IOwnership _out147;
              (this).FromOwned(r, expectedOwnership, out _out146, out _out147);
              r = _out146;
              resultingOwnership = _out147;
              readIdents = _166_recIdents;
              return ;
            }
            goto after_match0;
          }
        }
      }
      {
        if (_source0.is_BinOp) {
          RAST._IExpr _out148;
          DCOMP._IOwnership _out149;
          Dafny.ISet<Dafny.ISequence<Dafny.Rune>> _out150;
          (this).GenExprBinary(e, selfIdent, env, expectedOwnership, out _out148, out _out149, out _out150);
          r = _out148;
          resultingOwnership = _out149;
          readIdents = _out150;
          goto after_match0;
        }
      }
      {
        if (_source0.is_ArrayLen) {
          DAST._IExpression _167_expr = _source0.dtor_expr;
          DAST._IType _168_exprType = _source0.dtor_exprType;
          BigInteger _169_dim = _source0.dtor_dim;
          bool _170_native = _source0.dtor_native;
          {
            RAST._IExpr _171_recursiveGen;
            DCOMP._IOwnership _172___v193;
            Dafny.ISet<Dafny.ISequence<Dafny.Rune>> _173_recIdents;
            RAST._IExpr _out151;
            DCOMP._IOwnership _out152;
            Dafny.ISet<Dafny.ISequence<Dafny.Rune>> _out153;
            (this).GenExpr(_167_expr, selfIdent, env, DCOMP.Ownership.create_OwnershipOwned(), out _out151, out _out152, out _out153);
            _171_recursiveGen = _out151;
            _172___v193 = _out152;
            _173_recIdents = _out153;
            RAST._IType _174_arrayType;
            RAST._IType _out154;
            _out154 = (this).GenType(_168_exprType, DCOMP.GenTypeContext.@default());
            _174_arrayType = _out154;
            if (!((_174_arrayType).IsObjectOrPointer())) {
              Dafny.ISequence<Dafny.Rune> _175_msg;
              _175_msg = Dafny.Sequence<Dafny.Rune>.Concat(Dafny.Sequence<Dafny.Rune>.UnicodeFromString("Array length of something not an array but "), (_174_arrayType)._ToString(DCOMP.__default.IND));
              (this).error = Std.Wrappers.Option<Dafny.ISequence<Dafny.Rune>>.create_Some(_175_msg);
              r = RAST.Expr.create_RawExpr(_175_msg);
            } else {
              RAST._IType _176_underlying;
              _176_underlying = (_174_arrayType).ObjectOrPointerUnderlying();
              if (((_169_dim).Sign == 0) && ((_176_underlying).is_Array)) {
                r = ((((this).read__macro).Apply1(_171_recursiveGen)).Sel(Dafny.Sequence<Dafny.Rune>.UnicodeFromString("len"))).Apply(Dafny.Sequence<RAST._IExpr>.FromElements());
              } else {
                if ((_169_dim).Sign == 0) {
                  r = (((((this).read__macro).Apply1(_171_recursiveGen)).Sel(Dafny.Sequence<Dafny.Rune>.UnicodeFromString("data"))).Sel(Dafny.Sequence<Dafny.Rune>.UnicodeFromString("len"))).Apply(Dafny.Sequence<RAST._IExpr>.FromElements());
                } else {
                  r = ((((this).read__macro).Apply1(_171_recursiveGen)).Sel(Dafny.Sequence<Dafny.Rune>.Concat(Dafny.Sequence<Dafny.Rune>.Concat(Dafny.Sequence<Dafny.Rune>.UnicodeFromString("length"), Std.Strings.__default.OfNat(_169_dim)), Dafny.Sequence<Dafny.Rune>.UnicodeFromString("_usize")))).Apply(Dafny.Sequence<RAST._IExpr>.FromElements());
                }
              }
              if (!(_170_native)) {
                r = (((RAST.__default.dafny__runtime).MSel(Dafny.Sequence<Dafny.Rune>.UnicodeFromString("int!"))).AsExpr()).Apply1(r);
              }
            }
            RAST._IExpr _out155;
            DCOMP._IOwnership _out156;
            (this).FromOwned(r, expectedOwnership, out _out155, out _out156);
            r = _out155;
            resultingOwnership = _out156;
            readIdents = _173_recIdents;
            return ;
          }
          goto after_match0;
        }
      }
      {
        if (_source0.is_MapKeys) {
          DAST._IExpression _177_expr = _source0.dtor_expr;
          {
            RAST._IExpr _178_recursiveGen;
            DCOMP._IOwnership _179___v194;
            Dafny.ISet<Dafny.ISequence<Dafny.Rune>> _180_recIdents;
            RAST._IExpr _out157;
            DCOMP._IOwnership _out158;
            Dafny.ISet<Dafny.ISequence<Dafny.Rune>> _out159;
            (this).GenExpr(_177_expr, selfIdent, env, DCOMP.Ownership.create_OwnershipAutoBorrowed(), out _out157, out _out158, out _out159);
            _178_recursiveGen = _out157;
            _179___v194 = _out158;
            _180_recIdents = _out159;
            readIdents = _180_recIdents;
            r = ((_178_recursiveGen).Sel(Dafny.Sequence<Dafny.Rune>.UnicodeFromString("keys"))).Apply(Dafny.Sequence<RAST._IExpr>.FromElements());
            RAST._IExpr _out160;
            DCOMP._IOwnership _out161;
            (this).FromOwned(r, expectedOwnership, out _out160, out _out161);
            r = _out160;
            resultingOwnership = _out161;
            return ;
          }
          goto after_match0;
        }
      }
      {
        if (_source0.is_MapValues) {
          DAST._IExpression _181_expr = _source0.dtor_expr;
          {
            RAST._IExpr _182_recursiveGen;
            DCOMP._IOwnership _183___v195;
            Dafny.ISet<Dafny.ISequence<Dafny.Rune>> _184_recIdents;
            RAST._IExpr _out162;
            DCOMP._IOwnership _out163;
            Dafny.ISet<Dafny.ISequence<Dafny.Rune>> _out164;
            (this).GenExpr(_181_expr, selfIdent, env, DCOMP.Ownership.create_OwnershipAutoBorrowed(), out _out162, out _out163, out _out164);
            _182_recursiveGen = _out162;
            _183___v195 = _out163;
            _184_recIdents = _out164;
            readIdents = _184_recIdents;
            r = ((_182_recursiveGen).Sel(Dafny.Sequence<Dafny.Rune>.UnicodeFromString("values"))).Apply(Dafny.Sequence<RAST._IExpr>.FromElements());
            RAST._IExpr _out165;
            DCOMP._IOwnership _out166;
            (this).FromOwned(r, expectedOwnership, out _out165, out _out166);
            r = _out165;
            resultingOwnership = _out166;
            return ;
          }
          goto after_match0;
        }
      }
      {
        if (_source0.is_MapItems) {
          DAST._IExpression _185_expr = _source0.dtor_expr;
          {
            RAST._IExpr _186_recursiveGen;
            DCOMP._IOwnership _187___v196;
            Dafny.ISet<Dafny.ISequence<Dafny.Rune>> _188_recIdents;
            RAST._IExpr _out167;
            DCOMP._IOwnership _out168;
            Dafny.ISet<Dafny.ISequence<Dafny.Rune>> _out169;
            (this).GenExpr(_185_expr, selfIdent, env, DCOMP.Ownership.create_OwnershipAutoBorrowed(), out _out167, out _out168, out _out169);
            _186_recursiveGen = _out167;
            _187___v196 = _out168;
            _188_recIdents = _out169;
            readIdents = _188_recIdents;
            r = ((_186_recursiveGen).Sel(Dafny.Sequence<Dafny.Rune>.UnicodeFromString("items"))).Apply(Dafny.Sequence<RAST._IExpr>.FromElements());
            RAST._IExpr _out170;
            DCOMP._IOwnership _out171;
            (this).FromOwned(r, expectedOwnership, out _out170, out _out171);
            r = _out170;
            resultingOwnership = _out171;
            return ;
          }
          goto after_match0;
        }
      }
      {
        if (_source0.is_SelectFn) {
          DAST._IExpression _189_on = _source0.dtor_expr;
          Dafny.ISequence<Dafny.Rune> _190_field = _source0.dtor_field;
          bool _191_isDatatype = _source0.dtor_onDatatype;
          bool _192_isStatic = _source0.dtor_isStatic;
          bool _193_isConstant = _source0.dtor_isConstant;
          Dafny.ISequence<DAST._IType> _194_arguments = _source0.dtor_arguments;
          {
            RAST._IExpr _195_onExpr;
            DCOMP._IOwnership _196_onOwned;
            Dafny.ISet<Dafny.ISequence<Dafny.Rune>> _197_recIdents;
            RAST._IExpr _out172;
            DCOMP._IOwnership _out173;
            Dafny.ISet<Dafny.ISequence<Dafny.Rune>> _out174;
            (this).GenExpr(_189_on, selfIdent, env, DCOMP.Ownership.create_OwnershipBorrowed(), out _out172, out _out173, out _out174);
            _195_onExpr = _out172;
            _196_onOwned = _out173;
            _197_recIdents = _out174;
            Dafny.ISequence<Dafny.Rune> _198_s = Dafny.Sequence<Dafny.Rune>.Empty;
            Dafny.ISequence<Dafny.Rune> _199_onString;
            _199_onString = (_195_onExpr)._ToString(DCOMP.__default.IND);
            if (_192_isStatic) {
              DCOMP._IEnvironment _200_lEnv;
              _200_lEnv = env;
              Dafny.ISequence<_System._ITuple2<Dafny.ISequence<Dafny.Rune>, RAST._IType>> _201_args;
              _201_args = Dafny.Sequence<_System._ITuple2<Dafny.ISequence<Dafny.Rune>, RAST._IType>>.FromElements();
              _198_s = Dafny.Sequence<Dafny.Rune>.UnicodeFromString("|");
              BigInteger _hi7 = new BigInteger((_194_arguments).Count);
              for (BigInteger _202_i = BigInteger.Zero; _202_i < _hi7; _202_i++) {
                if ((_202_i).Sign == 1) {
                  _198_s = Dafny.Sequence<Dafny.Rune>.Concat(_198_s, Dafny.Sequence<Dafny.Rune>.UnicodeFromString(", "));
                }
                RAST._IType _203_ty;
                RAST._IType _out175;
                _out175 = (this).GenType((_194_arguments).Select(_202_i), DCOMP.GenTypeContext.@default());
                _203_ty = _out175;
                RAST._IType _204_bTy;
                _204_bTy = RAST.Type.create_Borrowed(_203_ty);
                Dafny.ISequence<Dafny.Rune> _205_name;
                _205_name = Dafny.Sequence<Dafny.Rune>.Concat(Dafny.Sequence<Dafny.Rune>.UnicodeFromString("x"), Std.Strings.__default.OfInt(_202_i));
                _200_lEnv = (_200_lEnv).AddAssigned(_205_name, _204_bTy);
                _201_args = Dafny.Sequence<_System._ITuple2<Dafny.ISequence<Dafny.Rune>, RAST._IType>>.Concat(_201_args, Dafny.Sequence<_System._ITuple2<Dafny.ISequence<Dafny.Rune>, RAST._IType>>.FromElements(_System.Tuple2<Dafny.ISequence<Dafny.Rune>, RAST._IType>.create(_205_name, _203_ty)));
                _198_s = Dafny.Sequence<Dafny.Rune>.Concat(Dafny.Sequence<Dafny.Rune>.Concat(Dafny.Sequence<Dafny.Rune>.Concat(_198_s, _205_name), Dafny.Sequence<Dafny.Rune>.UnicodeFromString(": ")), (_204_bTy)._ToString(DCOMP.__default.IND));
              }
              _198_s = Dafny.Sequence<Dafny.Rune>.Concat(Dafny.Sequence<Dafny.Rune>.Concat(Dafny.Sequence<Dafny.Rune>.Concat(Dafny.Sequence<Dafny.Rune>.Concat(Dafny.Sequence<Dafny.Rune>.Concat(Dafny.Sequence<Dafny.Rune>.Concat(_198_s, Dafny.Sequence<Dafny.Rune>.UnicodeFromString("| ")), _199_onString), Dafny.Sequence<Dafny.Rune>.UnicodeFromString("::")), DCOMP.__default.escapeVar(_190_field)), ((_193_isConstant) ? (Dafny.Sequence<Dafny.Rune>.UnicodeFromString("()")) : (Dafny.Sequence<Dafny.Rune>.UnicodeFromString("")))), Dafny.Sequence<Dafny.Rune>.UnicodeFromString("("));
              BigInteger _hi8 = new BigInteger((_201_args).Count);
              for (BigInteger _206_i = BigInteger.Zero; _206_i < _hi8; _206_i++) {
                if ((_206_i).Sign == 1) {
                  _198_s = Dafny.Sequence<Dafny.Rune>.Concat(_198_s, Dafny.Sequence<Dafny.Rune>.UnicodeFromString(", "));
                }
                _System._ITuple2<Dafny.ISequence<Dafny.Rune>, RAST._IType> _let_tmp_rhs1 = (_201_args).Select(_206_i);
                Dafny.ISequence<Dafny.Rune> _207_name = _let_tmp_rhs1.dtor__0;
                RAST._IType _208_ty = _let_tmp_rhs1.dtor__1;
                RAST._IExpr _209_rIdent;
                DCOMP._IOwnership _210___v197;
                Dafny.ISet<Dafny.ISequence<Dafny.Rune>> _211___v198;
                RAST._IExpr _out176;
                DCOMP._IOwnership _out177;
                Dafny.ISet<Dafny.ISequence<Dafny.Rune>> _out178;
                (this).GenIdent(_207_name, selfIdent, _200_lEnv, (((_208_ty).CanReadWithoutClone()) ? (DCOMP.Ownership.create_OwnershipOwned()) : (DCOMP.Ownership.create_OwnershipBorrowed())), out _out176, out _out177, out _out178);
                _209_rIdent = _out176;
                _210___v197 = _out177;
                _211___v198 = _out178;
                _198_s = Dafny.Sequence<Dafny.Rune>.Concat(_198_s, (_209_rIdent)._ToString(DCOMP.__default.IND));
              }
              _198_s = Dafny.Sequence<Dafny.Rune>.Concat(_198_s, Dafny.Sequence<Dafny.Rune>.UnicodeFromString(")"));
            } else {
              _198_s = Dafny.Sequence<Dafny.Rune>.UnicodeFromString("{\n");
              _198_s = Dafny.Sequence<Dafny.Rune>.Concat(Dafny.Sequence<Dafny.Rune>.Concat(Dafny.Sequence<Dafny.Rune>.Concat(Dafny.Sequence<Dafny.Rune>.Concat(_198_s, Dafny.Sequence<Dafny.Rune>.UnicodeFromString("let callTarget = (")), _199_onString), ((object.Equals(_196_onOwned, DCOMP.Ownership.create_OwnershipOwned())) ? (Dafny.Sequence<Dafny.Rune>.UnicodeFromString(")")) : (Dafny.Sequence<Dafny.Rune>.UnicodeFromString(").clone()")))), Dafny.Sequence<Dafny.Rune>.UnicodeFromString(";\n"));
              Dafny.ISequence<Dafny.Rune> _212_args;
              _212_args = Dafny.Sequence<Dafny.Rune>.UnicodeFromString("");
              BigInteger _213_i;
              _213_i = BigInteger.Zero;
              while ((_213_i) < (new BigInteger((_194_arguments).Count))) {
                if ((_213_i).Sign == 1) {
                  _212_args = Dafny.Sequence<Dafny.Rune>.Concat(_212_args, Dafny.Sequence<Dafny.Rune>.UnicodeFromString(", "));
                }
                _212_args = Dafny.Sequence<Dafny.Rune>.Concat(Dafny.Sequence<Dafny.Rune>.Concat(_212_args, Dafny.Sequence<Dafny.Rune>.UnicodeFromString("arg")), Std.Strings.__default.OfNat(_213_i));
                _213_i = (_213_i) + (BigInteger.One);
              }
              _198_s = Dafny.Sequence<Dafny.Rune>.Concat(Dafny.Sequence<Dafny.Rune>.Concat(Dafny.Sequence<Dafny.Rune>.Concat(_198_s, Dafny.Sequence<Dafny.Rune>.UnicodeFromString("move |")), _212_args), Dafny.Sequence<Dafny.Rune>.UnicodeFromString("| {\n"));
              _198_s = Dafny.Sequence<Dafny.Rune>.Concat(Dafny.Sequence<Dafny.Rune>.Concat(Dafny.Sequence<Dafny.Rune>.Concat(Dafny.Sequence<Dafny.Rune>.Concat(Dafny.Sequence<Dafny.Rune>.Concat(Dafny.Sequence<Dafny.Rune>.Concat(_198_s, Dafny.Sequence<Dafny.Rune>.UnicodeFromString("callTarget.")), DCOMP.__default.escapeVar(_190_field)), ((_193_isConstant) ? (Dafny.Sequence<Dafny.Rune>.UnicodeFromString("()")) : (Dafny.Sequence<Dafny.Rune>.UnicodeFromString("")))), Dafny.Sequence<Dafny.Rune>.UnicodeFromString("(")), _212_args), Dafny.Sequence<Dafny.Rune>.UnicodeFromString(")\n"));
              _198_s = Dafny.Sequence<Dafny.Rune>.Concat(_198_s, Dafny.Sequence<Dafny.Rune>.UnicodeFromString("}\n"));
              _198_s = Dafny.Sequence<Dafny.Rune>.Concat(_198_s, Dafny.Sequence<Dafny.Rune>.UnicodeFromString("}"));
            }
            Dafny.ISequence<Dafny.Rune> _214_typeShape;
            _214_typeShape = Dafny.Sequence<Dafny.Rune>.UnicodeFromString("dyn ::std::ops::Fn(");
            BigInteger _215_i;
            _215_i = BigInteger.Zero;
            while ((_215_i) < (new BigInteger((_194_arguments).Count))) {
              if ((_215_i).Sign == 1) {
                _214_typeShape = Dafny.Sequence<Dafny.Rune>.Concat(_214_typeShape, Dafny.Sequence<Dafny.Rune>.UnicodeFromString(", "));
              }
              _214_typeShape = Dafny.Sequence<Dafny.Rune>.Concat(_214_typeShape, Dafny.Sequence<Dafny.Rune>.UnicodeFromString("&_"));
              _215_i = (_215_i) + (BigInteger.One);
            }
            _214_typeShape = Dafny.Sequence<Dafny.Rune>.Concat(_214_typeShape, Dafny.Sequence<Dafny.Rune>.UnicodeFromString(") -> _"));
            _198_s = Dafny.Sequence<Dafny.Rune>.Concat(Dafny.Sequence<Dafny.Rune>.Concat(Dafny.Sequence<Dafny.Rune>.Concat(Dafny.Sequence<Dafny.Rune>.Concat(Dafny.Sequence<Dafny.Rune>.UnicodeFromString("::std::rc::Rc::new("), _198_s), Dafny.Sequence<Dafny.Rune>.UnicodeFromString(") as ::std::rc::Rc<")), _214_typeShape), Dafny.Sequence<Dafny.Rune>.UnicodeFromString(">"));
            r = RAST.Expr.create_RawExpr(_198_s);
            RAST._IExpr _out179;
            DCOMP._IOwnership _out180;
            (this).FromOwned(r, expectedOwnership, out _out179, out _out180);
            r = _out179;
            resultingOwnership = _out180;
            readIdents = _197_recIdents;
            return ;
          }
          goto after_match0;
        }
      }
      {
        if (_source0.is_Select) {
          DAST._IExpression _216_on = _source0.dtor_expr;
          Dafny.ISequence<Dafny.Rune> _217_field = _source0.dtor_field;
          bool _218_isConstant = _source0.dtor_isConstant;
          bool _219_isDatatype = _source0.dtor_onDatatype;
          DAST._IType _220_fieldType = _source0.dtor_fieldType;
          {
            if (((_216_on).is_Companion) || ((_216_on).is_ExternCompanion)) {
              RAST._IExpr _221_onExpr;
              DCOMP._IOwnership _222_onOwned;
              Dafny.ISet<Dafny.ISequence<Dafny.Rune>> _223_recIdents;
              RAST._IExpr _out181;
              DCOMP._IOwnership _out182;
              Dafny.ISet<Dafny.ISequence<Dafny.Rune>> _out183;
              (this).GenExpr(_216_on, selfIdent, env, DCOMP.Ownership.create_OwnershipAutoBorrowed(), out _out181, out _out182, out _out183);
              _221_onExpr = _out181;
              _222_onOwned = _out182;
              _223_recIdents = _out183;
              r = ((_221_onExpr).FSel(DCOMP.__default.escapeVar(_217_field))).Apply(Dafny.Sequence<RAST._IExpr>.FromElements());
              RAST._IExpr _out184;
              DCOMP._IOwnership _out185;
              (this).FromOwned(r, expectedOwnership, out _out184, out _out185);
              r = _out184;
              resultingOwnership = _out185;
              readIdents = _223_recIdents;
              return ;
            } else if (_219_isDatatype) {
              RAST._IExpr _224_onExpr;
              DCOMP._IOwnership _225_onOwned;
              Dafny.ISet<Dafny.ISequence<Dafny.Rune>> _226_recIdents;
              RAST._IExpr _out186;
              DCOMP._IOwnership _out187;
              Dafny.ISet<Dafny.ISequence<Dafny.Rune>> _out188;
              (this).GenExpr(_216_on, selfIdent, env, DCOMP.Ownership.create_OwnershipAutoBorrowed(), out _out186, out _out187, out _out188);
              _224_onExpr = _out186;
              _225_onOwned = _out187;
              _226_recIdents = _out188;
              r = ((_224_onExpr).Sel(DCOMP.__default.escapeVar(_217_field))).Apply(Dafny.Sequence<RAST._IExpr>.FromElements());
              RAST._IType _227_typ;
              RAST._IType _out189;
              _out189 = (this).GenType(_220_fieldType, DCOMP.GenTypeContext.@default());
              _227_typ = _out189;
              RAST._IExpr _out190;
              DCOMP._IOwnership _out191;
              (this).FromOwnership(r, DCOMP.Ownership.create_OwnershipBorrowed(), expectedOwnership, out _out190, out _out191);
              r = _out190;
              resultingOwnership = _out191;
              readIdents = _226_recIdents;
            } else {
              RAST._IExpr _228_onExpr;
              DCOMP._IOwnership _229_onOwned;
              Dafny.ISet<Dafny.ISequence<Dafny.Rune>> _230_recIdents;
              RAST._IExpr _out192;
              DCOMP._IOwnership _out193;
              Dafny.ISet<Dafny.ISequence<Dafny.Rune>> _out194;
              (this).GenExpr(_216_on, selfIdent, env, DCOMP.Ownership.create_OwnershipAutoBorrowed(), out _out192, out _out193, out _out194);
              _228_onExpr = _out192;
              _229_onOwned = _out193;
              _230_recIdents = _out194;
              r = _228_onExpr;
              if (!object.Equals(_228_onExpr, RAST.__default.self)) {
                RAST._IExpr _source2 = _228_onExpr;
                {
                  if (_source2.is_UnaryOp) {
                    Dafny.ISequence<Dafny.Rune> op10 = _source2.dtor_op1;
                    if (object.Equals(op10, Dafny.Sequence<Dafny.Rune>.UnicodeFromString("&"))) {
                      RAST._IExpr underlying0 = _source2.dtor_underlying;
                      if (underlying0.is_Identifier) {
                        Dafny.ISequence<Dafny.Rune> name0 = underlying0.dtor_name;
                        if (object.Equals(name0, Dafny.Sequence<Dafny.Rune>.UnicodeFromString("this"))) {
                          r = RAST.Expr.create_Identifier(Dafny.Sequence<Dafny.Rune>.UnicodeFromString("this"));
                          goto after_match2;
                        }
                      }
                    }
                  }
                }
                {
                }
              after_match2: ;
                if (((this).ObjectType).is_RcMut) {
                  r = (r).Clone();
                }
                if (((this).ObjectType).is_RawPointers) {
                  r = ((this).read__macro).Apply1(r);
                } else {
                  r = ((this).modify__macro).Apply1(r);
                }
              }
              r = (r).Sel(DCOMP.__default.escapeVar(_217_field));
              if (_218_isConstant) {
                r = (r).Apply(Dafny.Sequence<RAST._IExpr>.FromElements());
              }
              r = (r).Clone();
              RAST._IExpr _out195;
              DCOMP._IOwnership _out196;
              (this).FromOwned(r, expectedOwnership, out _out195, out _out196);
              r = _out195;
              resultingOwnership = _out196;
              readIdents = _230_recIdents;
            }
            return ;
          }
          goto after_match0;
        }
      }
      {
        if (_source0.is_Index) {
          DAST._IExpression _231_on = _source0.dtor_expr;
          DAST._ICollKind _232_collKind = _source0.dtor_collKind;
          Dafny.ISequence<DAST._IExpression> _233_indices = _source0.dtor_indices;
          {
            RAST._IExpr _234_onExpr;
            DCOMP._IOwnership _235_onOwned;
            Dafny.ISet<Dafny.ISequence<Dafny.Rune>> _236_recIdents;
            RAST._IExpr _out197;
            DCOMP._IOwnership _out198;
            Dafny.ISet<Dafny.ISequence<Dafny.Rune>> _out199;
            (this).GenExpr(_231_on, selfIdent, env, DCOMP.Ownership.create_OwnershipAutoBorrowed(), out _out197, out _out198, out _out199);
            _234_onExpr = _out197;
            _235_onOwned = _out198;
            _236_recIdents = _out199;
            readIdents = _236_recIdents;
            r = _234_onExpr;
            bool _237_hadArray;
            _237_hadArray = false;
            if (object.Equals(_232_collKind, DAST.CollKind.create_Array())) {
              r = ((this).read__macro).Apply1(r);
              _237_hadArray = true;
              if ((new BigInteger((_233_indices).Count)) > (BigInteger.One)) {
                r = (r).Sel(Dafny.Sequence<Dafny.Rune>.UnicodeFromString("data"));
              }
            }
            BigInteger _hi9 = new BigInteger((_233_indices).Count);
            for (BigInteger _238_i = BigInteger.Zero; _238_i < _hi9; _238_i++) {
              if (object.Equals(_232_collKind, DAST.CollKind.create_Array())) {
                RAST._IExpr _239_idx;
                DCOMP._IOwnership _240_idxOwned;
                Dafny.ISet<Dafny.ISequence<Dafny.Rune>> _241_recIdentsIdx;
                RAST._IExpr _out200;
                DCOMP._IOwnership _out201;
                Dafny.ISet<Dafny.ISequence<Dafny.Rune>> _out202;
                (this).GenExpr((_233_indices).Select(_238_i), selfIdent, env, DCOMP.Ownership.create_OwnershipOwned(), out _out200, out _out201, out _out202);
                _239_idx = _out200;
                _240_idxOwned = _out201;
                _241_recIdentsIdx = _out202;
                _239_idx = RAST.__default.IntoUsize(_239_idx);
                r = RAST.Expr.create_SelectIndex(r, _239_idx);
                readIdents = Dafny.Set<Dafny.ISequence<Dafny.Rune>>.Union(readIdents, _241_recIdentsIdx);
              } else {
                RAST._IExpr _242_idx;
                DCOMP._IOwnership _243_idxOwned;
                Dafny.ISet<Dafny.ISequence<Dafny.Rune>> _244_recIdentsIdx;
                RAST._IExpr _out203;
                DCOMP._IOwnership _out204;
                Dafny.ISet<Dafny.ISequence<Dafny.Rune>> _out205;
                (this).GenExpr((_233_indices).Select(_238_i), selfIdent, env, DCOMP.Ownership.create_OwnershipBorrowed(), out _out203, out _out204, out _out205);
                _242_idx = _out203;
                _243_idxOwned = _out204;
                _244_recIdentsIdx = _out205;
                r = ((r).Sel(Dafny.Sequence<Dafny.Rune>.UnicodeFromString("get"))).Apply1(_242_idx);
                readIdents = Dafny.Set<Dafny.ISequence<Dafny.Rune>>.Union(readIdents, _244_recIdentsIdx);
              }
            }
            if (_237_hadArray) {
              r = (r).Clone();
            }
            RAST._IExpr _out206;
            DCOMP._IOwnership _out207;
            (this).FromOwned(r, expectedOwnership, out _out206, out _out207);
            r = _out206;
            resultingOwnership = _out207;
            return ;
          }
          goto after_match0;
        }
      }
      {
        if (_source0.is_IndexRange) {
          DAST._IExpression _245_on = _source0.dtor_expr;
          bool _246_isArray = _source0.dtor_isArray;
          Std.Wrappers._IOption<DAST._IExpression> _247_low = _source0.dtor_low;
          Std.Wrappers._IOption<DAST._IExpression> _248_high = _source0.dtor_high;
          {
            DCOMP._IOwnership _249_onExpectedOwnership;
            if (_246_isArray) {
              if (((this).ObjectType).is_RawPointers) {
                _249_onExpectedOwnership = DCOMP.Ownership.create_OwnershipOwned();
              } else {
                _249_onExpectedOwnership = DCOMP.Ownership.create_OwnershipBorrowed();
              }
            } else {
              _249_onExpectedOwnership = DCOMP.Ownership.create_OwnershipAutoBorrowed();
            }
            RAST._IExpr _250_onExpr;
            DCOMP._IOwnership _251_onOwned;
            Dafny.ISet<Dafny.ISequence<Dafny.Rune>> _252_recIdents;
            RAST._IExpr _out208;
            DCOMP._IOwnership _out209;
            Dafny.ISet<Dafny.ISequence<Dafny.Rune>> _out210;
            (this).GenExpr(_245_on, selfIdent, env, _249_onExpectedOwnership, out _out208, out _out209, out _out210);
            _250_onExpr = _out208;
            _251_onOwned = _out209;
            _252_recIdents = _out210;
            readIdents = _252_recIdents;
            Dafny.ISequence<Dafny.Rune> _253_methodName;
            if ((_247_low).is_Some) {
              if ((_248_high).is_Some) {
                _253_methodName = Dafny.Sequence<Dafny.Rune>.UnicodeFromString("slice");
              } else {
                _253_methodName = Dafny.Sequence<Dafny.Rune>.UnicodeFromString("drop");
              }
            } else if ((_248_high).is_Some) {
              _253_methodName = Dafny.Sequence<Dafny.Rune>.UnicodeFromString("take");
            } else {
              _253_methodName = Dafny.Sequence<Dafny.Rune>.UnicodeFromString("");
            }
            Dafny.ISequence<RAST._IExpr> _254_arguments;
            _254_arguments = Dafny.Sequence<RAST._IExpr>.FromElements();
            Std.Wrappers._IOption<DAST._IExpression> _source3 = _247_low;
            {
              if (_source3.is_Some) {
                DAST._IExpression _255_l = _source3.dtor_value;
                {
                  RAST._IExpr _256_lExpr;
                  DCOMP._IOwnership _257___v201;
                  Dafny.ISet<Dafny.ISequence<Dafny.Rune>> _258_recIdentsL;
                  RAST._IExpr _out211;
                  DCOMP._IOwnership _out212;
                  Dafny.ISet<Dafny.ISequence<Dafny.Rune>> _out213;
                  (this).GenExpr(_255_l, selfIdent, env, DCOMP.Ownership.create_OwnershipBorrowed(), out _out211, out _out212, out _out213);
                  _256_lExpr = _out211;
                  _257___v201 = _out212;
                  _258_recIdentsL = _out213;
                  _254_arguments = Dafny.Sequence<RAST._IExpr>.Concat(_254_arguments, Dafny.Sequence<RAST._IExpr>.FromElements(_256_lExpr));
                  readIdents = Dafny.Set<Dafny.ISequence<Dafny.Rune>>.Union(readIdents, _258_recIdentsL);
                }
                goto after_match3;
              }
            }
            {
            }
          after_match3: ;
            Std.Wrappers._IOption<DAST._IExpression> _source4 = _248_high;
            {
              if (_source4.is_Some) {
                DAST._IExpression _259_h = _source4.dtor_value;
                {
                  RAST._IExpr _260_hExpr;
                  DCOMP._IOwnership _261___v202;
                  Dafny.ISet<Dafny.ISequence<Dafny.Rune>> _262_recIdentsH;
                  RAST._IExpr _out214;
                  DCOMP._IOwnership _out215;
                  Dafny.ISet<Dafny.ISequence<Dafny.Rune>> _out216;
                  (this).GenExpr(_259_h, selfIdent, env, DCOMP.Ownership.create_OwnershipBorrowed(), out _out214, out _out215, out _out216);
                  _260_hExpr = _out214;
                  _261___v202 = _out215;
                  _262_recIdentsH = _out216;
                  _254_arguments = Dafny.Sequence<RAST._IExpr>.Concat(_254_arguments, Dafny.Sequence<RAST._IExpr>.FromElements(_260_hExpr));
                  readIdents = Dafny.Set<Dafny.ISequence<Dafny.Rune>>.Union(readIdents, _262_recIdentsH);
                }
                goto after_match4;
              }
            }
            {
            }
          after_match4: ;
            r = _250_onExpr;
            if (_246_isArray) {
              if (!(_253_methodName).Equals(Dafny.Sequence<Dafny.Rune>.UnicodeFromString(""))) {
                _253_methodName = Dafny.Sequence<Dafny.Rune>.Concat(Dafny.Sequence<Dafny.Rune>.UnicodeFromString("_"), _253_methodName);
              }
              Dafny.ISequence<Dafny.Rune> _263_object__suffix;
              if (((this).ObjectType).is_RawPointers) {
                _263_object__suffix = Dafny.Sequence<Dafny.Rune>.UnicodeFromString("");
              } else {
                _263_object__suffix = Dafny.Sequence<Dafny.Rune>.UnicodeFromString("_object");
              }
              r = ((RAST.__default.dafny__runtime__Sequence).FSel(Dafny.Sequence<Dafny.Rune>.Concat(Dafny.Sequence<Dafny.Rune>.Concat(Dafny.Sequence<Dafny.Rune>.UnicodeFromString("from_array"), _253_methodName), _263_object__suffix))).Apply(Dafny.Sequence<RAST._IExpr>.Concat(Dafny.Sequence<RAST._IExpr>.FromElements(_250_onExpr), _254_arguments));
            } else {
              if (!(_253_methodName).Equals(Dafny.Sequence<Dafny.Rune>.UnicodeFromString(""))) {
                r = ((r).Sel(_253_methodName)).Apply(_254_arguments);
              } else {
                r = (r).Clone();
              }
            }
            RAST._IExpr _out217;
            DCOMP._IOwnership _out218;
            (this).FromOwned(r, expectedOwnership, out _out217, out _out218);
            r = _out217;
            resultingOwnership = _out218;
            return ;
          }
          goto after_match0;
        }
      }
      {
        if (_source0.is_TupleSelect) {
          DAST._IExpression _264_on = _source0.dtor_expr;
          BigInteger _265_idx = _source0.dtor_index;
          DAST._IType _266_fieldType = _source0.dtor_fieldType;
          {
            RAST._IExpr _267_onExpr;
            DCOMP._IOwnership _268_onOwnership;
            Dafny.ISet<Dafny.ISequence<Dafny.Rune>> _269_recIdents;
            RAST._IExpr _out219;
            DCOMP._IOwnership _out220;
            Dafny.ISet<Dafny.ISequence<Dafny.Rune>> _out221;
            (this).GenExpr(_264_on, selfIdent, env, DCOMP.Ownership.create_OwnershipAutoBorrowed(), out _out219, out _out220, out _out221);
            _267_onExpr = _out219;
            _268_onOwnership = _out220;
            _269_recIdents = _out221;
            Dafny.ISequence<Dafny.Rune> _270_selName;
            _270_selName = Std.Strings.__default.OfNat(_265_idx);
            DAST._IType _source5 = _266_fieldType;
            {
              if (_source5.is_Tuple) {
                Dafny.ISequence<DAST._IType> _271_tps = _source5.dtor_Tuple_a0;
                if (((_266_fieldType).is_Tuple) && ((new BigInteger((_271_tps).Count)) > (RAST.__default.MAX__TUPLE__SIZE))) {
                  _270_selName = Dafny.Sequence<Dafny.Rune>.Concat(Dafny.Sequence<Dafny.Rune>.UnicodeFromString("_"), _270_selName);
                }
                goto after_match5;
              }
            }
            {
            }
          after_match5: ;
            r = ((_267_onExpr).Sel(_270_selName)).Clone();
            RAST._IExpr _out222;
            DCOMP._IOwnership _out223;
            (this).FromOwnership(r, DCOMP.Ownership.create_OwnershipOwned(), expectedOwnership, out _out222, out _out223);
            r = _out222;
            resultingOwnership = _out223;
            readIdents = _269_recIdents;
            return ;
          }
          goto after_match0;
        }
      }
      {
        if (_source0.is_Call) {
          DAST._IExpression _272_on = _source0.dtor_on;
          DAST._ICallName _273_name = _source0.dtor_callName;
          Dafny.ISequence<DAST._IType> _274_typeArgs = _source0.dtor_typeArgs;
          Dafny.ISequence<DAST._IExpression> _275_args = _source0.dtor_args;
          {
            Dafny.ISequence<RAST._IExpr> _276_argExprs;
            Dafny.ISet<Dafny.ISequence<Dafny.Rune>> _277_recIdents;
            Dafny.ISequence<RAST._IType> _278_typeExprs;
            Std.Wrappers._IOption<DAST._IResolvedType> _279_fullNameQualifier;
            Dafny.ISequence<RAST._IExpr> _out224;
            Dafny.ISet<Dafny.ISequence<Dafny.Rune>> _out225;
            Dafny.ISequence<RAST._IType> _out226;
            Std.Wrappers._IOption<DAST._IResolvedType> _out227;
            (this).GenArgs(selfIdent, _273_name, _274_typeArgs, _275_args, env, out _out224, out _out225, out _out226, out _out227);
            _276_argExprs = _out224;
            _277_recIdents = _out225;
            _278_typeExprs = _out226;
            _279_fullNameQualifier = _out227;
            readIdents = _277_recIdents;
            Std.Wrappers._IOption<DAST._IResolvedType> _source6 = _279_fullNameQualifier;
            {
              if (_source6.is_Some) {
                DAST._IResolvedType value0 = _source6.dtor_value;
                Dafny.ISequence<Dafny.ISequence<Dafny.Rune>> _280_path = value0.dtor_path;
                Dafny.ISequence<DAST._IType> _281_onTypeArgs = value0.dtor_typeArgs;
                DAST._IResolvedTypeBase _282_base = value0.dtor_kind;
                RAST._IExpr _283_fullPath;
                RAST._IExpr _out228;
                _out228 = DCOMP.COMP.GenPathExpr(_280_path, true);
                _283_fullPath = _out228;
                Dafny.ISequence<RAST._IType> _284_onTypeExprs;
                Dafny.ISequence<RAST._IType> _out229;
                _out229 = (this).GenTypeArgs(_281_onTypeArgs, DCOMP.GenTypeContext.@default());
                _284_onTypeExprs = _out229;
                RAST._IExpr _285_onExpr = RAST.Expr.Default();
                DCOMP._IOwnership _286_recOwnership = DCOMP.Ownership.Default();
                Dafny.ISet<Dafny.ISequence<Dafny.Rune>> _287_recIdents = Dafny.Set<Dafny.ISequence<Dafny.Rune>>.Empty;
                if (((_282_base).is_Trait) || ((_282_base).is_Class)) {
                  RAST._IExpr _out230;
                  DCOMP._IOwnership _out231;
                  Dafny.ISet<Dafny.ISequence<Dafny.Rune>> _out232;
                  (this).GenExpr(_272_on, selfIdent, env, DCOMP.Ownership.create_OwnershipOwned(), out _out230, out _out231, out _out232);
                  _285_onExpr = _out230;
                  _286_recOwnership = _out231;
                  _287_recIdents = _out232;
                  if (((this).ObjectType).is_RawPointers) {
                    _285_onExpr = ((this).read__macro).Apply1(_285_onExpr);
                  } else {
                    _285_onExpr = ((this).modify__macro).Apply1(_285_onExpr);
                  }
                  readIdents = Dafny.Set<Dafny.ISequence<Dafny.Rune>>.Union(readIdents, _287_recIdents);
                } else {
                  DCOMP._IOwnership _288_expectedOnOwnership;
                  if (((this).ObjectType).is_RawPointers) {
                    _288_expectedOnOwnership = DCOMP.Ownership.create_OwnershipBorrowed();
                  } else {
                    _288_expectedOnOwnership = DCOMP.Ownership.create_OwnershipBorrowedMut();
                  }
                  RAST._IExpr _out233;
                  DCOMP._IOwnership _out234;
                  Dafny.ISet<Dafny.ISequence<Dafny.Rune>> _out235;
                  (this).GenExpr(_272_on, selfIdent, env, _288_expectedOnOwnership, out _out233, out _out234, out _out235);
                  _285_onExpr = _out233;
                  _286_recOwnership = _out234;
                  _287_recIdents = _out235;
                  readIdents = Dafny.Set<Dafny.ISequence<Dafny.Rune>>.Union(readIdents, _287_recIdents);
                }
                r = ((((_283_fullPath).ApplyType(_284_onTypeExprs)).FSel(DCOMP.__default.escapeName((_273_name).dtor_name))).ApplyType(_278_typeExprs)).Apply(Dafny.Sequence<RAST._IExpr>.Concat(Dafny.Sequence<RAST._IExpr>.FromElements(_285_onExpr), _276_argExprs));
                RAST._IExpr _out236;
                DCOMP._IOwnership _out237;
                (this).FromOwned(r, expectedOwnership, out _out236, out _out237);
                r = _out236;
                resultingOwnership = _out237;
                goto after_match6;
              }
            }
            {
              RAST._IExpr _289_onExpr;
              DCOMP._IOwnership _290___v208;
              Dafny.ISet<Dafny.ISequence<Dafny.Rune>> _291_recIdents;
              RAST._IExpr _out238;
              DCOMP._IOwnership _out239;
              Dafny.ISet<Dafny.ISequence<Dafny.Rune>> _out240;
              (this).GenExpr(_272_on, selfIdent, env, DCOMP.Ownership.create_OwnershipAutoBorrowed(), out _out238, out _out239, out _out240);
              _289_onExpr = _out238;
              _290___v208 = _out239;
              _291_recIdents = _out240;
              readIdents = Dafny.Set<Dafny.ISequence<Dafny.Rune>>.Union(readIdents, _291_recIdents);
              Dafny.ISequence<Dafny.Rune> _292_renderedName;
              _292_renderedName = (this).GetMethodName(_272_on, _273_name);
              DAST._IExpression _source7 = _272_on;
              {
                bool disjunctiveMatch0 = false;
                if (_source7.is_Companion) {
                  disjunctiveMatch0 = true;
                }
                if (_source7.is_ExternCompanion) {
                  disjunctiveMatch0 = true;
                }
                if (disjunctiveMatch0) {
                  {
                    _289_onExpr = (_289_onExpr).FSel(_292_renderedName);
                  }
                  goto after_match7;
                }
              }
              {
                {
                  if (!object.Equals(_289_onExpr, RAST.__default.self)) {
                    DAST._ICallName _source8 = _273_name;
                    {
                      if (_source8.is_CallName) {
                        Std.Wrappers._IOption<DAST._IType> onType0 = _source8.dtor_onType;
                        if (onType0.is_Some) {
                          DAST._IType _293_tpe = onType0.dtor_value;
                          RAST._IType _294_typ;
                          RAST._IType _out241;
                          _out241 = (this).GenType(_293_tpe, DCOMP.GenTypeContext.@default());
                          _294_typ = _out241;
                          if ((_294_typ).IsObjectOrPointer()) {
                            if (((this).ObjectType).is_RawPointers) {
                              _289_onExpr = ((this).read__macro).Apply1(_289_onExpr);
                            } else {
                              _289_onExpr = ((this).modify__macro).Apply1(_289_onExpr);
                            }
                          }
                          goto after_match8;
                        }
                      }
                    }
                    {
                    }
                  after_match8: ;
                  }
                  _289_onExpr = (_289_onExpr).Sel(_292_renderedName);
                }
              }
            after_match7: ;
              r = ((_289_onExpr).ApplyType(_278_typeExprs)).Apply(_276_argExprs);
              RAST._IExpr _out242;
              DCOMP._IOwnership _out243;
              (this).FromOwned(r, expectedOwnership, out _out242, out _out243);
              r = _out242;
              resultingOwnership = _out243;
              return ;
            }
          after_match6: ;
          }
          goto after_match0;
        }
      }
      {
        if (_source0.is_Lambda) {
          Dafny.ISequence<DAST._IFormal> _295_paramsDafny = _source0.dtor_params;
          DAST._IType _296_retType = _source0.dtor_retType;
          Dafny.ISequence<DAST._IStatement> _297_body = _source0.dtor_body;
          {
            Dafny.ISequence<RAST._IFormal> _298_params;
            Dafny.ISequence<RAST._IFormal> _out244;
            _out244 = (this).GenParams(_295_paramsDafny, true);
            _298_params = _out244;
            Dafny.ISequence<Dafny.ISequence<Dafny.Rune>> _299_paramNames;
            _299_paramNames = Dafny.Sequence<Dafny.ISequence<Dafny.Rune>>.FromElements();
            Dafny.IMap<Dafny.ISequence<Dafny.Rune>,RAST._IType> _300_paramTypesMap;
            _300_paramTypesMap = Dafny.Map<Dafny.ISequence<Dafny.Rune>, RAST._IType>.FromElements();
            BigInteger _hi10 = new BigInteger((_298_params).Count);
            for (BigInteger _301_i = BigInteger.Zero; _301_i < _hi10; _301_i++) {
              Dafny.ISequence<Dafny.Rune> _302_name;
              _302_name = ((_298_params).Select(_301_i)).dtor_name;
              _299_paramNames = Dafny.Sequence<Dafny.ISequence<Dafny.Rune>>.Concat(_299_paramNames, Dafny.Sequence<Dafny.ISequence<Dafny.Rune>>.FromElements(_302_name));
              _300_paramTypesMap = Dafny.Map<Dafny.ISequence<Dafny.Rune>, RAST._IType>.Update(_300_paramTypesMap, _302_name, ((_298_params).Select(_301_i)).dtor_tpe);
            }
            DCOMP._IEnvironment _303_subEnv;
            _303_subEnv = ((env).ToOwned()).merge(DCOMP.Environment.create(_299_paramNames, _300_paramTypesMap));
            RAST._IExpr _304_recursiveGen;
            Dafny.ISet<Dafny.ISequence<Dafny.Rune>> _305_recIdents;
            DCOMP._IEnvironment _306___v218;
            RAST._IExpr _out245;
            Dafny.ISet<Dafny.ISequence<Dafny.Rune>> _out246;
            DCOMP._IEnvironment _out247;
            (this).GenStmts(_297_body, ((!object.Equals(selfIdent, DCOMP.SelfInfo.create_NoSelf())) ? (DCOMP.SelfInfo.create_ThisTyped(Dafny.Sequence<Dafny.Rune>.UnicodeFromString("_this"), (selfIdent).dtor_dafnyType)) : (DCOMP.SelfInfo.create_NoSelf())), _303_subEnv, true, Std.Wrappers.Option<Dafny.ISequence<Dafny.ISequence<Dafny.Rune>>>.create_None(), out _out245, out _out246, out _out247);
            _304_recursiveGen = _out245;
            _305_recIdents = _out246;
            _306___v218 = _out247;
            readIdents = Dafny.Set<Dafny.ISequence<Dafny.Rune>>.FromElements();
            _305_recIdents = Dafny.Set<Dafny.ISequence<Dafny.Rune>>.Difference(_305_recIdents, Dafny.Helpers.Id<Func<Dafny.ISequence<Dafny.ISequence<Dafny.Rune>>, Dafny.ISet<Dafny.ISequence<Dafny.Rune>>>>((_307_paramNames) => ((System.Func<Dafny.ISet<Dafny.ISequence<Dafny.Rune>>>)(() => {
              var _coll0 = new System.Collections.Generic.List<Dafny.ISequence<Dafny.Rune>>();
              foreach (Dafny.ISequence<Dafny.Rune> _compr_0 in (_307_paramNames).CloneAsArray()) {
                Dafny.ISequence<Dafny.Rune> _308_name = (Dafny.ISequence<Dafny.Rune>)_compr_0;
                if ((_307_paramNames).Contains(_308_name)) {
                  _coll0.Add(_308_name);
                }
              }
              return Dafny.Set<Dafny.ISequence<Dafny.Rune>>.FromCollection(_coll0);
            }))())(_299_paramNames));
            RAST._IExpr _309_allReadCloned;
            _309_allReadCloned = RAST.Expr.create_RawExpr(Dafny.Sequence<Dafny.Rune>.UnicodeFromString(""));
            while (!(_305_recIdents).Equals(Dafny.Set<Dafny.ISequence<Dafny.Rune>>.FromElements())) {
              Dafny.ISequence<Dafny.Rune> _310_next;
              foreach (Dafny.ISequence<Dafny.Rune> _assign_such_that_1 in (_305_recIdents).Elements) {
                _310_next = (Dafny.ISequence<Dafny.Rune>)_assign_such_that_1;
                if ((_305_recIdents).Contains(_310_next)) {
                  goto after__ASSIGN_SUCH_THAT_1;
                }
              }
<<<<<<< HEAD
              throw new System.Exception("assign-such-that search produced no value (line 5271)");
=======
              throw new System.Exception("assign-such-that search produced no value");
>>>>>>> 1845b42f
            after__ASSIGN_SUCH_THAT_1: ;
              if ((!object.Equals(selfIdent, DCOMP.SelfInfo.create_NoSelf())) && ((_310_next).Equals(Dafny.Sequence<Dafny.Rune>.UnicodeFromString("_this")))) {
                RAST._IExpr _311_selfCloned;
                DCOMP._IOwnership _312___v219;
                Dafny.ISet<Dafny.ISequence<Dafny.Rune>> _313___v220;
                RAST._IExpr _out248;
                DCOMP._IOwnership _out249;
                Dafny.ISet<Dafny.ISequence<Dafny.Rune>> _out250;
                (this).GenIdent(Dafny.Sequence<Dafny.Rune>.UnicodeFromString("self"), selfIdent, DCOMP.Environment.Empty(), DCOMP.Ownership.create_OwnershipOwned(), out _out248, out _out249, out _out250);
                _311_selfCloned = _out248;
                _312___v219 = _out249;
                _313___v220 = _out250;
                _309_allReadCloned = (_309_allReadCloned).Then(RAST.Expr.create_DeclareVar(RAST.DeclareType.create_MUT(), Dafny.Sequence<Dafny.Rune>.UnicodeFromString("_this"), Std.Wrappers.Option<RAST._IType>.create_None(), Std.Wrappers.Option<RAST._IExpr>.create_Some(_311_selfCloned)));
              } else if (!((_299_paramNames).Contains(_310_next))) {
                RAST._IExpr _314_copy;
                _314_copy = (RAST.Expr.create_Identifier(_310_next)).Clone();
                _309_allReadCloned = (_309_allReadCloned).Then(RAST.Expr.create_DeclareVar(RAST.DeclareType.create_MUT(), _310_next, Std.Wrappers.Option<RAST._IType>.create_None(), Std.Wrappers.Option<RAST._IExpr>.create_Some(_314_copy)));
                readIdents = Dafny.Set<Dafny.ISequence<Dafny.Rune>>.Union(readIdents, Dafny.Set<Dafny.ISequence<Dafny.Rune>>.FromElements(_310_next));
              }
              _305_recIdents = Dafny.Set<Dafny.ISequence<Dafny.Rune>>.Difference(_305_recIdents, Dafny.Set<Dafny.ISequence<Dafny.Rune>>.FromElements(_310_next));
            }
            RAST._IType _315_retTypeGen;
            RAST._IType _out251;
            _out251 = (this).GenType(_296_retType, DCOMP.GenTypeContext.@default());
            _315_retTypeGen = _out251;
            r = RAST.Expr.create_Block((_309_allReadCloned).Then(RAST.__default.RcNew(RAST.Expr.create_Lambda(_298_params, Std.Wrappers.Option<RAST._IType>.create_Some(_315_retTypeGen), RAST.Expr.create_Block(_304_recursiveGen)))));
            RAST._IExpr _out252;
            DCOMP._IOwnership _out253;
            (this).FromOwned(r, expectedOwnership, out _out252, out _out253);
            r = _out252;
            resultingOwnership = _out253;
            return ;
          }
          goto after_match0;
        }
      }
      {
        if (_source0.is_BetaRedex) {
          Dafny.ISequence<_System._ITuple2<DAST._IFormal, DAST._IExpression>> _316_values = _source0.dtor_values;
          DAST._IType _317_retType = _source0.dtor_retType;
          DAST._IExpression _318_expr = _source0.dtor_expr;
          {
            Dafny.ISequence<Dafny.ISequence<Dafny.Rune>> _319_paramNames;
            _319_paramNames = Dafny.Sequence<Dafny.ISequence<Dafny.Rune>>.FromElements();
            Dafny.ISequence<RAST._IFormal> _320_paramFormals;
            Dafny.ISequence<RAST._IFormal> _out254;
            _out254 = (this).GenParams(Std.Collections.Seq.__default.Map<_System._ITuple2<DAST._IFormal, DAST._IExpression>, DAST._IFormal>(((System.Func<_System._ITuple2<DAST._IFormal, DAST._IExpression>, DAST._IFormal>)((_321_value) => {
              return (_321_value).dtor__0;
            })), _316_values), false);
            _320_paramFormals = _out254;
            Dafny.IMap<Dafny.ISequence<Dafny.Rune>,RAST._IType> _322_paramTypes;
            _322_paramTypes = Dafny.Map<Dafny.ISequence<Dafny.Rune>, RAST._IType>.FromElements();
            Dafny.ISet<Dafny.ISequence<Dafny.Rune>> _323_paramNamesSet;
            _323_paramNamesSet = Dafny.Set<Dafny.ISequence<Dafny.Rune>>.FromElements();
            BigInteger _hi11 = new BigInteger((_316_values).Count);
            for (BigInteger _324_i = BigInteger.Zero; _324_i < _hi11; _324_i++) {
              Dafny.ISequence<Dafny.Rune> _325_name;
              _325_name = (((_316_values).Select(_324_i)).dtor__0).dtor_name;
              Dafny.ISequence<Dafny.Rune> _326_rName;
              _326_rName = DCOMP.__default.escapeVar(_325_name);
              _319_paramNames = Dafny.Sequence<Dafny.ISequence<Dafny.Rune>>.Concat(_319_paramNames, Dafny.Sequence<Dafny.ISequence<Dafny.Rune>>.FromElements(_326_rName));
              _322_paramTypes = Dafny.Map<Dafny.ISequence<Dafny.Rune>, RAST._IType>.Update(_322_paramTypes, _326_rName, ((_320_paramFormals).Select(_324_i)).dtor_tpe);
              _323_paramNamesSet = Dafny.Set<Dafny.ISequence<Dafny.Rune>>.Union(_323_paramNamesSet, Dafny.Set<Dafny.ISequence<Dafny.Rune>>.FromElements(_326_rName));
            }
            readIdents = Dafny.Set<Dafny.ISequence<Dafny.Rune>>.FromElements();
            r = RAST.Expr.create_RawExpr(Dafny.Sequence<Dafny.Rune>.UnicodeFromString(""));
            BigInteger _hi12 = new BigInteger((_316_values).Count);
            for (BigInteger _327_i = BigInteger.Zero; _327_i < _hi12; _327_i++) {
              RAST._IType _328_typeGen;
              RAST._IType _out255;
              _out255 = (this).GenType((((_316_values).Select(_327_i)).dtor__0).dtor_typ, DCOMP.GenTypeContext.@default());
              _328_typeGen = _out255;
              RAST._IExpr _329_valueGen;
              DCOMP._IOwnership _330___v221;
              Dafny.ISet<Dafny.ISequence<Dafny.Rune>> _331_recIdents;
              RAST._IExpr _out256;
              DCOMP._IOwnership _out257;
              Dafny.ISet<Dafny.ISequence<Dafny.Rune>> _out258;
              (this).GenExpr(((_316_values).Select(_327_i)).dtor__1, selfIdent, env, DCOMP.Ownership.create_OwnershipOwned(), out _out256, out _out257, out _out258);
              _329_valueGen = _out256;
              _330___v221 = _out257;
              _331_recIdents = _out258;
              r = (r).Then(RAST.Expr.create_DeclareVar(RAST.DeclareType.create_CONST(), DCOMP.__default.escapeVar((((_316_values).Select(_327_i)).dtor__0).dtor_name), Std.Wrappers.Option<RAST._IType>.create_Some(_328_typeGen), Std.Wrappers.Option<RAST._IExpr>.create_Some(_329_valueGen)));
              readIdents = Dafny.Set<Dafny.ISequence<Dafny.Rune>>.Union(readIdents, _331_recIdents);
            }
            DCOMP._IEnvironment _332_newEnv;
            _332_newEnv = DCOMP.Environment.create(_319_paramNames, _322_paramTypes);
            RAST._IExpr _333_recGen;
            DCOMP._IOwnership _334_recOwned;
            Dafny.ISet<Dafny.ISequence<Dafny.Rune>> _335_recIdents;
            RAST._IExpr _out259;
            DCOMP._IOwnership _out260;
            Dafny.ISet<Dafny.ISequence<Dafny.Rune>> _out261;
            (this).GenExpr(_318_expr, selfIdent, _332_newEnv, expectedOwnership, out _out259, out _out260, out _out261);
            _333_recGen = _out259;
            _334_recOwned = _out260;
            _335_recIdents = _out261;
            readIdents = Dafny.Set<Dafny.ISequence<Dafny.Rune>>.Difference(_335_recIdents, _323_paramNamesSet);
            r = RAST.Expr.create_Block((r).Then(_333_recGen));
            RAST._IExpr _out262;
            DCOMP._IOwnership _out263;
            (this).FromOwnership(r, _334_recOwned, expectedOwnership, out _out262, out _out263);
            r = _out262;
            resultingOwnership = _out263;
            return ;
          }
          goto after_match0;
        }
      }
      {
        if (_source0.is_IIFE) {
          Dafny.ISequence<Dafny.Rune> _336_name = _source0.dtor_ident;
          DAST._IType _337_tpe = _source0.dtor_typ;
          DAST._IExpression _338_value = _source0.dtor_value;
          DAST._IExpression _339_iifeBody = _source0.dtor_iifeBody;
          {
            RAST._IExpr _340_valueGen;
            DCOMP._IOwnership _341___v222;
            Dafny.ISet<Dafny.ISequence<Dafny.Rune>> _342_recIdents;
            RAST._IExpr _out264;
            DCOMP._IOwnership _out265;
            Dafny.ISet<Dafny.ISequence<Dafny.Rune>> _out266;
            (this).GenExpr(_338_value, selfIdent, env, DCOMP.Ownership.create_OwnershipOwned(), out _out264, out _out265, out _out266);
            _340_valueGen = _out264;
            _341___v222 = _out265;
            _342_recIdents = _out266;
            readIdents = _342_recIdents;
            RAST._IType _343_valueTypeGen;
            RAST._IType _out267;
            _out267 = (this).GenType(_337_tpe, DCOMP.GenTypeContext.@default());
            _343_valueTypeGen = _out267;
            Dafny.ISequence<Dafny.Rune> _344_iifeVar;
            _344_iifeVar = DCOMP.__default.escapeVar(_336_name);
            RAST._IExpr _345_bodyGen;
            DCOMP._IOwnership _346___v223;
            Dafny.ISet<Dafny.ISequence<Dafny.Rune>> _347_bodyIdents;
            RAST._IExpr _out268;
            DCOMP._IOwnership _out269;
            Dafny.ISet<Dafny.ISequence<Dafny.Rune>> _out270;
            (this).GenExpr(_339_iifeBody, selfIdent, (env).AddAssigned(_344_iifeVar, _343_valueTypeGen), DCOMP.Ownership.create_OwnershipOwned(), out _out268, out _out269, out _out270);
            _345_bodyGen = _out268;
            _346___v223 = _out269;
            _347_bodyIdents = _out270;
            readIdents = Dafny.Set<Dafny.ISequence<Dafny.Rune>>.Union(readIdents, Dafny.Set<Dafny.ISequence<Dafny.Rune>>.Difference(_347_bodyIdents, Dafny.Set<Dafny.ISequence<Dafny.Rune>>.FromElements(_344_iifeVar)));
            r = RAST.Expr.create_Block((RAST.Expr.create_DeclareVar(RAST.DeclareType.create_CONST(), _344_iifeVar, Std.Wrappers.Option<RAST._IType>.create_Some(_343_valueTypeGen), Std.Wrappers.Option<RAST._IExpr>.create_Some(_340_valueGen))).Then(_345_bodyGen));
            RAST._IExpr _out271;
            DCOMP._IOwnership _out272;
            (this).FromOwned(r, expectedOwnership, out _out271, out _out272);
            r = _out271;
            resultingOwnership = _out272;
            return ;
          }
          goto after_match0;
        }
      }
      {
        if (_source0.is_Apply) {
          DAST._IExpression _348_func = _source0.dtor_expr;
          Dafny.ISequence<DAST._IExpression> _349_args = _source0.dtor_args;
          {
            RAST._IExpr _350_funcExpr;
            DCOMP._IOwnership _351___v224;
            Dafny.ISet<Dafny.ISequence<Dafny.Rune>> _352_recIdents;
            RAST._IExpr _out273;
            DCOMP._IOwnership _out274;
            Dafny.ISet<Dafny.ISequence<Dafny.Rune>> _out275;
            (this).GenExpr(_348_func, selfIdent, env, DCOMP.Ownership.create_OwnershipBorrowed(), out _out273, out _out274, out _out275);
            _350_funcExpr = _out273;
            _351___v224 = _out274;
            _352_recIdents = _out275;
            readIdents = _352_recIdents;
            Dafny.ISequence<RAST._IExpr> _353_rArgs;
            _353_rArgs = Dafny.Sequence<RAST._IExpr>.FromElements();
            BigInteger _hi13 = new BigInteger((_349_args).Count);
            for (BigInteger _354_i = BigInteger.Zero; _354_i < _hi13; _354_i++) {
              RAST._IExpr _355_argExpr;
              DCOMP._IOwnership _356_argOwned;
              Dafny.ISet<Dafny.ISequence<Dafny.Rune>> _357_argIdents;
              RAST._IExpr _out276;
              DCOMP._IOwnership _out277;
              Dafny.ISet<Dafny.ISequence<Dafny.Rune>> _out278;
              (this).GenExpr((_349_args).Select(_354_i), selfIdent, env, DCOMP.Ownership.create_OwnershipBorrowed(), out _out276, out _out277, out _out278);
              _355_argExpr = _out276;
              _356_argOwned = _out277;
              _357_argIdents = _out278;
              _353_rArgs = Dafny.Sequence<RAST._IExpr>.Concat(_353_rArgs, Dafny.Sequence<RAST._IExpr>.FromElements(_355_argExpr));
              readIdents = Dafny.Set<Dafny.ISequence<Dafny.Rune>>.Union(readIdents, _357_argIdents);
            }
            r = (_350_funcExpr).Apply(_353_rArgs);
            RAST._IExpr _out279;
            DCOMP._IOwnership _out280;
            (this).FromOwned(r, expectedOwnership, out _out279, out _out280);
            r = _out279;
            resultingOwnership = _out280;
            return ;
          }
          goto after_match0;
        }
      }
      {
        if (_source0.is_TypeTest) {
          DAST._IExpression _358_on = _source0.dtor_on;
          Dafny.ISequence<Dafny.ISequence<Dafny.Rune>> _359_dType = _source0.dtor_dType;
          Dafny.ISequence<Dafny.Rune> _360_variant = _source0.dtor_variant;
          {
            RAST._IExpr _361_exprGen;
            DCOMP._IOwnership _362___v225;
            Dafny.ISet<Dafny.ISequence<Dafny.Rune>> _363_recIdents;
            RAST._IExpr _out281;
            DCOMP._IOwnership _out282;
            Dafny.ISet<Dafny.ISequence<Dafny.Rune>> _out283;
            (this).GenExpr(_358_on, selfIdent, env, DCOMP.Ownership.create_OwnershipBorrowed(), out _out281, out _out282, out _out283);
            _361_exprGen = _out281;
            _362___v225 = _out282;
            _363_recIdents = _out283;
            RAST._IType _364_dTypePath;
            RAST._IType _out284;
            _out284 = DCOMP.COMP.GenPathType(Dafny.Sequence<Dafny.ISequence<Dafny.Rune>>.Concat(_359_dType, Dafny.Sequence<Dafny.ISequence<Dafny.Rune>>.FromElements(_360_variant)));
            _364_dTypePath = _out284;
            r = (RAST.Expr.create_Identifier(Dafny.Sequence<Dafny.Rune>.UnicodeFromString("matches!"))).Apply(Dafny.Sequence<RAST._IExpr>.FromElements(((_361_exprGen).Sel(Dafny.Sequence<Dafny.Rune>.UnicodeFromString("as_ref"))).Apply(Dafny.Sequence<RAST._IExpr>.FromElements()), RAST.Expr.create_RawExpr(Dafny.Sequence<Dafny.Rune>.Concat((_364_dTypePath)._ToString(DCOMP.__default.IND), Dafny.Sequence<Dafny.Rune>.UnicodeFromString("{ .. }")))));
            RAST._IExpr _out285;
            DCOMP._IOwnership _out286;
            (this).FromOwned(r, expectedOwnership, out _out285, out _out286);
            r = _out285;
            resultingOwnership = _out286;
            readIdents = _363_recIdents;
            return ;
          }
          goto after_match0;
        }
      }
      {
        if (_source0.is_Is) {
          DAST._IExpression _365_expr = _source0.dtor_expr;
          DAST._IType _366_fromType = _source0.dtor_fromType;
          DAST._IType _367_toType = _source0.dtor_toType;
          {
            RAST._IExpr _368_expr;
            DCOMP._IOwnership _369_recOwned;
            Dafny.ISet<Dafny.ISequence<Dafny.Rune>> _370_recIdents;
            RAST._IExpr _out287;
            DCOMP._IOwnership _out288;
            Dafny.ISet<Dafny.ISequence<Dafny.Rune>> _out289;
            (this).GenExpr(_365_expr, selfIdent, env, DCOMP.Ownership.create_OwnershipOwned(), out _out287, out _out288, out _out289);
            _368_expr = _out287;
            _369_recOwned = _out288;
            _370_recIdents = _out289;
            RAST._IType _371_fromType;
            RAST._IType _out290;
            _out290 = (this).GenType(_366_fromType, DCOMP.GenTypeContext.@default());
            _371_fromType = _out290;
            RAST._IType _372_toType;
            RAST._IType _out291;
            _out291 = (this).GenType(_367_toType, DCOMP.GenTypeContext.@default());
            _372_toType = _out291;
            if (((_371_fromType).IsObjectOrPointer()) && ((_372_toType).IsObjectOrPointer())) {
              r = (((_368_expr).Sel(Dafny.Sequence<Dafny.Rune>.UnicodeFromString("is_instance_of"))).ApplyType(Dafny.Sequence<RAST._IType>.FromElements((_372_toType).ObjectOrPointerUnderlying()))).Apply(Dafny.Sequence<RAST._IExpr>.FromElements());
            } else {
              (this).error = Std.Wrappers.Option<Dafny.ISequence<Dafny.Rune>>.create_Some(Dafny.Sequence<Dafny.Rune>.UnicodeFromString("Source and/or target types of type test is/are not Object or Ptr"));
              r = RAST.Expr.create_RawExpr((this.error).dtor_value);
              readIdents = Dafny.Set<Dafny.ISequence<Dafny.Rune>>.FromElements();
            }
            RAST._IExpr _out292;
            DCOMP._IOwnership _out293;
            (this).FromOwnership(r, _369_recOwned, expectedOwnership, out _out292, out _out293);
            r = _out292;
            resultingOwnership = _out293;
            readIdents = _370_recIdents;
            return ;
          }
          goto after_match0;
        }
      }
      {
        if (_source0.is_BoolBoundedPool) {
          {
            r = RAST.Expr.create_RawExpr(Dafny.Sequence<Dafny.Rune>.UnicodeFromString("[false, true]"));
            RAST._IExpr _out294;
            DCOMP._IOwnership _out295;
            (this).FromOwned(r, expectedOwnership, out _out294, out _out295);
            r = _out294;
            resultingOwnership = _out295;
            readIdents = Dafny.Set<Dafny.ISequence<Dafny.Rune>>.FromElements();
            return ;
          }
          goto after_match0;
        }
      }
      {
        if (_source0.is_SetBoundedPool) {
          DAST._IExpression _373_of = _source0.dtor_of;
          {
            RAST._IExpr _374_exprGen;
            DCOMP._IOwnership _375___v226;
            Dafny.ISet<Dafny.ISequence<Dafny.Rune>> _376_recIdents;
            RAST._IExpr _out296;
            DCOMP._IOwnership _out297;
            Dafny.ISet<Dafny.ISequence<Dafny.Rune>> _out298;
            (this).GenExpr(_373_of, selfIdent, env, DCOMP.Ownership.create_OwnershipBorrowed(), out _out296, out _out297, out _out298);
            _374_exprGen = _out296;
            _375___v226 = _out297;
            _376_recIdents = _out298;
            r = ((_374_exprGen).Sel(Dafny.Sequence<Dafny.Rune>.UnicodeFromString("iter"))).Apply(Dafny.Sequence<RAST._IExpr>.FromElements());
            RAST._IExpr _out299;
            DCOMP._IOwnership _out300;
            (this).FromOwned(r, expectedOwnership, out _out299, out _out300);
            r = _out299;
            resultingOwnership = _out300;
            readIdents = _376_recIdents;
            return ;
          }
          goto after_match0;
        }
      }
      {
        if (_source0.is_SeqBoundedPool) {
          DAST._IExpression _377_of = _source0.dtor_of;
          bool _378_includeDuplicates = _source0.dtor_includeDuplicates;
          {
            RAST._IExpr _379_exprGen;
            DCOMP._IOwnership _380___v227;
            Dafny.ISet<Dafny.ISequence<Dafny.Rune>> _381_recIdents;
            RAST._IExpr _out301;
            DCOMP._IOwnership _out302;
            Dafny.ISet<Dafny.ISequence<Dafny.Rune>> _out303;
            (this).GenExpr(_377_of, selfIdent, env, DCOMP.Ownership.create_OwnershipBorrowed(), out _out301, out _out302, out _out303);
            _379_exprGen = _out301;
            _380___v227 = _out302;
            _381_recIdents = _out303;
            r = ((_379_exprGen).Sel(Dafny.Sequence<Dafny.Rune>.UnicodeFromString("iter"))).Apply(Dafny.Sequence<RAST._IExpr>.FromElements());
            if (!(_378_includeDuplicates)) {
              r = (((((RAST.__default.dafny__runtime).MSel(Dafny.Sequence<Dafny.Rune>.UnicodeFromString("itertools"))).MSel(Dafny.Sequence<Dafny.Rune>.UnicodeFromString("Itertools"))).MSel(Dafny.Sequence<Dafny.Rune>.UnicodeFromString("unique"))).AsExpr()).Apply1(r);
            }
            RAST._IExpr _out304;
            DCOMP._IOwnership _out305;
            (this).FromOwned(r, expectedOwnership, out _out304, out _out305);
            r = _out304;
            resultingOwnership = _out305;
            readIdents = _381_recIdents;
            return ;
          }
          goto after_match0;
        }
      }
      {
        if (_source0.is_MapBoundedPool) {
          DAST._IExpression _382_of = _source0.dtor_of;
          {
            RAST._IExpr _383_exprGen;
            DCOMP._IOwnership _384___v228;
            Dafny.ISet<Dafny.ISequence<Dafny.Rune>> _385_recIdents;
            RAST._IExpr _out306;
            DCOMP._IOwnership _out307;
            Dafny.ISet<Dafny.ISequence<Dafny.Rune>> _out308;
            (this).GenExpr(_382_of, selfIdent, env, DCOMP.Ownership.create_OwnershipBorrowed(), out _out306, out _out307, out _out308);
            _383_exprGen = _out306;
            _384___v228 = _out307;
            _385_recIdents = _out308;
            r = ((((_383_exprGen).Sel(Dafny.Sequence<Dafny.Rune>.UnicodeFromString("keys"))).Apply(Dafny.Sequence<RAST._IExpr>.FromElements())).Sel(Dafny.Sequence<Dafny.Rune>.UnicodeFromString("iter"))).Apply(Dafny.Sequence<RAST._IExpr>.FromElements());
            readIdents = _385_recIdents;
            RAST._IExpr _out309;
            DCOMP._IOwnership _out310;
            (this).FromOwned(r, expectedOwnership, out _out309, out _out310);
            r = _out309;
            resultingOwnership = _out310;
          }
          goto after_match0;
        }
      }
      {
        if (_source0.is_IntRange) {
          DAST._IType _386_typ = _source0.dtor_elemType;
          DAST._IExpression _387_lo = _source0.dtor_lo;
          DAST._IExpression _388_hi = _source0.dtor_hi;
          bool _389_up = _source0.dtor_up;
          {
            RAST._IExpr _390_lo;
            DCOMP._IOwnership _391___v229;
            Dafny.ISet<Dafny.ISequence<Dafny.Rune>> _392_recIdentsLo;
            RAST._IExpr _out311;
            DCOMP._IOwnership _out312;
            Dafny.ISet<Dafny.ISequence<Dafny.Rune>> _out313;
            (this).GenExpr(_387_lo, selfIdent, env, DCOMP.Ownership.create_OwnershipOwned(), out _out311, out _out312, out _out313);
            _390_lo = _out311;
            _391___v229 = _out312;
            _392_recIdentsLo = _out313;
            RAST._IExpr _393_hi;
            DCOMP._IOwnership _394___v230;
            Dafny.ISet<Dafny.ISequence<Dafny.Rune>> _395_recIdentsHi;
            RAST._IExpr _out314;
            DCOMP._IOwnership _out315;
            Dafny.ISet<Dafny.ISequence<Dafny.Rune>> _out316;
            (this).GenExpr(_388_hi, selfIdent, env, DCOMP.Ownership.create_OwnershipOwned(), out _out314, out _out315, out _out316);
            _393_hi = _out314;
            _394___v230 = _out315;
            _395_recIdentsHi = _out316;
            if (_389_up) {
              r = (((RAST.__default.dafny__runtime).MSel(Dafny.Sequence<Dafny.Rune>.UnicodeFromString("integer_range"))).AsExpr()).Apply(Dafny.Sequence<RAST._IExpr>.FromElements(_390_lo, _393_hi));
            } else {
              r = (((RAST.__default.dafny__runtime).MSel(Dafny.Sequence<Dafny.Rune>.UnicodeFromString("integer_range_down"))).AsExpr()).Apply(Dafny.Sequence<RAST._IExpr>.FromElements(_393_hi, _390_lo));
            }
            if (!((_386_typ).is_Primitive)) {
              RAST._IType _396_tpe;
              RAST._IType _out317;
              _out317 = (this).GenType(_386_typ, DCOMP.GenTypeContext.@default());
              _396_tpe = _out317;
              r = ((r).Sel(Dafny.Sequence<Dafny.Rune>.UnicodeFromString("map"))).Apply1((((((RAST.__default.std).MSel(Dafny.Sequence<Dafny.Rune>.UnicodeFromString("convert"))).MSel(Dafny.Sequence<Dafny.Rune>.UnicodeFromString("Into"))).AsExpr()).ApplyType(Dafny.Sequence<RAST._IType>.FromElements(_396_tpe))).FSel(Dafny.Sequence<Dafny.Rune>.UnicodeFromString("into")));
            }
            RAST._IExpr _out318;
            DCOMP._IOwnership _out319;
            (this).FromOwned(r, expectedOwnership, out _out318, out _out319);
            r = _out318;
            resultingOwnership = _out319;
            readIdents = Dafny.Set<Dafny.ISequence<Dafny.Rune>>.Union(_392_recIdentsLo, _395_recIdentsHi);
            return ;
          }
          goto after_match0;
        }
      }
      {
        if (_source0.is_UnboundedIntRange) {
          DAST._IExpression _397_start = _source0.dtor_start;
          bool _398_up = _source0.dtor_up;
          {
            RAST._IExpr _399_start;
            DCOMP._IOwnership _400___v231;
            Dafny.ISet<Dafny.ISequence<Dafny.Rune>> _401_recIdentStart;
            RAST._IExpr _out320;
            DCOMP._IOwnership _out321;
            Dafny.ISet<Dafny.ISequence<Dafny.Rune>> _out322;
            (this).GenExpr(_397_start, selfIdent, env, DCOMP.Ownership.create_OwnershipOwned(), out _out320, out _out321, out _out322);
            _399_start = _out320;
            _400___v231 = _out321;
            _401_recIdentStart = _out322;
            if (_398_up) {
              r = (((RAST.__default.dafny__runtime).MSel(Dafny.Sequence<Dafny.Rune>.UnicodeFromString("integer_range_unbounded"))).AsExpr()).Apply1(_399_start);
            } else {
              r = (((RAST.__default.dafny__runtime).MSel(Dafny.Sequence<Dafny.Rune>.UnicodeFromString("integer_range_down_unbounded"))).AsExpr()).Apply1(_399_start);
            }
            RAST._IExpr _out323;
            DCOMP._IOwnership _out324;
            (this).FromOwned(r, expectedOwnership, out _out323, out _out324);
            r = _out323;
            resultingOwnership = _out324;
            readIdents = _401_recIdentStart;
            return ;
          }
          goto after_match0;
        }
      }
      {
        if (_source0.is_MapBuilder) {
          DAST._IType _402_keyType = _source0.dtor_keyType;
          DAST._IType _403_valueType = _source0.dtor_valueType;
          {
            RAST._IType _404_kType;
            RAST._IType _out325;
            _out325 = (this).GenType(_402_keyType, DCOMP.GenTypeContext.@default());
            _404_kType = _out325;
            RAST._IType _405_vType;
            RAST._IType _out326;
            _out326 = (this).GenType(_403_valueType, DCOMP.GenTypeContext.@default());
            _405_vType = _out326;
            r = (((((RAST.__default.dafny__runtime).MSel(Dafny.Sequence<Dafny.Rune>.UnicodeFromString("MapBuilder"))).AsExpr()).ApplyType(Dafny.Sequence<RAST._IType>.FromElements(_404_kType, _405_vType))).FSel(Dafny.Sequence<Dafny.Rune>.UnicodeFromString("new"))).Apply(Dafny.Sequence<RAST._IExpr>.FromElements());
            RAST._IExpr _out327;
            DCOMP._IOwnership _out328;
            (this).FromOwned(r, expectedOwnership, out _out327, out _out328);
            r = _out327;
            resultingOwnership = _out328;
            readIdents = Dafny.Set<Dafny.ISequence<Dafny.Rune>>.FromElements();
            return ;
          }
          goto after_match0;
        }
      }
      {
        if (_source0.is_SetBuilder) {
          DAST._IType _406_elemType = _source0.dtor_elemType;
          {
            RAST._IType _407_eType;
            RAST._IType _out329;
            _out329 = (this).GenType(_406_elemType, DCOMP.GenTypeContext.@default());
            _407_eType = _out329;
            readIdents = Dafny.Set<Dafny.ISequence<Dafny.Rune>>.FromElements();
            r = (((((RAST.__default.dafny__runtime).MSel(Dafny.Sequence<Dafny.Rune>.UnicodeFromString("SetBuilder"))).AsExpr()).ApplyType(Dafny.Sequence<RAST._IType>.FromElements(_407_eType))).FSel(Dafny.Sequence<Dafny.Rune>.UnicodeFromString("new"))).Apply(Dafny.Sequence<RAST._IExpr>.FromElements());
            RAST._IExpr _out330;
            DCOMP._IOwnership _out331;
            (this).FromOwned(r, expectedOwnership, out _out330, out _out331);
            r = _out330;
            resultingOwnership = _out331;
            return ;
          }
          goto after_match0;
        }
      }
      {
        DAST._IType _408_elemType = _source0.dtor_elemType;
        DAST._IExpression _409_collection = _source0.dtor_collection;
        bool _410_is__forall = _source0.dtor_is__forall;
        DAST._IExpression _411_lambda = _source0.dtor_lambda;
        {
          RAST._IType _412_tpe;
          RAST._IType _out332;
          _out332 = (this).GenType(_408_elemType, DCOMP.GenTypeContext.@default());
          _412_tpe = _out332;
          RAST._IExpr _413_collectionGen;
          DCOMP._IOwnership _414___v232;
          Dafny.ISet<Dafny.ISequence<Dafny.Rune>> _415_recIdents;
          RAST._IExpr _out333;
          DCOMP._IOwnership _out334;
          Dafny.ISet<Dafny.ISequence<Dafny.Rune>> _out335;
          (this).GenExpr(_409_collection, selfIdent, env, DCOMP.Ownership.create_OwnershipOwned(), out _out333, out _out334, out _out335);
          _413_collectionGen = _out333;
          _414___v232 = _out334;
          _415_recIdents = _out335;
          Dafny.ISequence<DAST._IAttribute> _416_extraAttributes;
          _416_extraAttributes = Dafny.Sequence<DAST._IAttribute>.FromElements();
          if ((((_409_collection).is_IntRange) || ((_409_collection).is_UnboundedIntRange)) || ((_409_collection).is_SeqBoundedPool)) {
            _416_extraAttributes = Dafny.Sequence<DAST._IAttribute>.FromElements(DCOMP.__default.AttributeOwned);
          }
          if ((_411_lambda).is_Lambda) {
            Dafny.ISequence<DAST._IFormal> _417_formals;
            _417_formals = (_411_lambda).dtor_params;
            Dafny.ISequence<DAST._IFormal> _418_newFormals;
            _418_newFormals = Dafny.Sequence<DAST._IFormal>.FromElements();
            BigInteger _hi14 = new BigInteger((_417_formals).Count);
            for (BigInteger _419_i = BigInteger.Zero; _419_i < _hi14; _419_i++) {
              var _pat_let_tv0 = _416_extraAttributes;
              var _pat_let_tv1 = _417_formals;
              _418_newFormals = Dafny.Sequence<DAST._IFormal>.Concat(_418_newFormals, Dafny.Sequence<DAST._IFormal>.FromElements(Dafny.Helpers.Let<DAST._IFormal, DAST._IFormal>((_417_formals).Select(_419_i), _pat_let23_0 => Dafny.Helpers.Let<DAST._IFormal, DAST._IFormal>(_pat_let23_0, _420_dt__update__tmp_h0 => Dafny.Helpers.Let<Dafny.ISequence<DAST._IAttribute>, DAST._IFormal>(Dafny.Sequence<DAST._IAttribute>.Concat(_pat_let_tv0, ((_pat_let_tv1).Select(_419_i)).dtor_attributes), _pat_let24_0 => Dafny.Helpers.Let<Dafny.ISequence<DAST._IAttribute>, DAST._IFormal>(_pat_let24_0, _421_dt__update_hattributes_h0 => DAST.Formal.create((_420_dt__update__tmp_h0).dtor_name, (_420_dt__update__tmp_h0).dtor_typ, _421_dt__update_hattributes_h0)))))));
            }
            DAST._IExpression _422_newLambda;
            DAST._IExpression _423_dt__update__tmp_h1 = _411_lambda;
            Dafny.ISequence<DAST._IFormal> _424_dt__update_hparams_h0 = _418_newFormals;
            _422_newLambda = DAST.Expression.create_Lambda(_424_dt__update_hparams_h0, (_423_dt__update__tmp_h1).dtor_retType, (_423_dt__update__tmp_h1).dtor_body);
            RAST._IExpr _425_lambdaGen;
            DCOMP._IOwnership _426___v233;
            Dafny.ISet<Dafny.ISequence<Dafny.Rune>> _427_recLambdaIdents;
            RAST._IExpr _out336;
            DCOMP._IOwnership _out337;
            Dafny.ISet<Dafny.ISequence<Dafny.Rune>> _out338;
            (this).GenExpr(_422_newLambda, selfIdent, env, DCOMP.Ownership.create_OwnershipOwned(), out _out336, out _out337, out _out338);
            _425_lambdaGen = _out336;
            _426___v233 = _out337;
            _427_recLambdaIdents = _out338;
            Dafny.ISequence<Dafny.Rune> _428_fn;
            if (_410_is__forall) {
              _428_fn = Dafny.Sequence<Dafny.Rune>.UnicodeFromString("all");
            } else {
              _428_fn = Dafny.Sequence<Dafny.Rune>.UnicodeFromString("any");
            }
            r = ((_413_collectionGen).Sel(_428_fn)).Apply1(((_425_lambdaGen).Sel(Dafny.Sequence<Dafny.Rune>.UnicodeFromString("as_ref"))).Apply(Dafny.Sequence<RAST._IExpr>.FromElements()));
            readIdents = Dafny.Set<Dafny.ISequence<Dafny.Rune>>.Union(_415_recIdents, _427_recLambdaIdents);
          } else {
            (this).error = Std.Wrappers.Option<Dafny.ISequence<Dafny.Rune>>.create_Some(Dafny.Sequence<Dafny.Rune>.UnicodeFromString("Quantifier without an inline lambda"));
            r = RAST.Expr.create_RawExpr((this.error).dtor_value);
            readIdents = Dafny.Set<Dafny.ISequence<Dafny.Rune>>.FromElements();
          }
          RAST._IExpr _out339;
          DCOMP._IOwnership _out340;
          (this).FromOwned(r, expectedOwnership, out _out339, out _out340);
          r = _out339;
          resultingOwnership = _out340;
        }
      }
    after_match0: ;
    }
    public Dafny.ISequence<Dafny.Rune> Compile(Dafny.ISequence<DAST._IModule> p, Dafny.ISequence<Dafny.ISequence<Dafny.Rune>> externalFiles)
    {
      Dafny.ISequence<Dafny.Rune> s = Dafny.Sequence<Dafny.Rune>.Empty;
      s = Dafny.Sequence<Dafny.Rune>.UnicodeFromString("#![allow(warnings, unconditional_panic)]\n");
      s = Dafny.Sequence<Dafny.Rune>.Concat(s, Dafny.Sequence<Dafny.Rune>.UnicodeFromString("#![allow(nonstandard_style)]\n"));
      Dafny.ISequence<RAST._IModDecl> _0_externUseDecls;
      _0_externUseDecls = Dafny.Sequence<RAST._IModDecl>.FromElements();
      BigInteger _hi0 = new BigInteger((externalFiles).Count);
      for (BigInteger _1_i = BigInteger.Zero; _1_i < _hi0; _1_i++) {
        Dafny.ISequence<Dafny.Rune> _2_externalFile;
        _2_externalFile = (externalFiles).Select(_1_i);
        Dafny.ISequence<Dafny.Rune> _3_externalMod;
        _3_externalMod = _2_externalFile;
        if (((new BigInteger((_2_externalFile).Count)) > (new BigInteger(3))) && (((_2_externalFile).Drop((new BigInteger((_2_externalFile).Count)) - (new BigInteger(3)))).Equals(Dafny.Sequence<Dafny.Rune>.UnicodeFromString(".rs")))) {
          _3_externalMod = (_2_externalFile).Subsequence(BigInteger.Zero, (new BigInteger((_2_externalFile).Count)) - (new BigInteger(3)));
        } else {
          (this).error = Std.Wrappers.Option<Dafny.ISequence<Dafny.Rune>>.create_Some(Dafny.Sequence<Dafny.Rune>.Concat(Dafny.Sequence<Dafny.Rune>.Concat(Dafny.Sequence<Dafny.Rune>.UnicodeFromString("Unrecognized external file "), _2_externalFile), Dafny.Sequence<Dafny.Rune>.UnicodeFromString(". External file must be *.rs files")));
        }
        RAST._IMod _4_externMod;
        _4_externMod = RAST.Mod.create_ExternMod(_3_externalMod);
        s = Dafny.Sequence<Dafny.Rune>.Concat(Dafny.Sequence<Dafny.Rune>.Concat(s, (_4_externMod)._ToString(Dafny.Sequence<Dafny.Rune>.UnicodeFromString(""))), Dafny.Sequence<Dafny.Rune>.UnicodeFromString("\n"));
        _0_externUseDecls = Dafny.Sequence<RAST._IModDecl>.Concat(_0_externUseDecls, Dafny.Sequence<RAST._IModDecl>.FromElements(RAST.ModDecl.create_UseDecl(RAST.Use.create(RAST.Visibility.create_PUB(), ((RAST.__default.crate).MSel(_3_externalMod)).MSel(Dafny.Sequence<Dafny.Rune>.UnicodeFromString("*"))))));
      }
      if (!(_0_externUseDecls).Equals(Dafny.Sequence<RAST._IModDecl>.FromElements())) {
        s = Dafny.Sequence<Dafny.Rune>.Concat(Dafny.Sequence<Dafny.Rune>.Concat(s, (RAST.Mod.create_Mod(DCOMP.COMP.DAFNY__EXTERN__MODULE, _0_externUseDecls))._ToString(Dafny.Sequence<Dafny.Rune>.UnicodeFromString(""))), Dafny.Sequence<Dafny.Rune>.UnicodeFromString("\n"));
      }
      DafnyCompilerRustUtils._ISeqMap<Dafny.ISequence<Dafny.Rune>, DafnyCompilerRustUtils._IGatheringModule> _5_allModules;
      _5_allModules = DafnyCompilerRustUtils.SeqMap<Dafny.ISequence<Dafny.Rune>, DafnyCompilerRustUtils._IGatheringModule>.Empty();
      BigInteger _hi1 = new BigInteger((p).Count);
      for (BigInteger _6_i = BigInteger.Zero; _6_i < _hi1; _6_i++) {
        DafnyCompilerRustUtils._ISeqMap<Dafny.ISequence<Dafny.Rune>, DafnyCompilerRustUtils._IGatheringModule> _7_m;
        DafnyCompilerRustUtils._ISeqMap<Dafny.ISequence<Dafny.Rune>, DafnyCompilerRustUtils._IGatheringModule> _out0;
        _out0 = (this).GenModule((p).Select(_6_i), Dafny.Sequence<Dafny.ISequence<Dafny.Rune>>.FromElements());
        _7_m = _out0;
        _5_allModules = DafnyCompilerRustUtils.GatheringModule.MergeSeqMap(_5_allModules, _7_m);
      }
      BigInteger _hi2 = new BigInteger(((_5_allModules).dtor_keys).Count);
      for (BigInteger _8_i = BigInteger.Zero; _8_i < _hi2; _8_i++) {
        if (!((_5_allModules).dtor_values).Contains(((_5_allModules).dtor_keys).Select(_8_i))) {
          goto continue_0;
        }
        RAST._IMod _9_m;
        _9_m = (Dafny.Map<Dafny.ISequence<Dafny.Rune>, DafnyCompilerRustUtils._IGatheringModule>.Select((_5_allModules).dtor_values,((_5_allModules).dtor_keys).Select(_8_i))).ToRust();
        BigInteger _hi3 = new BigInteger((this.optimizations).Count);
        for (BigInteger _10_j = BigInteger.Zero; _10_j < _hi3; _10_j++) {
          _9_m = Dafny.Helpers.Id<Func<RAST._IMod, RAST._IMod>>((this.optimizations).Select(_10_j))(_9_m);
        }
        s = Dafny.Sequence<Dafny.Rune>.Concat(s, Dafny.Sequence<Dafny.Rune>.UnicodeFromString("\n"));
        s = Dafny.Sequence<Dafny.Rune>.Concat(s, (_9_m)._ToString(Dafny.Sequence<Dafny.Rune>.UnicodeFromString("")));
      continue_0: ;
      }
    after_0: ;
      return s;
    }
    public static Dafny.ISequence<Dafny.Rune> EmitCallToMain(Dafny.ISequence<Dafny.ISequence<Dafny.Rune>> fullName)
    {
      Dafny.ISequence<Dafny.Rune> s = Dafny.Sequence<Dafny.Rune>.Empty;
      s = Dafny.Sequence<Dafny.Rune>.UnicodeFromString("\nfn main() {\n");
      BigInteger _0_i;
      _0_i = BigInteger.Zero;
      while ((_0_i) < (new BigInteger((fullName).Count))) {
        if ((_0_i).Sign == 1) {
          s = Dafny.Sequence<Dafny.Rune>.Concat(s, Dafny.Sequence<Dafny.Rune>.UnicodeFromString("::"));
        }
        s = Dafny.Sequence<Dafny.Rune>.Concat(s, DCOMP.__default.escapeName((fullName).Select(_0_i)));
        _0_i = (_0_i) + (BigInteger.One);
      }
      s = Dafny.Sequence<Dafny.Rune>.Concat(s, Dafny.Sequence<Dafny.Rune>.UnicodeFromString("();\n}"));
      return s;
    }
    public bool _UnicodeChars {get; set;}
    public bool UnicodeChars { get {
      return this._UnicodeChars;
    } }
    public Dafny.ISequence<Dafny.Rune> DafnyChar { get {
      if ((this).UnicodeChars) {
        return Dafny.Sequence<Dafny.Rune>.UnicodeFromString("DafnyChar");
      } else {
        return Dafny.Sequence<Dafny.Rune>.UnicodeFromString("DafnyCharUTF16");
      }
    } }
    public RAST._IType DafnyCharUnderlying { get {
      if ((this).UnicodeChars) {
        return RAST.__default.RawType(Dafny.Sequence<Dafny.Rune>.UnicodeFromString("char"));
      } else {
        return RAST.__default.RawType(Dafny.Sequence<Dafny.Rune>.UnicodeFromString("u16"));
      }
    } }
    public Dafny.ISequence<Dafny.Rune> string__of { get {
      if ((this).UnicodeChars) {
        return Dafny.Sequence<Dafny.Rune>.UnicodeFromString("string_of");
      } else {
        return Dafny.Sequence<Dafny.Rune>.UnicodeFromString("string_utf16_of");
      }
    } }
    public DCOMP._IObjectType _ObjectType {get; set;}
    public DCOMP._IObjectType ObjectType { get {
      return this._ObjectType;
    } }
    public Dafny.ISequence<Dafny.Rune> allocate { get {
      if (((this).ObjectType).is_RawPointers) {
        return Dafny.Sequence<Dafny.Rune>.UnicodeFromString("allocate");
      } else {
        return Dafny.Sequence<Dafny.Rune>.UnicodeFromString("allocate_object");
      }
    } }
    public Dafny.ISequence<Dafny.Rune> allocate__fn { get {
      return Dafny.Sequence<Dafny.Rune>.Concat(Dafny.Sequence<Dafny.Rune>.UnicodeFromString("_"), (this).allocate);
    } }
    public Dafny.ISequence<Dafny.Rune> update__field__uninit__macro { get {
      if (((this).ObjectType).is_RawPointers) {
        return Dafny.Sequence<Dafny.Rune>.UnicodeFromString("update_field_uninit!");
      } else {
        return Dafny.Sequence<Dafny.Rune>.UnicodeFromString("update_field_uninit_object!");
      }
    } }
    public RAST._IExpr thisInConstructor { get {
      if (((this).ObjectType).is_RawPointers) {
        return RAST.Expr.create_Identifier(Dafny.Sequence<Dafny.Rune>.UnicodeFromString("this"));
      } else {
        return (RAST.Expr.create_Identifier(Dafny.Sequence<Dafny.Rune>.UnicodeFromString("this"))).Clone();
      }
    } }
    public Dafny.ISequence<Dafny.Rune> array__construct { get {
      if (((this).ObjectType).is_RawPointers) {
        return Dafny.Sequence<Dafny.Rune>.UnicodeFromString("construct");
      } else {
        return Dafny.Sequence<Dafny.Rune>.UnicodeFromString("construct_object");
      }
    } }
    public RAST._IExpr modify__macro { get {
      return ((RAST.__default.dafny__runtime).MSel(((((this).ObjectType).is_RawPointers) ? (Dafny.Sequence<Dafny.Rune>.UnicodeFromString("modify!")) : (Dafny.Sequence<Dafny.Rune>.UnicodeFromString("md!"))))).AsExpr();
    } }
    public RAST._IExpr read__macro { get {
      return ((RAST.__default.dafny__runtime).MSel(((((this).ObjectType).is_RawPointers) ? (Dafny.Sequence<Dafny.Rune>.UnicodeFromString("read!")) : (Dafny.Sequence<Dafny.Rune>.UnicodeFromString("rd!"))))).AsExpr();
    } }
    public Dafny.ISequence<Dafny.Rune> placebos__usize { get {
      if (((this).ObjectType).is_RawPointers) {
        return Dafny.Sequence<Dafny.Rune>.UnicodeFromString("placebos_usize");
      } else {
        return Dafny.Sequence<Dafny.Rune>.UnicodeFromString("placebos_usize_object");
      }
    } }
    public Dafny.ISequence<Dafny.Rune> update__field__if__uninit__macro { get {
      if (((this).ObjectType).is_RawPointers) {
        return Dafny.Sequence<Dafny.Rune>.UnicodeFromString("update_field_if_uninit!");
      } else {
        return Dafny.Sequence<Dafny.Rune>.UnicodeFromString("update_field_if_uninit_object!");
      }
    } }
    public Dafny.ISequence<Dafny.Rune> Upcast { get {
      if (((this).ObjectType).is_RawPointers) {
        return Dafny.Sequence<Dafny.Rune>.UnicodeFromString("Upcast");
      } else {
        return Dafny.Sequence<Dafny.Rune>.UnicodeFromString("UpcastObject");
      }
    } }
    public Dafny.ISequence<Dafny.Rune> UpcastFnMacro { get {
      return Dafny.Sequence<Dafny.Rune>.Concat((this).Upcast, Dafny.Sequence<Dafny.Rune>.UnicodeFromString("Fn!"));
    } }
    public Dafny.ISequence<Dafny.Rune> upcast { get {
      if (((this).ObjectType).is_RawPointers) {
        return Dafny.Sequence<Dafny.Rune>.UnicodeFromString("upcast");
      } else {
        return Dafny.Sequence<Dafny.Rune>.UnicodeFromString("upcast_object");
      }
    } }
    public Dafny.ISequence<Dafny.Rune> downcast { get {
      if (((this).ObjectType).is_RawPointers) {
        return Dafny.Sequence<Dafny.Rune>.UnicodeFromString("cast!");
      } else {
        return Dafny.Sequence<Dafny.Rune>.UnicodeFromString("cast_object!");
      }
    } }
    public static Dafny.IMap<DAST._IBinOp,Dafny.ISequence<Dafny.Rune>> OpTable { get {
      return Dafny.Map<DAST._IBinOp, Dafny.ISequence<Dafny.Rune>>.FromElements(new Dafny.Pair<DAST._IBinOp, Dafny.ISequence<Dafny.Rune>>(DAST.BinOp.create_Mod(), Dafny.Sequence<Dafny.Rune>.UnicodeFromString("%")), new Dafny.Pair<DAST._IBinOp, Dafny.ISequence<Dafny.Rune>>(DAST.BinOp.create_And(), Dafny.Sequence<Dafny.Rune>.UnicodeFromString("&&")), new Dafny.Pair<DAST._IBinOp, Dafny.ISequence<Dafny.Rune>>(DAST.BinOp.create_Or(), Dafny.Sequence<Dafny.Rune>.UnicodeFromString("||")), new Dafny.Pair<DAST._IBinOp, Dafny.ISequence<Dafny.Rune>>(DAST.BinOp.create_Div(), Dafny.Sequence<Dafny.Rune>.UnicodeFromString("/")), new Dafny.Pair<DAST._IBinOp, Dafny.ISequence<Dafny.Rune>>(DAST.BinOp.create_Lt(), Dafny.Sequence<Dafny.Rune>.UnicodeFromString("<")), new Dafny.Pair<DAST._IBinOp, Dafny.ISequence<Dafny.Rune>>(DAST.BinOp.create_LtChar(), Dafny.Sequence<Dafny.Rune>.UnicodeFromString("<")), new Dafny.Pair<DAST._IBinOp, Dafny.ISequence<Dafny.Rune>>(DAST.BinOp.create_Plus(), Dafny.Sequence<Dafny.Rune>.UnicodeFromString("+")), new Dafny.Pair<DAST._IBinOp, Dafny.ISequence<Dafny.Rune>>(DAST.BinOp.create_Minus(), Dafny.Sequence<Dafny.Rune>.UnicodeFromString("-")), new Dafny.Pair<DAST._IBinOp, Dafny.ISequence<Dafny.Rune>>(DAST.BinOp.create_Times(), Dafny.Sequence<Dafny.Rune>.UnicodeFromString("*")), new Dafny.Pair<DAST._IBinOp, Dafny.ISequence<Dafny.Rune>>(DAST.BinOp.create_BitwiseAnd(), Dafny.Sequence<Dafny.Rune>.UnicodeFromString("&")), new Dafny.Pair<DAST._IBinOp, Dafny.ISequence<Dafny.Rune>>(DAST.BinOp.create_BitwiseOr(), Dafny.Sequence<Dafny.Rune>.UnicodeFromString("|")), new Dafny.Pair<DAST._IBinOp, Dafny.ISequence<Dafny.Rune>>(DAST.BinOp.create_BitwiseXor(), Dafny.Sequence<Dafny.Rune>.UnicodeFromString("^")), new Dafny.Pair<DAST._IBinOp, Dafny.ISequence<Dafny.Rune>>(DAST.BinOp.create_BitwiseShiftRight(), Dafny.Sequence<Dafny.Rune>.UnicodeFromString(">>")), new Dafny.Pair<DAST._IBinOp, Dafny.ISequence<Dafny.Rune>>(DAST.BinOp.create_BitwiseShiftLeft(), Dafny.Sequence<Dafny.Rune>.UnicodeFromString("<<")));
    } }
    public static Dafny.ISequence<Dafny.Rune> DAFNY__EXTERN__MODULE { get {
      return Dafny.Sequence<Dafny.Rune>.UnicodeFromString("_dafny_externs");
    } }
  }
} // end of namespace DCOMP<|MERGE_RESOLUTION|>--- conflicted
+++ resolved
@@ -5690,11 +5690,7 @@
                       goto after__ASSIGN_SUCH_THAT_0;
                     }
                   }
-<<<<<<< HEAD
-                  throw new System.Exception("assign-such-that search produced no value (line 4735)");
-=======
                   throw new System.Exception("assign-such-that search produced no value");
->>>>>>> 1845b42f
                 after__ASSIGN_SUCH_THAT_0: ;
                   _63_allReadCloned = Dafny.Sequence<Dafny.Rune>.Concat(Dafny.Sequence<Dafny.Rune>.Concat(Dafny.Sequence<Dafny.Rune>.Concat(Dafny.Sequence<Dafny.Rune>.Concat(Dafny.Sequence<Dafny.Rune>.Concat(_63_allReadCloned, Dafny.Sequence<Dafny.Rune>.UnicodeFromString("let ")), _64_next), Dafny.Sequence<Dafny.Rune>.UnicodeFromString(" = ")), _64_next), Dafny.Sequence<Dafny.Rune>.UnicodeFromString(".clone();\n"));
                   _62_recIdents = Dafny.Set<Dafny.ISequence<Dafny.Rune>>.Difference(_62_recIdents, Dafny.Set<Dafny.ISequence<Dafny.Rune>>.FromElements(_64_next));
@@ -7050,11 +7046,7 @@
                   goto after__ASSIGN_SUCH_THAT_1;
                 }
               }
-<<<<<<< HEAD
-              throw new System.Exception("assign-such-that search produced no value (line 5271)");
-=======
               throw new System.Exception("assign-such-that search produced no value");
->>>>>>> 1845b42f
             after__ASSIGN_SUCH_THAT_1: ;
               if ((!object.Equals(selfIdent, DCOMP.SelfInfo.create_NoSelf())) && ((_310_next).Equals(Dafny.Sequence<Dafny.Rune>.UnicodeFromString("_this")))) {
                 RAST._IExpr _311_selfCloned;
