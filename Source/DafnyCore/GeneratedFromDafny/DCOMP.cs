--- conflicted
+++ resolved
@@ -3266,20 +3266,19 @@
             RAST._IExpr _78_loopBegin;
             _78_loopBegin = RAST.Expr.create_RawExpr(Dafny.Sequence<Dafny.Rune>.UnicodeFromString(""));
             BigInteger _hi1 = new BigInteger(((env).dtor_names).Count);
-<<<<<<< HEAD
             for (BigInteger _79_paramI = BigInteger.Zero; _79_paramI < _hi1; _79_paramI++) {
               Dafny.ISequence<Dafny.Rune> _80_param;
               _80_param = ((env).dtor_names).Select(_79_paramI);
               RAST._IExpr _81_paramInit;
-              DCOMP._IOwnership _82___v88;
-              Dafny.ISet<Dafny.ISequence<Dafny.Rune>> _83___v89;
+              DCOMP._IOwnership _82___v90;
+              Dafny.ISet<Dafny.ISequence<Dafny.Rune>> _83___v91;
               RAST._IExpr _out46;
               DCOMP._IOwnership _out47;
               Dafny.ISet<Dafny.ISequence<Dafny.Rune>> _out48;
               (this).GenIdent(_80_param, selfIdent, env, DCOMP.Ownership.create_OwnershipOwned(), out _out46, out _out47, out _out48);
               _81_paramInit = _out46;
-              _82___v88 = _out47;
-              _83___v89 = _out48;
+              _82___v90 = _out47;
+              _83___v91 = _out48;
               Dafny.ISequence<Dafny.Rune> _84_recVar;
               _84_recVar = Dafny.Sequence<Dafny.Rune>.Concat(DCOMP.COMP.TailRecursionPrefix, Std.Strings.__default.OfNat(_79_paramI));
               generated = (generated).Then(RAST.Expr.create_DeclareVar(RAST.DeclareType.create_MUT(), _84_recVar, Std.Wrappers.Option<RAST._IType>.create_None(), Std.Wrappers.Option<RAST._IExpr>.create_Some(_81_paramInit)));
@@ -3288,26 +3287,6 @@
                 _85_declaredType = (Dafny.Map<Dafny.ISequence<Dafny.Rune>, RAST._IType>.Select((env).dtor_types,_80_param)).ToOwned();
                 newEnv = (newEnv).AddAssigned(_80_param, _85_declaredType);
                 newEnv = (newEnv).AddAssigned(_84_recVar, _85_declaredType);
-=======
-            for (BigInteger _78_paramI = BigInteger.Zero; _78_paramI < _hi1; _78_paramI++) {
-              Dafny.ISequence<Dafny.Rune> _79_param;
-              _79_param = ((env).dtor_names).Select(_78_paramI);
-              RAST._IExpr _80_paramInit;
-              DCOMP._IOwnership _81___v90;
-              Dafny.ISet<Dafny.ISequence<Dafny.Rune>> _82___v91;
-              RAST._IExpr _out46;
-              DCOMP._IOwnership _out47;
-              Dafny.ISet<Dafny.ISequence<Dafny.Rune>> _out48;
-              (this).GenIdent(_79_param, selfIdent, env, DCOMP.Ownership.create_OwnershipOwned(), out _out46, out _out47, out _out48);
-              _80_paramInit = _out46;
-              _81___v90 = _out47;
-              _82___v91 = _out48;
-              generated = (generated).Then(RAST.Expr.create_DeclareVar(RAST.DeclareType.create_MUT(), _79_param, Std.Wrappers.Option<RAST._IType>.create_None(), Std.Wrappers.Option<RAST._IExpr>.create_Some(_80_paramInit)));
-              if (((env).dtor_types).Contains(_79_param)) {
-                RAST._IType _83_declaredType;
-                _83_declaredType = (Dafny.Map<Dafny.ISequence<Dafny.Rune>, RAST._IType>.Select((env).dtor_types,_79_param)).ToOwned();
-                newEnv = (newEnv).AddAssigned(_79_param, _83_declaredType);
->>>>>>> c9fe1be9
               }
               _78_loopBegin = (_78_loopBegin).Then(RAST.Expr.create_DeclareVar(RAST.DeclareType.create_CONST(), _80_param, Std.Wrappers.Option<RAST._IType>.create_None(), Std.Wrappers.Option<RAST._IExpr>.create_Some(RAST.Expr.create_Identifier(_84_recVar))));
             }
@@ -3368,15 +3347,9 @@
                 DAST._IResolvedTypeBase _100_base = value0.dtor_kind;
                 RAST._IExpr _101_fullPath;
                 RAST._IExpr _out56;
-<<<<<<< HEAD
-                _out56 = DCOMP.COMP.GenPathExpr(_98_path);
+                _out56 = DCOMP.COMP.GenPathExpr(_98_path, true);
                 _101_fullPath = _out56;
                 Dafny.ISequence<RAST._IType> _102_onTypeExprs;
-=======
-                _out56 = DCOMP.COMP.GenPathExpr(_96_path, true);
-                _99_fullPath = _out56;
-                Dafny.ISequence<RAST._IType> _100_onTypeExprs;
->>>>>>> c9fe1be9
                 Dafny.ISequence<RAST._IType> _out57;
                 _out57 = (this).GenTypeArgs(_99_onTypeArgs, DCOMP.GenTypeContext.@default());
                 _102_onTypeExprs = _out57;
@@ -3403,52 +3376,25 @@
                   _105_recIdents = _out63;
                   readIdents = Dafny.Set<Dafny.ISequence<Dafny.Rune>>.Union(readIdents, _105_recIdents);
                 }
-<<<<<<< HEAD
-                generated = ((((_101_fullPath).ApplyType(_102_onTypeExprs)).MSel(DCOMP.__default.escapeName((_90_name).dtor_name))).ApplyType(_96_typeExprs)).Apply(Dafny.Sequence<RAST._IExpr>.Concat(Dafny.Sequence<RAST._IExpr>.FromElements(_103_onExpr), _94_argExprs));
-=======
-                generated = ((((_99_fullPath).ApplyType(_100_onTypeExprs)).FSel(DCOMP.__default.escapeName((_88_name).dtor_name))).ApplyType(_94_typeExprs)).Apply(Dafny.Sequence<RAST._IExpr>.Concat(Dafny.Sequence<RAST._IExpr>.FromElements(_101_onExpr), _92_argExprs));
->>>>>>> c9fe1be9
+                generated = ((((_101_fullPath).ApplyType(_102_onTypeExprs)).FSel(DCOMP.__default.escapeName((_90_name).dtor_name))).ApplyType(_96_typeExprs)).Apply(Dafny.Sequence<RAST._IExpr>.Concat(Dafny.Sequence<RAST._IExpr>.FromElements(_103_onExpr), _94_argExprs));
                 goto after_match2;
               }
             }
             {
-<<<<<<< HEAD
               RAST._IExpr _106_onExpr;
-              DCOMP._IOwnership _107___v94;
+              DCOMP._IOwnership _107___v96;
               Dafny.ISet<Dafny.ISequence<Dafny.Rune>> _108_enclosingIdents;
               RAST._IExpr _out64;
               DCOMP._IOwnership _out65;
               Dafny.ISet<Dafny.ISequence<Dafny.Rune>> _out66;
               (this).GenExpr(_89_on, selfIdent, env, DCOMP.Ownership.create_OwnershipAutoBorrowed(), out _out64, out _out65, out _out66);
               _106_onExpr = _out64;
-              _107___v94 = _out65;
+              _107___v96 = _out65;
               _108_enclosingIdents = _out66;
               readIdents = Dafny.Set<Dafny.ISequence<Dafny.Rune>>.Union(readIdents, _108_enclosingIdents);
               Dafny.ISequence<Dafny.Rune> _109_renderedName;
-              DAST._ICallName _source3 = _90_name;
-              {
-                if (_source3.is_CallName) {
-                  Dafny.ISequence<Dafny.Rune> _110_name = _source3.dtor_name;
-                  _109_renderedName = DCOMP.__default.escapeName(_110_name);
-                  goto after_match3;
-                }
-              }
-=======
-              RAST._IExpr _104_onExpr;
-              DCOMP._IOwnership _105___v96;
-              Dafny.ISet<Dafny.ISequence<Dafny.Rune>> _106_enclosingIdents;
-              RAST._IExpr _out64;
-              DCOMP._IOwnership _out65;
-              Dafny.ISet<Dafny.ISequence<Dafny.Rune>> _out66;
-              (this).GenExpr(_87_on, selfIdent, env, DCOMP.Ownership.create_OwnershipAutoBorrowed(), out _out64, out _out65, out _out66);
-              _104_onExpr = _out64;
-              _105___v96 = _out65;
-              _106_enclosingIdents = _out66;
-              readIdents = Dafny.Set<Dafny.ISequence<Dafny.Rune>>.Union(readIdents, _106_enclosingIdents);
-              Dafny.ISequence<Dafny.Rune> _107_renderedName;
-              _107_renderedName = (this).GetMethodName(_87_on, _88_name);
-              DAST._IExpression _source3 = _87_on;
->>>>>>> c9fe1be9
+              _109_renderedName = (this).GetMethodName(_89_on, _90_name);
+              DAST._IExpression _source3 = _89_on;
               {
                 bool disjunctiveMatch0 = false;
                 if (_source3.is_Companion) {
@@ -3458,58 +3404,27 @@
                   disjunctiveMatch0 = true;
                 }
                 if (disjunctiveMatch0) {
-<<<<<<< HEAD
-                  _109_renderedName = Dafny.Sequence<Dafny.Rune>.UnicodeFromString("add");
-                  goto after_match3;
-                }
-              }
-              {
-                _109_renderedName = Dafny.Sequence<Dafny.Rune>.UnicodeFromString("build");
-              }
-            after_match3: ;
-              DAST._IExpression _source4 = _89_on;
-              {
-                if (_source4.is_Companion) {
                   {
-                    _106_onExpr = (_106_onExpr).MSel(_109_renderedName);
-=======
-                  {
-                    _104_onExpr = (_104_onExpr).FSel(_107_renderedName);
->>>>>>> c9fe1be9
+                    _106_onExpr = (_106_onExpr).FSel(_109_renderedName);
                   }
                   goto after_match3;
                 }
               }
               {
                 {
-<<<<<<< HEAD
                   if (!object.Equals(_106_onExpr, RAST.__default.self)) {
-                    DAST._ICallName _source5 = _90_name;
-=======
-                  if (!object.Equals(_104_onExpr, RAST.__default.self)) {
-                    DAST._ICallName _source4 = _88_name;
->>>>>>> c9fe1be9
+                    DAST._ICallName _source4 = _90_name;
                     {
                       if (_source4.is_CallName) {
                         Std.Wrappers._IOption<DAST._IType> onType0 = _source4.dtor_onType;
                         if (onType0.is_Some) {
-<<<<<<< HEAD
-                          DAST._IType _111_tpe = onType0.dtor_value;
-                          RAST._IType _112_typ;
+                          DAST._IType _110_tpe = onType0.dtor_value;
+                          RAST._IType _111_typ;
                           RAST._IType _out67;
-                          _out67 = (this).GenType(_111_tpe, DCOMP.GenTypeContext.@default());
-                          _112_typ = _out67;
-                          if (((_112_typ).IsObjectOrPointer()) && (!object.Equals(_106_onExpr, RAST.Expr.create_Identifier(Dafny.Sequence<Dafny.Rune>.UnicodeFromString("self"))))) {
+                          _out67 = (this).GenType(_110_tpe, DCOMP.GenTypeContext.@default());
+                          _111_typ = _out67;
+                          if (((_111_typ).IsObjectOrPointer()) && (!object.Equals(_106_onExpr, RAST.Expr.create_Identifier(Dafny.Sequence<Dafny.Rune>.UnicodeFromString("self"))))) {
                             _106_onExpr = ((this).modify__macro).Apply1(_106_onExpr);
-=======
-                          DAST._IType _108_tpe = onType0.dtor_value;
-                          RAST._IType _109_typ;
-                          RAST._IType _out67;
-                          _out67 = (this).GenType(_108_tpe, DCOMP.GenTypeContext.@default());
-                          _109_typ = _out67;
-                          if (((_109_typ).IsObjectOrPointer()) && (!object.Equals(_104_onExpr, RAST.Expr.create_Identifier(Dafny.Sequence<Dafny.Rune>.UnicodeFromString("self"))))) {
-                            _104_onExpr = ((this).modify__macro).Apply1(_104_onExpr);
->>>>>>> c9fe1be9
                           }
                           goto after_match4;
                         }
@@ -3522,69 +3437,36 @@
                   _106_onExpr = (_106_onExpr).Sel(_109_renderedName);
                 }
               }
-<<<<<<< HEAD
-            after_match4: ;
+            after_match3: ;
               generated = ((_106_onExpr).ApplyType(_96_typeExprs)).Apply(_94_argExprs);
             }
           after_match2: ;
             if (((_93_maybeOutVars).is_Some) && ((new BigInteger(((_93_maybeOutVars).dtor_value).Count)) == (BigInteger.One))) {
-              Dafny.ISequence<Dafny.Rune> _113_outVar;
-              _113_outVar = DCOMP.__default.escapeName((((_93_maybeOutVars).dtor_value).Select(BigInteger.Zero)));
-              if (!((env).CanReadWithoutClone(_113_outVar))) {
+              Dafny.ISequence<Dafny.Rune> _112_outVar;
+              _112_outVar = DCOMP.__default.escapeVar(((_93_maybeOutVars).dtor_value).Select(BigInteger.Zero));
+              if (!((env).CanReadWithoutClone(_112_outVar))) {
                 generated = RAST.__default.MaybePlacebo(generated);
               }
-              generated = RAST.__default.AssignVar(_113_outVar, generated);
+              generated = RAST.__default.AssignVar(_112_outVar, generated);
             } else if (((_93_maybeOutVars).is_None) || ((new BigInteger(((_93_maybeOutVars).dtor_value).Count)).Sign == 0)) {
             } else {
-              Dafny.ISequence<Dafny.Rune> _114_tmpVar;
-              _114_tmpVar = Dafny.Sequence<Dafny.Rune>.UnicodeFromString("_x");
-              RAST._IExpr _115_tmpId;
-              _115_tmpId = RAST.Expr.create_Identifier(_114_tmpVar);
-              generated = RAST.Expr.create_DeclareVar(RAST.DeclareType.create_CONST(), _114_tmpVar, Std.Wrappers.Option<RAST._IType>.create_None(), Std.Wrappers.Option<RAST._IExpr>.create_Some(generated));
-              Dafny.ISequence<Dafny.ISequence<Dafny.Rune>> _116_outVars;
-              _116_outVars = (_93_maybeOutVars).dtor_value;
-              BigInteger _hi2 = new BigInteger((_116_outVars).Count);
-              for (BigInteger _117_outI = BigInteger.Zero; _117_outI < _hi2; _117_outI++) {
-                Dafny.ISequence<Dafny.Rune> _118_outVar;
-                _118_outVar = DCOMP.__default.escapeName(((_116_outVars).Select(_117_outI)));
-                RAST._IExpr _119_rhs;
-                _119_rhs = (_115_tmpId).Sel(Std.Strings.__default.OfNat(_117_outI));
-                if (!((env).CanReadWithoutClone(_118_outVar))) {
-                  _119_rhs = RAST.__default.MaybePlacebo(_119_rhs);
+              Dafny.ISequence<Dafny.Rune> _113_tmpVar;
+              _113_tmpVar = Dafny.Sequence<Dafny.Rune>.UnicodeFromString("_x");
+              RAST._IExpr _114_tmpId;
+              _114_tmpId = RAST.Expr.create_Identifier(_113_tmpVar);
+              generated = RAST.Expr.create_DeclareVar(RAST.DeclareType.create_CONST(), _113_tmpVar, Std.Wrappers.Option<RAST._IType>.create_None(), Std.Wrappers.Option<RAST._IExpr>.create_Some(generated));
+              Dafny.ISequence<Dafny.ISequence<Dafny.Rune>> _115_outVars;
+              _115_outVars = (_93_maybeOutVars).dtor_value;
+              BigInteger _hi2 = new BigInteger((_115_outVars).Count);
+              for (BigInteger _116_outI = BigInteger.Zero; _116_outI < _hi2; _116_outI++) {
+                Dafny.ISequence<Dafny.Rune> _117_outVar;
+                _117_outVar = DCOMP.__default.escapeVar((_115_outVars).Select(_116_outI));
+                RAST._IExpr _118_rhs;
+                _118_rhs = (_114_tmpId).Sel(Std.Strings.__default.OfNat(_116_outI));
+                if (!((env).CanReadWithoutClone(_117_outVar))) {
+                  _118_rhs = RAST.__default.MaybePlacebo(_118_rhs);
                 }
-                generated = (generated).Then(RAST.__default.AssignVar(_118_outVar, _119_rhs));
-=======
-            after_match3: ;
-              generated = ((_104_onExpr).ApplyType(_94_typeExprs)).Apply(_92_argExprs);
-            }
-          after_match2: ;
-            if (((_91_maybeOutVars).is_Some) && ((new BigInteger(((_91_maybeOutVars).dtor_value).Count)) == (BigInteger.One))) {
-              Dafny.ISequence<Dafny.Rune> _110_outVar;
-              _110_outVar = DCOMP.__default.escapeVar(((_91_maybeOutVars).dtor_value).Select(BigInteger.Zero));
-              if (!((env).CanReadWithoutClone(_110_outVar))) {
-                generated = RAST.__default.MaybePlacebo(generated);
-              }
-              generated = RAST.__default.AssignVar(_110_outVar, generated);
-            } else if (((_91_maybeOutVars).is_None) || ((new BigInteger(((_91_maybeOutVars).dtor_value).Count)).Sign == 0)) {
-            } else {
-              Dafny.ISequence<Dafny.Rune> _111_tmpVar;
-              _111_tmpVar = Dafny.Sequence<Dafny.Rune>.UnicodeFromString("_x");
-              RAST._IExpr _112_tmpId;
-              _112_tmpId = RAST.Expr.create_Identifier(_111_tmpVar);
-              generated = RAST.Expr.create_DeclareVar(RAST.DeclareType.create_CONST(), _111_tmpVar, Std.Wrappers.Option<RAST._IType>.create_None(), Std.Wrappers.Option<RAST._IExpr>.create_Some(generated));
-              Dafny.ISequence<Dafny.ISequence<Dafny.Rune>> _113_outVars;
-              _113_outVars = (_91_maybeOutVars).dtor_value;
-              BigInteger _hi2 = new BigInteger((_113_outVars).Count);
-              for (BigInteger _114_outI = BigInteger.Zero; _114_outI < _hi2; _114_outI++) {
-                Dafny.ISequence<Dafny.Rune> _115_outVar;
-                _115_outVar = DCOMP.__default.escapeVar((_113_outVars).Select(_114_outI));
-                RAST._IExpr _116_rhs;
-                _116_rhs = (_112_tmpId).Sel(Std.Strings.__default.OfNat(_114_outI));
-                if (!((env).CanReadWithoutClone(_115_outVar))) {
-                  _116_rhs = RAST.__default.MaybePlacebo(_116_rhs);
-                }
-                generated = (generated).Then(RAST.__default.AssignVar(_115_outVar, _116_rhs));
->>>>>>> c9fe1be9
+                generated = (generated).Then(RAST.__default.AssignVar(_117_outVar, _118_rhs));
               }
             }
             newEnv = env;
@@ -3594,43 +3476,23 @@
       }
       {
         if (_source0.is_Return) {
-<<<<<<< HEAD
-          DAST._IExpression _120_exprDafny = _source0.dtor_expr;
-          {
-            RAST._IExpr _121_expr;
-            DCOMP._IOwnership _122___v105;
-            Dafny.ISet<Dafny.ISequence<Dafny.Rune>> _123_recIdents;
+          DAST._IExpression _119_exprDafny = _source0.dtor_expr;
+          {
+            RAST._IExpr _120_expr;
+            DCOMP._IOwnership _121___v106;
+            Dafny.ISet<Dafny.ISequence<Dafny.Rune>> _122_recIdents;
             RAST._IExpr _out68;
             DCOMP._IOwnership _out69;
             Dafny.ISet<Dafny.ISequence<Dafny.Rune>> _out70;
-            (this).GenExpr(_120_exprDafny, selfIdent, env, DCOMP.Ownership.create_OwnershipOwned(), out _out68, out _out69, out _out70);
-            _121_expr = _out68;
-            _122___v105 = _out69;
-            _123_recIdents = _out70;
-            readIdents = _123_recIdents;
+            (this).GenExpr(_119_exprDafny, selfIdent, env, DCOMP.Ownership.create_OwnershipOwned(), out _out68, out _out69, out _out70);
+            _120_expr = _out68;
+            _121___v106 = _out69;
+            _122_recIdents = _out70;
+            readIdents = _122_recIdents;
             if (isLast) {
-              generated = _121_expr;
+              generated = _120_expr;
             } else {
-              generated = RAST.Expr.create_Return(Std.Wrappers.Option<RAST._IExpr>.create_Some(_121_expr));
-=======
-          DAST._IExpression _117_exprDafny = _source0.dtor_expr;
-          {
-            RAST._IExpr _118_expr;
-            DCOMP._IOwnership _119___v106;
-            Dafny.ISet<Dafny.ISequence<Dafny.Rune>> _120_recIdents;
-            RAST._IExpr _out68;
-            DCOMP._IOwnership _out69;
-            Dafny.ISet<Dafny.ISequence<Dafny.Rune>> _out70;
-            (this).GenExpr(_117_exprDafny, selfIdent, env, DCOMP.Ownership.create_OwnershipOwned(), out _out68, out _out69, out _out70);
-            _118_expr = _out68;
-            _119___v106 = _out69;
-            _120_recIdents = _out70;
-            readIdents = _120_recIdents;
-            if (isLast) {
-              generated = _118_expr;
-            } else {
-              generated = RAST.Expr.create_Return(Std.Wrappers.Option<RAST._IExpr>.create_Some(_118_expr));
->>>>>>> c9fe1be9
+              generated = RAST.Expr.create_Return(Std.Wrappers.Option<RAST._IExpr>.create_Some(_120_expr));
             }
             newEnv = env;
           }
@@ -3648,51 +3510,27 @@
               }
             }
             {
-<<<<<<< HEAD
-              Dafny.ISequence<Dafny.ISequence<Dafny.Rune>> _124_rustIdents = _source6.dtor_value;
-              Dafny.ISequence<RAST._IExpr> _125_tupleArgs;
-              _125_tupleArgs = Dafny.Sequence<RAST._IExpr>.FromElements();
-              BigInteger _hi3 = new BigInteger((_124_rustIdents).Count);
-              for (BigInteger _126_i = BigInteger.Zero; _126_i < _hi3; _126_i++) {
-                RAST._IExpr _127_rIdent;
-                DCOMP._IOwnership _128___v106;
-                Dafny.ISet<Dafny.ISequence<Dafny.Rune>> _129___v107;
+              Dafny.ISequence<Dafny.ISequence<Dafny.Rune>> _123_rustIdents = _source5.dtor_value;
+              Dafny.ISequence<RAST._IExpr> _124_tupleArgs;
+              _124_tupleArgs = Dafny.Sequence<RAST._IExpr>.FromElements();
+              BigInteger _hi3 = new BigInteger((_123_rustIdents).Count);
+              for (BigInteger _125_i = BigInteger.Zero; _125_i < _hi3; _125_i++) {
+                RAST._IExpr _126_rIdent;
+                DCOMP._IOwnership _127___v107;
+                Dafny.ISet<Dafny.ISequence<Dafny.Rune>> _128___v108;
                 RAST._IExpr _out71;
                 DCOMP._IOwnership _out72;
                 Dafny.ISet<Dafny.ISequence<Dafny.Rune>> _out73;
-                (this).GenIdent((_124_rustIdents).Select(_126_i), selfIdent, env, DCOMP.Ownership.create_OwnershipOwned(), out _out71, out _out72, out _out73);
-                _127_rIdent = _out71;
-                _128___v106 = _out72;
-                _129___v107 = _out73;
-                _125_tupleArgs = Dafny.Sequence<RAST._IExpr>.Concat(_125_tupleArgs, Dafny.Sequence<RAST._IExpr>.FromElements(_127_rIdent));
-              }
-              if ((new BigInteger((_125_tupleArgs).Count)) == (BigInteger.One)) {
-                generated = RAST.Expr.create_Return(Std.Wrappers.Option<RAST._IExpr>.create_Some((_125_tupleArgs).Select(BigInteger.Zero)));
+                (this).GenIdent((_123_rustIdents).Select(_125_i), selfIdent, env, DCOMP.Ownership.create_OwnershipOwned(), out _out71, out _out72, out _out73);
+                _126_rIdent = _out71;
+                _127___v107 = _out72;
+                _128___v108 = _out73;
+                _124_tupleArgs = Dafny.Sequence<RAST._IExpr>.Concat(_124_tupleArgs, Dafny.Sequence<RAST._IExpr>.FromElements(_126_rIdent));
+              }
+              if ((new BigInteger((_124_tupleArgs).Count)) == (BigInteger.One)) {
+                generated = RAST.Expr.create_Return(Std.Wrappers.Option<RAST._IExpr>.create_Some((_124_tupleArgs).Select(BigInteger.Zero)));
               } else {
-                generated = RAST.Expr.create_Return(Std.Wrappers.Option<RAST._IExpr>.create_Some(RAST.Expr.create_Tuple(_125_tupleArgs)));
-=======
-              Dafny.ISequence<Dafny.ISequence<Dafny.Rune>> _121_rustIdents = _source5.dtor_value;
-              Dafny.ISequence<RAST._IExpr> _122_tupleArgs;
-              _122_tupleArgs = Dafny.Sequence<RAST._IExpr>.FromElements();
-              BigInteger _hi3 = new BigInteger((_121_rustIdents).Count);
-              for (BigInteger _123_i = BigInteger.Zero; _123_i < _hi3; _123_i++) {
-                RAST._IExpr _124_rIdent;
-                DCOMP._IOwnership _125___v107;
-                Dafny.ISet<Dafny.ISequence<Dafny.Rune>> _126___v108;
-                RAST._IExpr _out71;
-                DCOMP._IOwnership _out72;
-                Dafny.ISet<Dafny.ISequence<Dafny.Rune>> _out73;
-                (this).GenIdent((_121_rustIdents).Select(_123_i), selfIdent, env, DCOMP.Ownership.create_OwnershipOwned(), out _out71, out _out72, out _out73);
-                _124_rIdent = _out71;
-                _125___v107 = _out72;
-                _126___v108 = _out73;
-                _122_tupleArgs = Dafny.Sequence<RAST._IExpr>.Concat(_122_tupleArgs, Dafny.Sequence<RAST._IExpr>.FromElements(_124_rIdent));
-              }
-              if ((new BigInteger((_122_tupleArgs).Count)) == (BigInteger.One)) {
-                generated = RAST.Expr.create_Return(Std.Wrappers.Option<RAST._IExpr>.create_Some((_122_tupleArgs).Select(BigInteger.Zero)));
-              } else {
-                generated = RAST.Expr.create_Return(Std.Wrappers.Option<RAST._IExpr>.create_Some(RAST.Expr.create_Tuple(_122_tupleArgs)));
->>>>>>> c9fe1be9
+                generated = RAST.Expr.create_Return(Std.Wrappers.Option<RAST._IExpr>.create_Some(RAST.Expr.create_Tuple(_124_tupleArgs)));
               }
             }
           after_match5: ;
@@ -3713,37 +3551,20 @@
         }
       }
       {
-<<<<<<< HEAD
-        DAST._IExpression _130_e = _source0.dtor_Print_a0;
+        DAST._IExpression _129_e = _source0.dtor_Print_a0;
         {
-          RAST._IExpr _131_printedExpr;
-          DCOMP._IOwnership _132_recOwnership;
-          Dafny.ISet<Dafny.ISequence<Dafny.Rune>> _133_recIdents;
+          RAST._IExpr _130_printedExpr;
+          DCOMP._IOwnership _131_recOwnership;
+          Dafny.ISet<Dafny.ISequence<Dafny.Rune>> _132_recIdents;
           RAST._IExpr _out74;
           DCOMP._IOwnership _out75;
           Dafny.ISet<Dafny.ISequence<Dafny.Rune>> _out76;
-          (this).GenExpr(_130_e, selfIdent, env, DCOMP.Ownership.create_OwnershipBorrowed(), out _out74, out _out75, out _out76);
-          _131_printedExpr = _out74;
-          _132_recOwnership = _out75;
-          _133_recIdents = _out76;
-          generated = (RAST.Expr.create_Identifier(Dafny.Sequence<Dafny.Rune>.UnicodeFromString("print!"))).Apply(Dafny.Sequence<RAST._IExpr>.FromElements(RAST.Expr.create_LiteralString(Dafny.Sequence<Dafny.Rune>.UnicodeFromString("{}"), false, false), ((RAST.__default.dafny__runtime).MSel(Dafny.Sequence<Dafny.Rune>.UnicodeFromString("DafnyPrintWrapper"))).Apply1(_131_printedExpr)));
-          readIdents = _133_recIdents;
-=======
-        DAST._IExpression _127_e = _source0.dtor_Print_a0;
-        {
-          RAST._IExpr _128_printedExpr;
-          DCOMP._IOwnership _129_recOwnership;
-          Dafny.ISet<Dafny.ISequence<Dafny.Rune>> _130_recIdents;
-          RAST._IExpr _out74;
-          DCOMP._IOwnership _out75;
-          Dafny.ISet<Dafny.ISequence<Dafny.Rune>> _out76;
-          (this).GenExpr(_127_e, selfIdent, env, DCOMP.Ownership.create_OwnershipBorrowed(), out _out74, out _out75, out _out76);
-          _128_printedExpr = _out74;
-          _129_recOwnership = _out75;
-          _130_recIdents = _out76;
-          generated = (RAST.Expr.create_Identifier(Dafny.Sequence<Dafny.Rune>.UnicodeFromString("print!"))).Apply(Dafny.Sequence<RAST._IExpr>.FromElements(RAST.Expr.create_LiteralString(Dafny.Sequence<Dafny.Rune>.UnicodeFromString("{}"), false, false), (((RAST.__default.dafny__runtime).MSel(Dafny.Sequence<Dafny.Rune>.UnicodeFromString("DafnyPrintWrapper"))).AsExpr()).Apply1(_128_printedExpr)));
-          readIdents = _130_recIdents;
->>>>>>> c9fe1be9
+          (this).GenExpr(_129_e, selfIdent, env, DCOMP.Ownership.create_OwnershipBorrowed(), out _out74, out _out75, out _out76);
+          _130_printedExpr = _out74;
+          _131_recOwnership = _out75;
+          _132_recIdents = _out76;
+          generated = (RAST.Expr.create_Identifier(Dafny.Sequence<Dafny.Rune>.UnicodeFromString("print!"))).Apply(Dafny.Sequence<RAST._IExpr>.FromElements(RAST.Expr.create_LiteralString(Dafny.Sequence<Dafny.Rune>.UnicodeFromString("{}"), false, false), (((RAST.__default.dafny__runtime).MSel(Dafny.Sequence<Dafny.Rune>.UnicodeFromString("DafnyPrintWrapper"))).AsExpr()).Apply1(_130_printedExpr)));
+          readIdents = _132_recIdents;
           newEnv = env;
         }
       }
@@ -5855,11 +5676,7 @@
                       goto after__ASSIGN_SUCH_THAT_0;
                     }
                   }
-<<<<<<< HEAD
-                  throw new System.Exception("assign-such-that search produced no value (line 4410)");
-=======
-                  throw new System.Exception("assign-such-that search produced no value (line 4736)");
->>>>>>> c9fe1be9
+                  throw new System.Exception("assign-such-that search produced no value (line 4744)");
                 after__ASSIGN_SUCH_THAT_0: ;
                   _63_allReadCloned = Dafny.Sequence<Dafny.Rune>.Concat(Dafny.Sequence<Dafny.Rune>.Concat(Dafny.Sequence<Dafny.Rune>.Concat(Dafny.Sequence<Dafny.Rune>.Concat(Dafny.Sequence<Dafny.Rune>.Concat(_63_allReadCloned, Dafny.Sequence<Dafny.Rune>.UnicodeFromString("let ")), _64_next), Dafny.Sequence<Dafny.Rune>.UnicodeFromString(" = ")), _64_next), Dafny.Sequence<Dafny.Rune>.UnicodeFromString(".clone();\n"));
                   _62_recIdents = Dafny.Set<Dafny.ISequence<Dafny.Rune>>.Difference(_62_recIdents, Dafny.Set<Dafny.ISequence<Dafny.Rune>>.FromElements(_64_next));
@@ -7215,11 +7032,7 @@
                   goto after__ASSIGN_SUCH_THAT_1;
                 }
               }
-<<<<<<< HEAD
-              throw new System.Exception("assign-such-that search produced no value (line 4885)");
-=======
-              throw new System.Exception("assign-such-that search produced no value (line 5272)");
->>>>>>> c9fe1be9
+              throw new System.Exception("assign-such-that search produced no value (line 5280)");
             after__ASSIGN_SUCH_THAT_1: ;
               if ((!object.Equals(selfIdent, DCOMP.SelfInfo.create_NoSelf())) && ((_310_next).Equals(Dafny.Sequence<Dafny.Rune>.UnicodeFromString("_this")))) {
                 RAST._IExpr _311_selfCloned;
@@ -7964,13 +7777,11 @@
     public static Dafny.IMap<DAST._IBinOp,Dafny.ISequence<Dafny.Rune>> OpTable { get {
       return Dafny.Map<DAST._IBinOp, Dafny.ISequence<Dafny.Rune>>.FromElements(new Dafny.Pair<DAST._IBinOp, Dafny.ISequence<Dafny.Rune>>(DAST.BinOp.create_Mod(), Dafny.Sequence<Dafny.Rune>.UnicodeFromString("%")), new Dafny.Pair<DAST._IBinOp, Dafny.ISequence<Dafny.Rune>>(DAST.BinOp.create_And(), Dafny.Sequence<Dafny.Rune>.UnicodeFromString("&&")), new Dafny.Pair<DAST._IBinOp, Dafny.ISequence<Dafny.Rune>>(DAST.BinOp.create_Or(), Dafny.Sequence<Dafny.Rune>.UnicodeFromString("||")), new Dafny.Pair<DAST._IBinOp, Dafny.ISequence<Dafny.Rune>>(DAST.BinOp.create_Div(), Dafny.Sequence<Dafny.Rune>.UnicodeFromString("/")), new Dafny.Pair<DAST._IBinOp, Dafny.ISequence<Dafny.Rune>>(DAST.BinOp.create_Lt(), Dafny.Sequence<Dafny.Rune>.UnicodeFromString("<")), new Dafny.Pair<DAST._IBinOp, Dafny.ISequence<Dafny.Rune>>(DAST.BinOp.create_LtChar(), Dafny.Sequence<Dafny.Rune>.UnicodeFromString("<")), new Dafny.Pair<DAST._IBinOp, Dafny.ISequence<Dafny.Rune>>(DAST.BinOp.create_Plus(), Dafny.Sequence<Dafny.Rune>.UnicodeFromString("+")), new Dafny.Pair<DAST._IBinOp, Dafny.ISequence<Dafny.Rune>>(DAST.BinOp.create_Minus(), Dafny.Sequence<Dafny.Rune>.UnicodeFromString("-")), new Dafny.Pair<DAST._IBinOp, Dafny.ISequence<Dafny.Rune>>(DAST.BinOp.create_Times(), Dafny.Sequence<Dafny.Rune>.UnicodeFromString("*")), new Dafny.Pair<DAST._IBinOp, Dafny.ISequence<Dafny.Rune>>(DAST.BinOp.create_BitwiseAnd(), Dafny.Sequence<Dafny.Rune>.UnicodeFromString("&")), new Dafny.Pair<DAST._IBinOp, Dafny.ISequence<Dafny.Rune>>(DAST.BinOp.create_BitwiseOr(), Dafny.Sequence<Dafny.Rune>.UnicodeFromString("|")), new Dafny.Pair<DAST._IBinOp, Dafny.ISequence<Dafny.Rune>>(DAST.BinOp.create_BitwiseXor(), Dafny.Sequence<Dafny.Rune>.UnicodeFromString("^")), new Dafny.Pair<DAST._IBinOp, Dafny.ISequence<Dafny.Rune>>(DAST.BinOp.create_BitwiseShiftRight(), Dafny.Sequence<Dafny.Rune>.UnicodeFromString(">>")), new Dafny.Pair<DAST._IBinOp, Dafny.ISequence<Dafny.Rune>>(DAST.BinOp.create_BitwiseShiftLeft(), Dafny.Sequence<Dafny.Rune>.UnicodeFromString("<<")));
     } }
-<<<<<<< HEAD
     public static Dafny.ISequence<Dafny.Rune> TailRecursionPrefix { get {
       return Dafny.Sequence<Dafny.Rune>.UnicodeFromString("_r");
-=======
+    } }
     public static Dafny.ISequence<Dafny.Rune> DAFNY__EXTERN__MODULE { get {
       return Dafny.Sequence<Dafny.Rune>.UnicodeFromString("_dafny_externs");
->>>>>>> c9fe1be9
     } }
   }
 } // end of namespace DCOMP