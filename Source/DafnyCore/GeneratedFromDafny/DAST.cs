--- conflicted
+++ resolved
@@ -293,77 +293,77 @@
     }
     public abstract _IModuleItem DowncastClone();
     public Dafny.ISequence<Dafny.Rune> name() {
-      DAST._IModuleItem _source25 = this;
+      DAST._IModuleItem _source0 = this;
       {
-        if (_source25.is_Module) {
-          DAST._IModule _761_m = _source25.dtor_Module_a0;
-          return (_761_m).dtor_name;
+        if (_source0.is_Module) {
+          DAST._IModule _0_m = _source0.dtor_Module_a0;
+          return (_0_m).dtor_name;
         }
       }
       {
-        if (_source25.is_Class) {
-          DAST._IClass _762_m = _source25.dtor_Class_a0;
-          return (_762_m).dtor_name;
+        if (_source0.is_Class) {
+          DAST._IClass _1_m = _source0.dtor_Class_a0;
+          return (_1_m).dtor_name;
         }
       }
       {
-        if (_source25.is_Trait) {
-          DAST._ITrait _763_m = _source25.dtor_Trait_a0;
-          return (_763_m).dtor_name;
+        if (_source0.is_Trait) {
+          DAST._ITrait _2_m = _source0.dtor_Trait_a0;
+          return (_2_m).dtor_name;
         }
       }
       {
-        if (_source25.is_Newtype) {
-          DAST._INewtype _764_m = _source25.dtor_Newtype_a0;
-          return (_764_m).dtor_name;
+        if (_source0.is_Newtype) {
+          DAST._INewtype _3_m = _source0.dtor_Newtype_a0;
+          return (_3_m).dtor_name;
         }
       }
       {
-        if (_source25.is_SynonymType) {
-          DAST._ISynonymType _765_m = _source25.dtor_SynonymType_a0;
-          return (_765_m).dtor_name;
+        if (_source0.is_SynonymType) {
+          DAST._ISynonymType _4_m = _source0.dtor_SynonymType_a0;
+          return (_4_m).dtor_name;
         }
       }
       {
-        DAST._IDatatype _766_m = _source25.dtor_Datatype_a0;
-        return (_766_m).dtor_name;
+        DAST._IDatatype _5_m = _source0.dtor_Datatype_a0;
+        return (_5_m).dtor_name;
       }
     }
     public Dafny.ISequence<DAST._IAttribute> attributes() {
-      DAST._IModuleItem _source26 = this;
+      DAST._IModuleItem _source0 = this;
       {
-        if (_source26.is_Module) {
-          DAST._IModule _767_m = _source26.dtor_Module_a0;
-          return (_767_m).dtor_attributes;
+        if (_source0.is_Module) {
+          DAST._IModule _0_m = _source0.dtor_Module_a0;
+          return (_0_m).dtor_attributes;
         }
       }
       {
-        if (_source26.is_Class) {
-          DAST._IClass _768_m = _source26.dtor_Class_a0;
-          return (_768_m).dtor_attributes;
+        if (_source0.is_Class) {
+          DAST._IClass _1_m = _source0.dtor_Class_a0;
+          return (_1_m).dtor_attributes;
         }
       }
       {
-        if (_source26.is_Trait) {
-          DAST._ITrait _769_m = _source26.dtor_Trait_a0;
-          return (_769_m).dtor_attributes;
+        if (_source0.is_Trait) {
+          DAST._ITrait _2_m = _source0.dtor_Trait_a0;
+          return (_2_m).dtor_attributes;
         }
       }
       {
-        if (_source26.is_Newtype) {
-          DAST._INewtype _770_m = _source26.dtor_Newtype_a0;
-          return (_770_m).dtor_attributes;
+        if (_source0.is_Newtype) {
+          DAST._INewtype _3_m = _source0.dtor_Newtype_a0;
+          return (_3_m).dtor_attributes;
         }
       }
       {
-        if (_source26.is_SynonymType) {
-          DAST._ISynonymType _771_m = _source26.dtor_SynonymType_a0;
-          return (_771_m).dtor_attributes;
+        if (_source0.is_SynonymType) {
+          DAST._ISynonymType _4_m = _source0.dtor_SynonymType_a0;
+          return (_4_m).dtor_attributes;
         }
       }
       {
-        DAST._IDatatype _772_m = _source26.dtor_Datatype_a0;
-        return (_772_m).dtor_attributes;
+        DAST._IDatatype _5_m = _source0.dtor_Datatype_a0;
+        return (_5_m).dtor_attributes;
       }
     }
   }
@@ -703,75 +703,6 @@
       if ((mapping).Contains(this)) {
         return Dafny.Map<DAST._IType, DAST._IType>.Select(mapping,this);
       } else {
-<<<<<<< HEAD
-        DAST._IType _source27 = this;
-        {
-          if (_source27.is_UserDefined) {
-            DAST._IResolvedType _773_resolved = _source27.dtor_resolved;
-            return DAST.Type.create_UserDefined((_773_resolved).Replace(mapping));
-          }
-        }
-        {
-          if (_source27.is_Tuple) {
-            Dafny.ISequence<DAST._IType> _774_arguments = _source27.dtor_Tuple_a0;
-            return DAST.Type.create_Tuple(Std.Collections.Seq.__default.Map<DAST._IType, DAST._IType>(Dafny.Helpers.Id<Func<Dafny.IMap<DAST._IType,DAST._IType>, Dafny.ISequence<DAST._IType>, Func<DAST._IType, DAST._IType>>>((_775_mapping, _776_arguments) => ((System.Func<DAST._IType, DAST._IType>)((_777_t) => {
-  return (_777_t).Replace(_775_mapping);
-})))(mapping, _774_arguments), _774_arguments));
-          }
-        }
-        {
-          if (_source27.is_Array) {
-            DAST._IType _778_element = _source27.dtor_element;
-            BigInteger _779_dims = _source27.dtor_dims;
-            return DAST.Type.create_Array((_778_element).Replace(mapping), _779_dims);
-          }
-        }
-        {
-          if (_source27.is_Seq) {
-            DAST._IType _780_element = _source27.dtor_element;
-            return DAST.Type.create_Seq((_780_element).Replace(mapping));
-          }
-        }
-        {
-          if (_source27.is_Set) {
-            DAST._IType _781_element = _source27.dtor_element;
-            return DAST.Type.create_Set((_781_element).Replace(mapping));
-          }
-        }
-        {
-          if (_source27.is_Multiset) {
-            DAST._IType _782_element = _source27.dtor_element;
-            return DAST.Type.create_Multiset((_782_element).Replace(mapping));
-          }
-        }
-        {
-          if (_source27.is_Map) {
-            DAST._IType _783_key = _source27.dtor_key;
-            DAST._IType _784_value = _source27.dtor_value;
-            return DAST.Type.create_Map((_783_key).Replace(mapping), (_784_value).Replace(mapping));
-          }
-        }
-        {
-          if (_source27.is_SetBuilder) {
-            DAST._IType _785_element = _source27.dtor_element;
-            return DAST.Type.create_SetBuilder((_785_element).Replace(mapping));
-          }
-        }
-        {
-          if (_source27.is_MapBuilder) {
-            DAST._IType _786_key = _source27.dtor_key;
-            DAST._IType _787_value = _source27.dtor_value;
-            return DAST.Type.create_MapBuilder((_786_key).Replace(mapping), (_787_value).Replace(mapping));
-          }
-        }
-        {
-          if (_source27.is_Arrow) {
-            Dafny.ISequence<DAST._IType> _788_args = _source27.dtor_args;
-            DAST._IType _789_result = _source27.dtor_result;
-            return DAST.Type.create_Arrow(Std.Collections.Seq.__default.Map<DAST._IType, DAST._IType>(Dafny.Helpers.Id<Func<Dafny.IMap<DAST._IType,DAST._IType>, Dafny.ISequence<DAST._IType>, Func<DAST._IType, DAST._IType>>>((_790_mapping, _791_args) => ((System.Func<DAST._IType, DAST._IType>)((_792_t) => {
-  return (_792_t).Replace(_790_mapping);
-})))(mapping, _788_args), _788_args), (_789_result).Replace(mapping));
-=======
         DAST._IType _source0 = this;
         {
           if (_source0.is_UserDefined) {
@@ -839,7 +770,6 @@
             return DAST.Type.create_Arrow(Std.Collections.Seq.__default.Map<DAST._IType, DAST._IType>(Dafny.Helpers.Id<Func<Dafny.IMap<DAST._IType,DAST._IType>, Dafny.ISequence<DAST._IType>, Func<DAST._IType, DAST._IType>>>((_17_mapping, _18_args) => ((System.Func<DAST._IType, DAST._IType>)((_19_t) => {
   return (_19_t).Replace(_17_mapping);
 })))(mapping, _15_args), _15_args), (_16_result).Replace(mapping));
->>>>>>> c9cd3b61
           }
         }
         {
@@ -2504,18 +2434,6 @@
       }
     }
     public DAST._IResolvedType Replace(Dafny.IMap<DAST._IType,DAST._IType> mapping) {
-<<<<<<< HEAD
-      return DAST.ResolvedType.create((this).dtor_path, Std.Collections.Seq.__default.Map<DAST._IType, DAST._IType>(Dafny.Helpers.Id<Func<Dafny.IMap<DAST._IType,DAST._IType>, Func<DAST._IType, DAST._IType>>>((_793_mapping) => ((System.Func<DAST._IType, DAST._IType>)((_794_t) => {
-  return (_794_t).Replace(_793_mapping);
-})))(mapping), (this).dtor_typeArgs), ((System.Func<DAST._IResolvedTypeBase>)(() => {
-  DAST._IResolvedTypeBase _source28 = (this).dtor_kind;
-  {
-    if (_source28.is_Newtype) {
-      DAST._IType _795_baseType = _source28.dtor_baseType;
-      DAST._INewtypeRange _796_range = _source28.dtor_range;
-      bool _797_erase = _source28.dtor_erase;
-      return DAST.ResolvedTypeBase.create_Newtype((_795_baseType).Replace(mapping), _796_range, _797_erase);
-=======
       return DAST.ResolvedType.create((this).dtor_path, Std.Collections.Seq.__default.Map<DAST._IType, DAST._IType>(Dafny.Helpers.Id<Func<Dafny.IMap<DAST._IType,DAST._IType>, Func<DAST._IType, DAST._IType>>>((_0_mapping) => ((System.Func<DAST._IType, DAST._IType>)((_1_t) => {
   return (_1_t).Replace(_0_mapping);
 })))(mapping), (this).dtor_typeArgs), ((System.Func<DAST._IResolvedTypeBase>)(() => {
@@ -2526,19 +2444,13 @@
       DAST._INewtypeRange _3_range = _source0.dtor_range;
       bool _4_erase = _source0.dtor_erase;
       return DAST.ResolvedTypeBase.create_Newtype((_2_baseType).Replace(mapping), _3_range, _4_erase);
->>>>>>> c9cd3b61
     }
   }
   {
     return (this).dtor_kind;
   }
-<<<<<<< HEAD
-}))(), (this).dtor_attributes, (this).dtor_properMethods, Std.Collections.Seq.__default.Map<DAST._IType, DAST._IType>(Dafny.Helpers.Id<Func<Dafny.IMap<DAST._IType,DAST._IType>, Func<DAST._IType, DAST._IType>>>((_798_mapping) => ((System.Func<DAST._IType, DAST._IType>)((_799_t) => {
-  return (_799_t).Replace(_798_mapping);
-=======
 }))(), (this).dtor_attributes, (this).dtor_properMethods, Std.Collections.Seq.__default.Map<DAST._IType, DAST._IType>(Dafny.Helpers.Id<Func<Dafny.IMap<DAST._IType,DAST._IType>, Func<DAST._IType, DAST._IType>>>((_5_mapping) => ((System.Func<DAST._IType, DAST._IType>)((_6_t) => {
   return (_6_t).Replace(_5_mapping);
->>>>>>> c9cd3b61
 })))(mapping), (this).dtor_extendedTypes));
     }
   }
