--- conflicted
+++ resolved
@@ -404,14 +404,6 @@
       } else if (expr is TypeTestExpr) {
         var e = (TypeTestExpr)expr;
         return new TypeTestExpr(Tok(e.tok), CloneExpr(e.E), CloneType(e.ToType));
-
-<<<<<<< HEAD
-=======
-      } else if (expr is BinaryExpr) {
-        var e = (BinaryExpr)expr;
-        var prefixOp = e.PrefixOp is null ? null : Tok(e.PrefixOp);
-        return new BinaryExpr(Tok(e.tok), e.Op, CloneExpr(e.E0), CloneExpr(e.E1), prefixOp);
->>>>>>> 5b8cabf4
       } else if (expr is TernaryExpr) {
         var e = (TernaryExpr)expr;
         return new TernaryExpr(Tok(e.tok), e.Op, CloneExpr(e.E0), CloneExpr(e.E1), CloneExpr(e.E2));
