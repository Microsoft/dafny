// Copyright by the contributors to the Dafny Project
// SPDX-License-Identifier: MIT

using System;
using System.Collections.Generic;
using System.Numerics;
using System.Diagnostics.Contracts;
using System.Linq;
using Microsoft.Boogie;

namespace Microsoft.Dafny {

  interface ICloneable<out T> {
    T Clone(Cloner cloner);
  }

  public class Cloner {
    public bool CloneResolvedFields { get; }
    private readonly Dictionary<IVariable, IVariable> clones = new();
    private readonly Dictionary<MemberDecl, MemberDecl> memberClones = new();

    public Cloner(bool cloneResolvedFields = false) {
      this.CloneResolvedFields = cloneResolvedFields;
    }

    public virtual ModuleDefinition CloneModuleDefinition(ModuleDefinition m, string name) {
      ModuleDefinition nw;
      if (m is DefaultModuleDecl) {
        nw = new DefaultModuleDecl();
      } else {
        nw = new ModuleDefinition(Tok(m.tok), name, m.PrefixIds, m.IsAbstract, m.IsFacade,
          m.RefinementQId, m.EnclosingModule, CloneAttributes(m.Attributes),
          true, m.IsToBeVerified, m.IsToBeCompiled);
      }
      foreach (var d in m.TopLevelDecls) {
        nw.TopLevelDecls.Add(CloneDeclaration(d, nw));
      }
      foreach (var tup in m.PrefixNamedModules) {
        var newTup = new Tuple<List<IToken>, LiteralModuleDecl>(tup.Item1, (LiteralModuleDecl)CloneDeclaration(tup.Item2, nw));
        nw.PrefixNamedModules.Add(newTup);
      }
      nw.Height = m.Height;
      return nw;
    }

    public virtual TopLevelDecl CloneDeclaration(TopLevelDecl d, ModuleDefinition m) {
      Contract.Requires(d != null);
      Contract.Requires(m != null);

      if (d is OpaqueTypeDecl) {
        var dd = (OpaqueTypeDecl)d;
        return new OpaqueTypeDecl(Tok(dd.tok), dd.Name, m, CloneTPChar(dd.Characteristics), dd.TypeArgs.ConvertAll(CloneTypeParam), dd.Members.ConvertAll(d => CloneMember(d, false)), CloneAttributes(dd.Attributes), dd.IsRefining);
      } else if (d is SubsetTypeDecl) {
        Contract.Assume(!(d is NonNullTypeDecl));  // don't clone the non-null type declaration; close the class, which will create a new non-null type declaration
        var dd = (SubsetTypeDecl)d;
        var tps = dd.TypeArgs.ConvertAll(CloneTypeParam);
        return new SubsetTypeDecl(Tok(dd.tok), dd.Name, CloneTPChar(dd.Characteristics), tps, m, CloneBoundVar(dd.Var, false), CloneExpr(dd.Constraint), dd.WitnessKind, CloneExpr(dd.Witness), CloneAttributes(dd.Attributes));
      } else if (d is TypeSynonymDecl) {
        var dd = (TypeSynonymDecl)d;
        var tps = dd.TypeArgs.ConvertAll(CloneTypeParam);
        return new TypeSynonymDecl(Tok(dd.tok), dd.Name, CloneTPChar(dd.Characteristics), tps, m, CloneType(dd.Rhs), CloneAttributes(dd.Attributes));
      } else if (d is NewtypeDecl) {
        var dd = (NewtypeDecl)d;
        if (dd.Var == null) {
          return new NewtypeDecl(Tok(dd.tok), dd.Name, m, CloneType(dd.BaseType),
            dd.Members.ConvertAll(d => CloneMember(d, false)), CloneAttributes(dd.Attributes), dd.IsRefining);
        } else {
          return new NewtypeDecl(Tok(dd.tok), dd.Name, m, CloneBoundVar(dd.Var, false),
            CloneExpr(dd.Constraint), dd.WitnessKind, CloneExpr(dd.Witness),
            dd.Members.ConvertAll(d => CloneMember(d, false)), CloneAttributes(dd.Attributes), dd.IsRefining);
        }
      } else if (d is TupleTypeDecl) {
        var dd = (TupleTypeDecl)d;
        return new TupleTypeDecl(dd.ArgumentGhostness, dd.EnclosingModuleDefinition, dd.Attributes);
      } else if (d is IndDatatypeDecl) {
        var dd = (IndDatatypeDecl)d;
        var tps = dd.TypeArgs.ConvertAll(CloneTypeParam);
        var ctors = dd.Ctors.ConvertAll(CloneCtor);
        var dt = new IndDatatypeDecl(Tok(dd.tok), dd.Name, m, tps, ctors, dd.Members.ConvertAll(d => CloneMember(d, false)), CloneAttributes(dd.Attributes), dd.IsRefining);
        return dt;
      } else if (d is CoDatatypeDecl) {
        var dd = (CoDatatypeDecl)d;
        var tps = dd.TypeArgs.ConvertAll(CloneTypeParam);
        var ctors = dd.Ctors.ConvertAll(CloneCtor);
        var dt = new CoDatatypeDecl(Tok(dd.tok), dd.Name, m, tps, ctors, dd.Members.ConvertAll(d => CloneMember(d, false)), CloneAttributes(dd.Attributes), dd.IsRefining);
        return dt;
      } else if (d is IteratorDecl) {
        var dd = (IteratorDecl)d;
        var tps = dd.TypeArgs.ConvertAll(CloneTypeParam);
        var ins = dd.Ins.ConvertAll(bv => CloneFormal(bv, false));
        var outs = dd.Outs.ConvertAll(bv => CloneFormal(bv, false));
        var reads = CloneSpecFrameExpr(dd.Reads);
        var mod = CloneSpecFrameExpr(dd.Modifies);
        var decr = CloneSpecExpr(dd.Decreases);
        var req = dd.Requires.ConvertAll(CloneAttributedExpr);
        var yreq = dd.YieldRequires.ConvertAll(CloneAttributedExpr);
        var ens = dd.Ensures.ConvertAll(CloneAttributedExpr);
        var yens = dd.YieldEnsures.ConvertAll(CloneAttributedExpr);
        var body = CloneBlockStmt(dd.Body);
        var iter = new IteratorDecl(Tok(dd.tok), dd.Name, m,
          tps, ins, outs, reads, mod, decr,
          req, ens, yreq, yens,
          body, CloneAttributes(dd.Attributes), dd.SignatureEllipsis);
        return iter;
      } else if (d is TraitDecl) {
        var dd = (TraitDecl)d;
        var tps = dd.TypeArgs.ConvertAll(CloneTypeParam);
        var mm = dd.Members.ConvertAll(d => CloneMember(d, false));
        var cl = new TraitDecl(Tok(dd.tok), dd.Name, m, tps, mm, CloneAttributes(dd.Attributes), dd.IsRefining, dd.ParentTraits.ConvertAll(CloneType));
        return cl;
      } else if (d is ClassDecl) {
        var dd = (ClassDecl)d;
        var tps = dd.TypeArgs.ConvertAll(CloneTypeParam);
        var mm = dd.Members.ConvertAll(d => CloneMember(d, false));
        if (d is DefaultClassDecl) {
          return new DefaultClassDecl(m, mm);
        } else {
          return new ClassDecl(Tok(dd.tok), dd.Name, m, tps, mm, CloneAttributes(dd.Attributes), dd.IsRefining, dd.ParentTraits.ConvertAll(CloneType));
        }
      } else if (d is ModuleDecl) {
        if (d is LiteralModuleDecl moduleDecl) {
          return new LiteralModuleDecl(moduleDecl.ModuleDef, m) {
            DefaultExport = moduleDecl.DefaultExport
          };
        } else if (d is AliasModuleDecl) {
          var a = (AliasModuleDecl)d;
          return new AliasModuleDecl(a.TargetQId?.Clone(false), a.tok, m, a.Opened, a.Exports);
        } else if (d is AbstractModuleDecl) {
          var a = (AbstractModuleDecl)d;
          return new AbstractModuleDecl(a.QId?.Clone(false), a.tok, m, a.Opened, a.Exports);
        } else if (d is ModuleExportDecl) {
          var a = (ModuleExportDecl)d;
          return new ModuleExportDecl(a.tok, a.Name, m, a.Exports, a.Extends, a.ProvideAll, a.RevealAll, a.IsDefault, a.IsRefining);
        } else {
          Contract.Assert(false);  // unexpected declaration
          return null;  // to please compiler
        }
      } else {
        Contract.Assert(false);  // unexpected declaration
        return null;  // to please compiler
      }
    }

    public TypeParameter.TypeParameterCharacteristics CloneTPChar(TypeParameter.TypeParameterCharacteristics characteristics) {
      TypeParameter.EqualitySupportValue eqSupport;
      if (characteristics.EqualitySupport == TypeParameter.EqualitySupportValue.InferredRequired) {
        eqSupport = TypeParameter.EqualitySupportValue.Unspecified;
      } else {
        eqSupport = characteristics.EqualitySupport;
      }
      return new TypeParameter.TypeParameterCharacteristics(eqSupport, characteristics.AutoInit, characteristics.ContainsNoReferenceTypes);
    }

    public DatatypeCtor CloneCtor(DatatypeCtor ct) {
      return new DatatypeCtor(Tok(ct.tok), ct.Name, ct.IsGhost, ct.Formals.ConvertAll(bv => CloneFormal(bv, false)), CloneAttributes(ct.Attributes));
    }

    public TypeParameter CloneTypeParam(TypeParameter tp) {
      return new TypeParameter(Tok(tp.tok), tp.Name, tp.VarianceSyntax, CloneTPChar(tp.Characteristics));
    }

    public virtual MemberDecl CloneMember(MemberDecl member, bool isReference) {
      return memberClones.GetOrCreate(member, () => {
        if (isReference) {
          return member;
        }

        if (member is Field) {
          var f = (Field)member;
          return CloneField(f);
        } else if (member is Function) {
          var f = (Function)member;
          return CloneFunction(f);
        } else {
          var m = (Method)member;
          return CloneMethod(m);
        }
      });
    }

    public virtual Type CloneType(Type t) {
      if (t == null) {
        return null;
      }
      if (t is BasicType) {
        return t;
      } else if (t is SetType) {
        var tt = (SetType)t;
        return new SetType(tt.Finite, CloneType(tt.Arg));
      } else if (t is SeqType) {
        var tt = (SeqType)t;
        return new SeqType(CloneType(tt.Arg));
      } else if (t is MultiSetType) {
        var tt = (MultiSetType)t;
        return new MultiSetType(CloneType(tt.Arg));
      } else if (t is MapType) {
        var tt = (MapType)t;
        return new MapType(tt.Finite, CloneType(tt.Domain), CloneType(tt.Range));
      } else if (t is ArrowType) {
        var tt = (ArrowType)t;
        return new ArrowType(Tok(tt.tok), tt.Args.ConvertAll(CloneType), CloneType(tt.Result));
      } else if (t is UserDefinedType) {
        var tt = (UserDefinedType)t;
#if TEST_TYPE_SYNONYM_TRANSPARENCY
        if (tt.Name == "type#synonym#transparency#test") {
          // time to drop the synonym wrapper
          var syn = (TypeSynonymDecl)tt.ResolvedClass;
          return CloneType(syn.Rhs);
        }
#endif
        return new UserDefinedType(this, tt);
      } else if (t is InferredTypeProxy proxy) {
        var inferredTypeProxy = new InferredTypeProxy();
        if (CloneResolvedFields) {
          inferredTypeProxy.T = proxy.T;
        }
        return inferredTypeProxy;
      } else if (t is ParamTypeProxy) {
        return new ParamTypeProxy(CloneTypeParam(((ParamTypeProxy)t).orig));
      } else {
        Contract.Assert(false);  // unexpected type (e.g., no other type proxies are expected at this time)
        return null;  // to please compiler
      }
    }

    public Formal CloneFormal(Formal formal, bool isReference) {
      return (Formal)clones.GetOrCreate(formal, () => isReference ? formal :
        new Formal(Tok(formal.tok), formal.Name, CloneType(formal.Type), formal.InParam, formal.IsGhost,
        CloneExpr(formal.DefaultValue), formal.IsOld, formal.IsNameOnly, formal.IsOlder, formal.NameForCompilation));
    }

    public virtual BoundVar CloneBoundVar(BoundVar bv, bool isReference) {
      return (BoundVar)clones.GetOrCreate(bv, () => {
        if (isReference) {
          return bv;
        }
        var bvNew = new BoundVar(Tok(bv.tok), bv.Name, CloneType(bv.SyntacticType));
        bvNew.IsGhost = bv.IsGhost;
        return bvNew;
      });
    }

    public virtual LocalVariable CloneLocalVariable(LocalVariable local, bool isReference) {
      return (LocalVariable)clones.GetOrCreate(local, () => isReference ? local : new LocalVariable(this, local));
    }
    public virtual VT CloneIVariable<VT>(VT v, bool isReference)
      where VT : class, IVariable {
      if (v == null) {
        return null;
      }

      var iv = (IVariable)v;
      if (iv is Formal formal) {
        iv = CloneFormal(formal, isReference);
      } else if (iv is BoundVar boundVar) {
        iv = CloneBoundVar(boundVar, isReference);
      } else if (iv is LocalVariable localVariable) {
        iv = CloneLocalVariable(localVariable, isReference);
      } else {
        Contract.Assume(false); // unexpected IVariable
        iv = null; // please compiler
      }

      return (VT)iv;
    }

    public Specification<Expression> CloneSpecExpr(Specification<Expression> spec) {
      var ee = spec.Expressions == null ? null : spec.Expressions.ConvertAll(CloneExpr);
      return new Specification<Expression>(ee, CloneAttributes(spec.Attributes));
    }

    public Specification<FrameExpression> CloneSpecFrameExpr(Specification<FrameExpression> frame) {
      var ee = frame.Expressions == null ? null : frame.Expressions.ConvertAll(CloneFrameExpr);
      return new Specification<FrameExpression>(ee, CloneAttributes(frame.Attributes));
    }

    public FrameExpression CloneFrameExpr(FrameExpression frame) {
      return new FrameExpression(this, frame);
    }
    public Attributes CloneAttributes(Attributes attrs) {
      if (attrs == null) {
        return null;
      } else if (!CloneResolvedFields && attrs.Name.StartsWith("_")) {
        // skip this attribute, since it would have been produced during resolution
        return CloneAttributes(attrs.Prev);
      } else if (attrs is UserSuppliedAttributes) {
        var usa = (UserSuppliedAttributes)attrs;
        return new UserSuppliedAttributes(Tok(usa.tok), Tok(usa.OpenBrace), Tok(usa.CloseBrace), attrs.Args.ConvertAll(CloneExpr), CloneAttributes(attrs.Prev));
      } else {
        return new Attributes(attrs.Name, attrs.Args.ConvertAll(CloneExpr), CloneAttributes(attrs.Prev));
      }
    }

    public AttributedExpression CloneAttributedExpr(AttributedExpression expr) {
      var mfe = new AttributedExpression(CloneExpr(expr.E), expr.Label == null ? null : new AssertLabel(Tok(expr.Label.Tok), expr.Label.Name), CloneAttributes(expr.Attributes));
      mfe.Attributes = CloneAttributes(expr.Attributes);
      return mfe;
    }

    public virtual ActualBinding CloneActualBinding(ActualBinding binding) {
      return new ActualBinding(binding.FormalParameterName == null ? null : Tok(binding.FormalParameterName), CloneExpr(binding.Actual));
    }

    public virtual Expression CloneExpr(Expression expr) {
      if (expr == null) {
        return null;
      }

      if (expr is ICloneable<Expression> cloneableExpression) {
        return cloneableExpression.Clone(this);
      }

      var result = CloneExprInner(expr);
      if (CloneResolvedFields && expr.Type != null) {
        result.Type = expr.Type;
      }
      return result;
    }

    private Expression CloneExprInner(Expression expr) {
      if (expr is LiteralExpr) {
        var e = (LiteralExpr)expr;
        if (e is StaticReceiverExpr) {
          var ee = (StaticReceiverExpr)e;
          return new StaticReceiverExpr(Tok(e.tok), CloneType(ee.UnresolvedType), ee.IsImplicit);
        } else if (e.Value == null) {
          return new LiteralExpr(Tok(e.tok));
        } else if (e.Value is bool) {
          return new LiteralExpr(Tok(e.tok), (bool)e.Value);
        } else if (e is CharLiteralExpr) {
          return new CharLiteralExpr(Tok(e.tok), (string)e.Value);
        } else if (e is StringLiteralExpr) {
          var str = (StringLiteralExpr)e;
          return new StringLiteralExpr(Tok(e.tok), (string)e.Value, str.IsVerbatim);
        } else if (e.Value is BaseTypes.BigDec) {
          return new LiteralExpr(Tok(e.tok), (BaseTypes.BigDec)e.Value);
        } else {
          return new LiteralExpr(Tok(e.tok), (BigInteger)e.Value);
        }

      } else if (expr is ThisExpr) {
        if (expr is ImplicitThisExpr_ConstructorCall) {
          return new ImplicitThisExpr_ConstructorCall(Tok(expr.tok));
        } else if (expr is ImplicitThisExpr) {
          return new ImplicitThisExpr(Tok(expr.tok));
        } else {
          return new ThisExpr(Tok(expr.tok));
        }
      } else if (expr is AutoGhostIdentifierExpr) {
        var e = (AutoGhostIdentifierExpr)expr;
        return new AutoGhostIdentifierExpr(this, e);
      } else if (expr is DisplayExpression) {
        DisplayExpression e = (DisplayExpression)expr;
        if (expr is SetDisplayExpr) {
          return new SetDisplayExpr(Tok(e.tok), ((SetDisplayExpr)expr).Finite, e.Elements.ConvertAll(CloneExpr));
        } else if (expr is MultiSetDisplayExpr) {
          return new MultiSetDisplayExpr(Tok(e.tok), e.Elements.ConvertAll(CloneExpr));
        } else {
          Contract.Assert(expr is SeqDisplayExpr);
          return new SeqDisplayExpr(Tok(e.tok), e.Elements.ConvertAll(CloneExpr));
        }

      } else if (expr is MapDisplayExpr) {
        MapDisplayExpr e = (MapDisplayExpr)expr;
        List<ExpressionPair> pp = new List<ExpressionPair>();
        foreach (ExpressionPair p in e.Elements) {
          pp.Add(new ExpressionPair(CloneExpr(p.A), CloneExpr(p.B)));
        }
        return new MapDisplayExpr(Tok(expr.tok), e.Finite, pp);

      } else if (expr is SeqSelectExpr) {
        var e = (SeqSelectExpr)expr;
        return new SeqSelectExpr(Tok(e.tok), e.SelectOne, CloneExpr(e.Seq), CloneExpr(e.E0), CloneExpr(e.E1),
          Tok(e.CloseParen));
      } else if (expr is MultiSelectExpr) {
        var e = (MultiSelectExpr)expr;
        return new MultiSelectExpr(Tok(e.tok), CloneExpr(e.Array), e.Indices.ConvertAll(CloneExpr));

      } else if (expr is SeqUpdateExpr) {
        var e = (SeqUpdateExpr)expr;
        return new SeqUpdateExpr(Tok(e.tok), CloneExpr(e.Seq), CloneExpr(e.Index), CloneExpr(e.Value));

      } else if (expr is ApplyExpr) {
        var e = (ApplyExpr)expr;
        return new ApplyExpr(Tok(e.tok), CloneExpr(e.Function), e.Args.ConvertAll(CloneExpr), Tok(e.CloseParen));

      } else if (expr is SeqConstructionExpr) {
        var e = (SeqConstructionExpr)expr;
        var elemType = e.ExplicitElementType == null ? null : CloneType(e.ExplicitElementType);
        return new SeqConstructionExpr(Tok(e.tok), elemType, CloneExpr(e.N), CloneExpr(e.Initializer));

      } else if (expr is MultiSetFormingExpr) {
        var e = (MultiSetFormingExpr)expr;
        return new MultiSetFormingExpr(Tok(e.tok), CloneExpr(e.E));

      } else if (expr is UnaryOpExpr) {
        var e = (UnaryOpExpr)expr;
        return new UnaryOpExpr(Tok(e.tok), e.Op, CloneExpr(e.E));

      } else if (expr is ConversionExpr) {
        var e = (ConversionExpr)expr;
        return new ConversionExpr(Tok(e.tok), CloneExpr(e.E), CloneType(e.ToType));

      } else if (expr is TypeTestExpr) {
        var e = (TypeTestExpr)expr;
        return new TypeTestExpr(Tok(e.tok), CloneExpr(e.E), CloneType(e.ToType));

      } else if (expr is TernaryExpr) {
        var e = (TernaryExpr)expr;
        return new TernaryExpr(Tok(e.tok), e.Op, CloneExpr(e.E0), CloneExpr(e.E1), CloneExpr(e.E2));

      } else if (expr is WildcardExpr) {
        return new WildcardExpr(Tok(expr.tok));
      } else if (expr is StmtExpr) {
        var e = (StmtExpr)expr;
        return new StmtExpr(Tok(e.tok), CloneStmt(e.S), CloneExpr(e.E));
      } else if (expr is ITEExpr) {
        var e = (ITEExpr)expr;
        return new ITEExpr(Tok(e.tok), e.IsBindingGuard, CloneExpr(e.Test), CloneExpr(e.Thn), CloneExpr(e.Els));
      } else if (expr is ParensExpression) {
        var e = (ParensExpression)expr;
        return CloneExpr(e.E); // skip the parentheses in the clone
      } else if (expr is NestedMatchExpr) {
        var e = (NestedMatchExpr)expr;
        return new NestedMatchExpr(Tok(e.tok), CloneExpr(e.Source), e.Cases.ConvertAll(CloneNestedMatchCaseExpr),
          e.UsesOptionalBraces);
      } else if (expr is MatchExpr) {
        var e = (MatchExpr)expr;
        return new MatchExpr(Tok(e.tok), CloneExpr(e.Source), e.Cases.ConvertAll(CloneMatchCaseExpr),
          e.UsesOptionalBraces);
      }
      if (expr is Resolver_IdentifierExpr resolverIdentifierExpr) {
        return new Resolver_IdentifierExpr(Tok(resolverIdentifierExpr.tok), resolverIdentifierExpr.Decl, resolverIdentifierExpr.TypeArgs);
      } else {
        Contract.Assert(false);
        throw new cce.UnreachableException(); // unexpected expression
      }
    }

    public MatchCaseExpr CloneMatchCaseExpr(MatchCaseExpr c) {
      Contract.Requires(c != null);
      Contract.Requires(c.Arguments != null);
      return new MatchCaseExpr(Tok(c.tok), c.Ctor, c.FromBoundVar, c.Arguments.ConvertAll(bv => CloneBoundVar(bv, false)), CloneExpr(c.Body), CloneAttributes(c.Attributes));
    }

    public NestedMatchCaseExpr CloneNestedMatchCaseExpr(NestedMatchCaseExpr c) {
      Contract.Requires(c != null);
      return new NestedMatchCaseExpr(Tok(c.Tok), CloneExtendedPattern(c.Pat), CloneExpr(c.Body), CloneAttributes(c.Attributes));
    }

    public virtual CasePattern<VT> CloneCasePattern<VT>(CasePattern<VT> pat)
      where VT : class, IVariable {
      Contract.Requires(pat != null);
      return new CasePattern<VT>(this, pat);
    }

    public virtual NameSegment CloneNameSegment(Expression expr) {
      return new NameSegment(this, (NameSegment)expr);
    }

    public virtual AssignmentRhs CloneRHS(AssignmentRhs rhs) {
      AssignmentRhs c;
      if (rhs is ExprRhs) {
        var r = (ExprRhs)rhs;
        c = new ExprRhs(CloneExpr(r.Expr));
      } else if (rhs is HavocRhs) {
        c = new HavocRhs(Tok(rhs.Tok));
      } else {
        var r = (TypeRhs)rhs;
        if (r.ArrayDimensions != null) {
          if (r.InitDisplay != null) {
            Contract.Assert(r.ArrayDimensions.Count == 1);
            c = new TypeRhs(Tok(r.Tok), CloneType(r.EType), CloneExpr(r.ArrayDimensions[0]), r.InitDisplay.ConvertAll(CloneExpr));
          } else {
            c = new TypeRhs(Tok(r.Tok), CloneType(r.EType), r.ArrayDimensions.ConvertAll(CloneExpr), CloneExpr(r.ElementInit));
          }
        } else if (r.Bindings == null) {
          c = new TypeRhs(Tok(r.Tok), CloneType(r.EType));
        } else {
          c = new TypeRhs(Tok(r.Tok), CloneType(r.Path), r.Bindings.ArgumentBindings.ConvertAll(CloneActualBinding));
        }
      }
      c.Attributes = CloneAttributes(rhs.Attributes);
      return c;
    }

    public virtual BlockStmt CloneBlockStmt(BlockStmt stmt) {
      Contract.Requires(!(stmt is DividedBlockStmt));  // for blocks that may be DividedBlockStmt's, call CloneDividedBlockStmt instead
      if (stmt == null) {
        return null;
      } else {
        return new BlockStmt(Tok(stmt.Tok), Tok(stmt.EndTok), stmt.Body.ConvertAll(CloneStmt));
      }
    }

    public virtual DividedBlockStmt CloneDividedBlockStmt(DividedBlockStmt stmt) {
      if (stmt == null) {
        return null;
      } else {
        return new DividedBlockStmt(Tok(stmt.Tok), Tok(stmt.EndTok), stmt.BodyInit.ConvertAll(CloneStmt), stmt.SeparatorTok == null ? null : Tok(stmt.SeparatorTok), stmt.BodyProper.ConvertAll(CloneStmt));
      }
    }

    public virtual Statement CloneStmt(Statement stmt) {
      if (stmt == null) {
        return null;
      }

      if (stmt is ICloneable<Statement> cloneable) {
        var r = cloneable.Clone(this);
        // add labels to the cloned statement
        AddStmtLabels(r, stmt.Labels);
        r.Attributes = CloneAttributes(stmt.Attributes);

<<<<<<< HEAD
        return r;
=======
      } else if (stmt is BreakStmt) {
        var s = (BreakStmt)stmt;
        if (s.TargetLabel != null) {
          r = new BreakStmt(Tok(s.Tok), Tok(s.EndTok), s.TargetLabel, s.IsContinue);
        } else {
          r = new BreakStmt(Tok(s.Tok), Tok(s.EndTok), s.BreakAndContinueCount, s.IsContinue);
        }

      } else if (stmt is ReturnStmt) {
        var s = (ReturnStmt)stmt;
        r = new ReturnStmt(Tok(s.Tok), Tok(s.EndTok), s.rhss == null ? null : s.rhss.ConvertAll(CloneRHS));

      } else if (stmt is YieldStmt) {
        var s = (YieldStmt)stmt;
        r = new YieldStmt(Tok(s.Tok), Tok(s.EndTok), s.rhss == null ? null : s.rhss.ConvertAll(CloneRHS));

      } else if (stmt is AssignStmt) {
        var s = (AssignStmt)stmt;
        r = new AssignStmt(Tok(s.Tok), Tok(s.EndTok), CloneExpr(s.Lhs), CloneRHS(s.Rhs));

      } else if (stmt is DividedBlockStmt) {
        r = CloneDividedBlockStmt((DividedBlockStmt)stmt);

      } else if (stmt is BlockStmt) {
        r = CloneBlockStmt((BlockStmt)stmt);

      } else if (stmt is IfStmt) {
        var s = (IfStmt)stmt;
        r = new IfStmt(Tok(s.Tok), Tok(s.EndTok), s.IsBindingGuard, CloneExpr(s.Guard), CloneBlockStmt(s.Thn), CloneStmt(s.Els));

      } else if (stmt is AlternativeStmt) {
        var s = (AlternativeStmt)stmt;
        r = new AlternativeStmt(Tok(s.Tok), Tok(s.EndTok), s.Alternatives.ConvertAll(CloneGuardedAlternative), s.UsesOptionalBraces, CloneAttributes(s.Attributes));

      } else if (stmt is WhileStmt) {
        var s = (WhileStmt)stmt;
        r = new WhileStmt(Tok(s.Tok), Tok(s.EndTok), CloneExpr(s.Guard),
          s.Invariants.ConvertAll(CloneAttributedExpr), CloneSpecExpr(s.Decreases), CloneSpecFrameExpr(s.Mod), CloneBlockStmt(s.Body), CloneAttributes(s.Attributes));

      } else if (stmt is ForLoopStmt) {
        var s = (ForLoopStmt)stmt;
        r = new ForLoopStmt(Tok(s.Tok), Tok(s.EndTok), CloneBoundVar(s.LoopIndex), CloneExpr(s.Start), CloneExpr(s.End), s.GoingUp,
          s.Invariants.ConvertAll(CloneAttributedExpr), CloneSpecExpr(s.Decreases), CloneSpecFrameExpr(s.Mod), CloneBlockStmt(s.Body), CloneAttributes(s.Attributes));

      } else if (stmt is AlternativeLoopStmt) {
        var s = (AlternativeLoopStmt)stmt;
        r = new AlternativeLoopStmt(Tok(s.Tok), Tok(s.EndTok), s.Invariants.ConvertAll(CloneAttributedExpr), CloneSpecExpr(s.Decreases), CloneSpecFrameExpr(s.Mod), s.Alternatives.ConvertAll(CloneGuardedAlternative), s.UsesOptionalBraces, CloneAttributes(s.Attributes));

      } else if (stmt is ForallStmt) {
        var s = (ForallStmt)stmt;
        r = new ForallStmt(Tok(s.Tok), Tok(s.EndTok), s.BoundVars.ConvertAll(CloneBoundVar), null, CloneExpr(s.Range), s.Ens.ConvertAll(CloneAttributedExpr), CloneStmt(s.Body));
      } else if (stmt is CalcStmt) {
        var s = (CalcStmt)stmt;
        // calc statements have the unusual property that the last line is duplicated.  If that is the case (which
        // we expect it to be here), we share the clone of that line as well.
        var lineCount = s.Lines.Count;
        var lines = new List<Expression>(lineCount);
        for (int i = 0; i < lineCount; i++) {
          lines.Add(i == lineCount - 1 && 2 <= lineCount && s.Lines[i] == s.Lines[i - 1] ? lines[i - 1] : CloneExpr(s.Lines[i]));
        }
        Contract.Assert(lines.Count == lineCount);
        r = new CalcStmt(Tok(s.Tok), Tok(s.EndTok), CloneCalcOp(s.UserSuppliedOp), lines, s.Hints.ConvertAll(CloneBlockStmt), s.StepOps.ConvertAll(CloneCalcOp), CloneAttributes(s.Attributes));
      } else if (stmt is NestedMatchStmt) {
        var s = (NestedMatchStmt)stmt;
        r = new NestedMatchStmt(Tok(s.Tok), Tok(s.EndTok), CloneExpr(s.Source), s.Cases.ConvertAll(CloneNestedMatchCaseStmt), s.UsesOptionalBraces);

      } else if (stmt is MatchStmt) {
        var s = (MatchStmt)stmt;
        r = new MatchStmt(Tok(s.Tok), Tok(s.EndTok), CloneExpr(s.Source), s.Cases.ConvertAll(CloneMatchCaseStmt), s.UsesOptionalBraces);

      } else if (stmt is AssignSuchThatStmt) {
        var s = (AssignSuchThatStmt)stmt;
        r = new AssignSuchThatStmt(Tok(s.Tok), Tok(s.EndTok), s.Lhss.ConvertAll(CloneExpr), CloneExpr(s.Expr), s.AssumeToken == null ? null : AttributedTok(s.AssumeToken), null);

      } else if (stmt is UpdateStmt) {
        var s = (UpdateStmt)stmt;
        r = new UpdateStmt(Tok(s.Tok), Tok(s.EndTok), s.Lhss.ConvertAll(CloneExpr), s.Rhss.ConvertAll(CloneRHS), s.CanMutateKnownState);

      } else if (stmt is AssignOrReturnStmt) {
        var s = (AssignOrReturnStmt)stmt;
        r = new AssignOrReturnStmt(Tok(s.Tok), Tok(s.EndTok), s.Lhss.ConvertAll(CloneExpr), CloneExpr(s.Rhs), s.KeywordToken == null ? null : AttributedTok(s.KeywordToken), s.Rhss == null ? null : s.Rhss.ConvertAll(e => CloneRHS(e)));

      } else if (stmt is VarDeclStmt) {
        var s = (VarDeclStmt)stmt;
        var lhss = s.Locals.ConvertAll(c =>
          CloneLocalVariable(c));
        r = new VarDeclStmt(Tok(s.Tok), Tok(s.EndTok), lhss, (ConcreteUpdateStatement)CloneStmt(s.Update));

      } else if (stmt is VarDeclPattern) {
        var s = (VarDeclPattern)stmt;
        r = new VarDeclPattern(Tok(s.Tok), Tok(s.EndTok), CloneCasePattern(s.LHS), CloneExpr(s.RHS), s.HasGhostModifier);

      } else if (stmt is ModifyStmt) {
        var s = (ModifyStmt)stmt;
        var mod = CloneSpecFrameExpr(s.Mod);
        var body = s.Body == null ? null : CloneBlockStmt(s.Body);
        r = new ModifyStmt(Tok(s.Tok), Tok(s.EndTok), mod.Expressions, mod.Attributes, body);

      } else if (stmt is CallStmt s) {
        r = new CallStmt(Tok(s.Tok), Tok(s.EndTok), s.Lhs, s.MethodSelect, s.Args);
      } else {
        Contract.Assert(false); throw new cce.UnreachableException();  // unexpected statement
>>>>>>> 16cc15c4
      }

      Contract.Assert(false); throw new cce.UnreachableException();  // unexpected statement TODO, make all statements inherit from ICloneable.
    }

    public MatchCaseStmt CloneMatchCaseStmt(MatchCaseStmt c) {
      Contract.Requires(c != null);
      Contract.Assert(c.Arguments != null);
      return new MatchCaseStmt(Tok(c.tok), c.Ctor, c.FromBoundVar, c.Arguments.ConvertAll(v => CloneBoundVar(v, false)),
        c.Body.ConvertAll(CloneStmt), CloneAttributes(c.Attributes));
    }

    public ExtendedPattern CloneExtendedPattern(ExtendedPattern pat) {
      switch (pat) {
        case LitPattern p:
          return new LitPattern(p.Tok, CloneExpr(p.OrigLit));
        case IdPattern p:
          return new IdPattern(this, p);
        case DisjunctivePattern p:
          return new DisjunctivePattern(p.Tok, p.Alternatives.ConvertAll(CloneExtendedPattern), p.IsGhost);
        default:
          Contract.Assert(false);
          return null;
      }
    }
    public NestedMatchCaseStmt CloneNestedMatchCaseStmt(NestedMatchCaseStmt c) {
      Contract.Requires(c != null);
      return new NestedMatchCaseStmt(c.Tok, CloneExtendedPattern(c.Pat), c.Body.ConvertAll(CloneStmt), CloneAttributes(c.Attributes));
    }
    public CalcStmt.CalcOp CloneCalcOp(CalcStmt.CalcOp op) {
      if (op == null) {
        return null;
      } else if (op is CalcStmt.BinaryCalcOp) {
        return new CalcStmt.BinaryCalcOp(((CalcStmt.BinaryCalcOp)op).Op);
      } else if (op is CalcStmt.TernaryCalcOp) {
        return new CalcStmt.TernaryCalcOp(CloneExpr(((CalcStmt.TernaryCalcOp)op).Index));
      } else {
        Contract.Assert(false);
        throw new cce.UnreachableException();
      }
    }

    public void AddStmtLabels(Statement s, LList<Label> node) {
      if (node != null) {
        AddStmtLabels(s, node.Next);
        if (node.Data.Name == null) {
          // this indicates an implicit-target break statement that has been resolved; don't add it
        } else {
          s.Labels = new LList<Label>(new Label(Tok(node.Data.Tok), node.Data.Name), s.Labels);
        }
      }
    }

    public GuardedAlternative CloneGuardedAlternative(GuardedAlternative alt) {
      return new GuardedAlternative(Tok(alt.Tok), alt.IsBindingGuard, CloneExpr(alt.Guard), alt.Body.ConvertAll(CloneStmt), CloneAttributes(alt.Attributes));
    }

    public virtual Field CloneField(Field f) {
      Contract.Requires(f != null);
      return f switch {
        ConstantField c => new ConstantField(Tok(c.tok), c.Name, CloneExpr(c.Rhs), c.HasStaticKeyword, c.IsGhost, CloneType(c.Type), CloneAttributes(c.Attributes)),
        // We don't expect a SpecialField to ever be cloned. However, it can happen for malformed programs, for example if
        // an iterator in a refined module is replaced by a class in the refining module.
        SpecialField s => new SpecialField(Tok(s.tok), s.Name, s.SpecialId, s.IdParam, s.IsGhost, s.IsMutable, s.IsUserMutable, CloneType(s.Type), CloneAttributes(s.Attributes)),
        _ => new Field(Tok(f.tok), f.Name, f.HasStaticKeyword, f.IsGhost, f.IsMutable, f.IsUserMutable, CloneType(f.Type), CloneAttributes(f.Attributes))
      };
    }

    public virtual Function CloneFunction(Function f, string newName = null) {
      var tps = f.TypeArgs.ConvertAll(CloneTypeParam);
      var formals = f.Formals.ConvertAll(p => CloneFormal(p, false));
      var result = f.Result != null ? CloneFormal(f.Result, false) : null;
      var req = f.Req.ConvertAll(CloneAttributedExpr);
      var reads = f.Reads.ConvertAll(CloneFrameExpr);
      var decreases = CloneSpecExpr(f.Decreases);
      var ens = f.Ens.ConvertAll(CloneAttributedExpr);
      Expression body = CloneExpr(f.Body);
      BlockStmt byMethodBody = CloneBlockStmt(f.ByMethodBody);

      if (newName == null) {
        newName = f.Name;
      }

      if (f is Predicate) {
        return new Predicate(Tok(f.tok), newName, f.HasStaticKeyword, f.IsGhost, tps, formals, result,
          req, reads, ens, decreases, body, Predicate.BodyOriginKind.OriginalOrInherited,
          f.ByMethodTok == null ? null : Tok(f.ByMethodTok), byMethodBody,
          CloneAttributes(f.Attributes), null);
      } else if (f is LeastPredicate) {
        return new LeastPredicate(Tok(f.tok), newName, f.HasStaticKeyword, ((LeastPredicate)f).TypeOfK, tps, formals, result,
          req, reads, ens, body, CloneAttributes(f.Attributes), null);
      } else if (f is GreatestPredicate greatestPredicate) {
        return new GreatestPredicate(Tok(f.tok), newName, f.HasStaticKeyword, ((GreatestPredicate)f).TypeOfK, tps, formals, result,
          req, reads, ens, body, CloneAttributes(f.Attributes), null);
      } else if (f is TwoStatePredicate) {
        return new TwoStatePredicate(Tok(f.tok), newName, f.HasStaticKeyword, tps, formals, result,
          req, reads, ens, decreases, body, CloneAttributes(f.Attributes), null);
      } else if (f is TwoStateFunction) {
        return new TwoStateFunction(Tok(f.tok), newName, f.HasStaticKeyword, tps, formals, result, CloneType(f.ResultType),
          req, reads, ens, decreases, body, CloneAttributes(f.Attributes), null);
      } else {
        return new Function(Tok(f.tok), newName, f.HasStaticKeyword, f.IsGhost, tps, formals, result, CloneType(f.ResultType),
          req, reads, ens, decreases, body, f.ByMethodTok == null ? null : Tok(f.ByMethodTok), byMethodBody,
          CloneAttributes(f.Attributes), null);
      }
    }

    public virtual Method CloneMethod(Method m) {
      Contract.Requires(m != null);

      var tps = CloneResolvedFields ? m.TypeArgs : m.TypeArgs.ConvertAll(CloneTypeParam);
      var ins = m.Ins.ConvertAll(p => CloneFormal(p, false));
      var req = m.Req.ConvertAll(CloneAttributedExpr);
      var mod = CloneSpecFrameExpr(m.Mod);
      var decreases = CloneSpecExpr(m.Decreases);

      var ens = m.Ens.ConvertAll(CloneAttributedExpr);

      BlockStmt body = CloneMethodBody(m);

      if (m is Constructor) {
        return new Constructor(Tok(m.tok), m.Name, m.IsGhost, tps, ins,
          req, mod, ens, decreases, (DividedBlockStmt)body, CloneAttributes(m.Attributes), null);
      } else if (m is LeastLemma) {
        return new LeastLemma(Tok(m.tok), m.Name, m.HasStaticKeyword, ((LeastLemma)m).TypeOfK, tps, ins, m.Outs.ConvertAll(o => CloneFormal(o, false)),
          req, mod, ens, decreases, body, CloneAttributes(m.Attributes), null);
      } else if (m is GreatestLemma) {
        return new GreatestLemma(Tok(m.tok), m.Name, m.HasStaticKeyword, ((GreatestLemma)m).TypeOfK, tps, ins, m.Outs.ConvertAll(o => CloneFormal(o, false)),
          req, mod, ens, decreases, body, CloneAttributes(m.Attributes), null);
      } else if (m is Lemma) {
        return new Lemma(Tok(m.tok), m.Name, m.HasStaticKeyword, tps, ins, m.Outs.ConvertAll(o => CloneFormal(o, false)),
          req, mod, ens, decreases, body, CloneAttributes(m.Attributes), null);
      } else if (m is TwoStateLemma) {
        var two = (TwoStateLemma)m;
        return new TwoStateLemma(Tok(m.tok), m.Name, m.HasStaticKeyword, tps, ins, m.Outs.ConvertAll(o => CloneFormal(o, false)),
          req, mod, ens, decreases, body, CloneAttributes(m.Attributes), null);
      } else {
        return new Method(Tok(m.tok), m.Name, m.HasStaticKeyword, m.IsGhost, tps, ins, m.Outs.ConvertAll(o => CloneFormal(o, false)),
          req, mod, ens, decreases, body, CloneAttributes(m.Attributes), null, m.IsByMethod);
      }
    }

    public virtual BlockStmt CloneMethodBody(Method m) {
      if (m.Body is DividedBlockStmt) {
        return CloneDividedBlockStmt((DividedBlockStmt)m.Body);
      } else {
        return CloneBlockStmt(m.Body);
      }
    }

    public virtual IToken Tok(IToken tok) {
      Contract.Requires(tok != null);
      return tok;
    }

    public virtual AttributedToken AttributedTok(AttributedToken tok) {
      return new AttributedToken(tok.Token, CloneAttributes(tok.Attrs));
    }
  }


  /// <summary>
  /// This cloner copies the origin module signatures to their cloned declarations
  /// </summary>
  class DeepModuleSignatureCloner : Cloner {
    public override TopLevelDecl CloneDeclaration(TopLevelDecl d, ModuleDefinition m) {
      var dd = base.CloneDeclaration(d, m);
      if (d is ModuleDecl) {
        ((ModuleDecl)dd).Signature = ((ModuleDecl)d).Signature;
        if (d is AbstractModuleDecl) {
          var sourcefacade = (AbstractModuleDecl)d;

          ((AbstractModuleDecl)dd).OriginalSignature = sourcefacade.OriginalSignature;
          if (sourcefacade.QId.Root != null) {
            ((AbstractModuleDecl)dd).QId.SetRoot((ModuleDecl)CloneDeclaration(sourcefacade.QId.Root, m));
          }
        } else if (d is AliasModuleDecl) {
          var sourcealias = (AliasModuleDecl)d;

          if (sourcealias.TargetQId.Root != null) {
            ((AliasModuleDecl)dd).TargetQId.SetRoot((ModuleDecl)CloneDeclaration(sourcealias.TargetQId.Root, m));
          }
        }
      }
      return dd;
    }
  }


  class ScopeCloner : DeepModuleSignatureCloner {
    private VisibilityScope scope = null;

    private Dictionary<Declaration, Declaration> reverseMap = new Dictionary<Declaration, Declaration>();

    private bool isInvisibleClone(Declaration d) {
      Contract.Assert(reverseMap.ContainsKey(d));
      return !reverseMap[d].IsVisibleInScope(scope);
    }

    public ScopeCloner(VisibilityScope scope) {
      this.scope = scope;
    }

    private bool RevealedInScope(Declaration d) {
      return d.IsRevealedInScope(scope);
    }

    private bool VisibleInScope(Declaration d) {
      return d.IsVisibleInScope(scope);
    }

    public override ModuleDefinition CloneModuleDefinition(ModuleDefinition m, string name) {
      var basem = base.CloneModuleDefinition(m, name);


      //Merge signatures for imports which point to the same module
      //This makes the consistency check understand that the same element
      //may be referred to via different qualifications.
      var sigmap = new Dictionary<ModuleDefinition, ModuleSignature>();
      var declmap = new Dictionary<ModuleDefinition, List<AliasModuleDecl>>();
      var vismap = new Dictionary<ModuleDefinition, VisibilityScope>();

      foreach (var top in basem.TopLevelDecls) {
        var import = reverseMap[top] as AliasModuleDecl;
        if (import == null) {
          continue;
        }

        var def = import.Signature.ModuleDef;
        if (def == null) {
          continue;
        }

        if (!declmap.ContainsKey(def)) {
          declmap.Add(def, new List<AliasModuleDecl>());
          sigmap.Add(def, new ModuleSignature());
          vismap.Add(def, new VisibilityScope());
        }

        sigmap[def] = Resolver.MergeSignature(sigmap[def], import.Signature);
        sigmap[def].ModuleDef = def;
        declmap[def].Add((AliasModuleDecl)top);
        if (VisibleInScope(import)) {
          vismap[def].Augment(import.Signature.VisibilityScope);
        }

      }

      foreach (var decls in declmap) {
        sigmap[decls.Key].VisibilityScope = vismap[decls.Key];
        foreach (var decl in decls.Value) {
          decl.Signature = sigmap[decls.Key];
        }
      }

      basem.TopLevelDecls.RemoveAll(t => {
        if (t is AliasModuleDecl aliasModuleDecl) {
          var def = aliasModuleDecl.Signature.ModuleDef;
          return def != null && vismap[def].IsEmpty();
        }

        return isInvisibleClone(t);
      });

      basem.TopLevelDecls.OfType<TopLevelDeclWithMembers>().
        Iter(t => t.Members.RemoveAll(isInvisibleClone));

      return basem;
    }

    public override TopLevelDecl CloneDeclaration(TopLevelDecl d, ModuleDefinition m) {
      var based = base.CloneDeclaration(d, m);
      if ((d is RevealableTypeDecl || d is TopLevelDeclWithMembers) && !(d is ClassDecl cd && cd.NonNullTypeDecl == null) && !RevealedInScope(d)) {
        var tps = d.TypeArgs.ConvertAll(CloneTypeParam);
        var characteristics = TypeParameter.GetExplicitCharacteristics(d);
        var members = based is TopLevelDeclWithMembers tm ? tm.Members : new List<MemberDecl>();
        var otd = new OpaqueTypeDecl(Tok(d.tok), d.Name, m, characteristics, tps, members, CloneAttributes(d.Attributes), d.IsRefining);
        based = otd;
        if (d is ClassDecl) {
          reverseMap.Add(based, ((ClassDecl)d).NonNullTypeDecl);
          return based;
        }
      }

      reverseMap.Add(based, d);
      return based;

    }

    public override Field CloneField(Field f) {
      var cf = f as ConstantField;
      if (cf != null && cf.Rhs != null && !RevealedInScope(f)) {
        // We erase the RHS value. While we do that, we must also make sure the declaration does have a type, so instead of
        // cloning cf.Type, we assume "f" has been resolved and clone cf.Type.NormalizeExpandKeepConstraints().
        return new ConstantField(Tok(cf.tok), cf.Name, null, cf.IsStatic, cf.IsGhost, CloneType(cf.Type.NormalizeExpandKeepConstraints()), CloneAttributes(cf.Attributes));
      }
      return base.CloneField(f);
    }

    public override Function CloneFunction(Function f, string newName = null) {
      var basef = base.CloneFunction(f, newName);
      if (basef.ByMethodBody != null) {
        Contract.Assert(!basef.IsGhost); // a function-by-method has .IsGhost == false
        Contract.Assert(basef.Body != null); // a function-by-method has a nonempty .Body
        if (RevealedInScope(f)) {
          // For an "export reveals", use an empty (but not absent) by-method part.
          basef.ByMethodBody = new BlockStmt(basef.ByMethodBody.Tok, basef.ByMethodBody.EndTok, new List<Statement>());
        } else {
          // For an "export provides", remove the by-method part altogether.
          basef.ByMethodTok = null;
          basef.ByMethodBody = null;
        }
      }
      if (!RevealedInScope(f)) {
        basef.Body = null;
      }
      return basef;
    }

    public override Method CloneMethod(Method m) {
      var basem = base.CloneMethod(m);
      basem.Body = null; //exports never reveal method bodies
      return basem;
    }

    public override MemberDecl CloneMember(MemberDecl member, bool isReference) {
      var basem = base.CloneMember(member, isReference);
      reverseMap.Add(basem, member);
      return basem;
    }

  }

  /// <summary>
  /// This cloner is used during the creation of a module signature for a method facade.
  /// It does not clone method bodies, and it copies module signatures.
  /// </summary>
  class ClonerButDropMethodBodies : DeepModuleSignatureCloner {
    public ClonerButDropMethodBodies()
      : base() {
    }

    public override BlockStmt CloneBlockStmt(BlockStmt stmt) {
      return null;
    }
  }

  class AbstractSignatureCloner : ScopeCloner {

    public AbstractSignatureCloner(VisibilityScope scope)
      : base(scope) {
    }

    public override ModuleDefinition CloneModuleDefinition(ModuleDefinition m, string name) {
      var basem = base.CloneModuleDefinition(m, name);
      basem.TopLevelDecls.RemoveAll(t => t is ModuleExportDecl);
      return basem;
    }

    public override BlockStmt CloneMethodBody(Method m) {
      return null;
    }
  }



  /// <summary>
  /// This cloner is used to clone a module into a _Compile module.  This is different from
  /// the standard cloner in the following ways:
  ///  TODO remove this behavior since it's no longer needed.
  /// * "match" statements and "match" expressions obtain their original form, which may include
  ///   nested patterns.  The resolver will turn these into nested "match" constructs with simple
  ///   patterns.
  /// * The various module-signature fields of modules are set to whatever they were in the original.
  /// * To get the .RefinementBase, it redirects using the given mapping
  /// </summary>
  class CompilationCloner : DeepModuleSignatureCloner {
    Dictionary<ModuleDefinition, ModuleDefinition> compilationModuleClones;
    public CompilationCloner(Dictionary<ModuleDefinition, ModuleDefinition> compilationModuleClones)
      : base() {
      this.compilationModuleClones = compilationModuleClones;
    }

    public override TopLevelDecl CloneDeclaration(TopLevelDecl d, ModuleDefinition m) {
      var r = base.CloneDeclaration(d, m);
      if (d is AliasModuleDecl importDeclSource) {
        var importDeclClone = (AliasModuleDecl)r;  // if d is AliasModuleDecl, then we expect base to return an AliasModuleDecl
        importDeclClone.ShadowsLiteralModule = importDeclSource.ShadowsLiteralModule;
      }
      return r;
    }

    public override Expression CloneExpr(Expression expr) {
      var me = expr as MatchExpr;
      if (me != null && me.OrigUnresolved != null) {
        return CloneExpr(me.OrigUnresolved);
      }
      return base.CloneExpr(expr);
    }

    public override Statement CloneStmt(Statement stmt) {
      var s = stmt as MatchStmt;
      if (s != null && s.OrigUnresolved != null) {
        return CloneStmt(s.OrigUnresolved);
      }
      return base.CloneStmt(stmt);
    }

    public ModuleSignature CloneModuleSignature(ModuleSignature org, ModuleSignature newSig) {
      var sig = new ModuleSignature();
      sig.ModuleDef = newSig.ModuleDef;
      sig.IsAbstract = newSig.IsAbstract;
      sig.VisibilityScope = new VisibilityScope();
      sig.VisibilityScope.Augment(newSig.VisibilityScope);

      foreach (var kv in org.TopLevels) {
        TopLevelDecl d;
        if (newSig.TopLevels.TryGetValue(kv.Key, out d)) {
          sig.TopLevels.Add(kv.Key, d);
        }
      }

      foreach (var kv in org.ExportSets) {
        ModuleExportDecl d;
        if (newSig.ExportSets.TryGetValue(kv.Key, out d)) {
          sig.ExportSets.Add(kv.Key, d);
        }
      }

      foreach (var kv in org.Ctors) {
        Tuple<DatatypeCtor, bool> pair;
        if (newSig.Ctors.TryGetValue(kv.Key, out pair)) {
          sig.Ctors.Add(kv.Key, pair);
        }
      }

      foreach (var kv in org.StaticMembers) {
        MemberDecl md;
        if (newSig.StaticMembers.TryGetValue(kv.Key, out md)) {
          sig.StaticMembers.Add(kv.Key, md);
        }
      }
      return sig;
    }
  }

}<|MERGE_RESOLUTION|>--- conflicted
+++ resolved
@@ -512,112 +512,7 @@
         AddStmtLabels(r, stmt.Labels);
         r.Attributes = CloneAttributes(stmt.Attributes);
 
-<<<<<<< HEAD
         return r;
-=======
-      } else if (stmt is BreakStmt) {
-        var s = (BreakStmt)stmt;
-        if (s.TargetLabel != null) {
-          r = new BreakStmt(Tok(s.Tok), Tok(s.EndTok), s.TargetLabel, s.IsContinue);
-        } else {
-          r = new BreakStmt(Tok(s.Tok), Tok(s.EndTok), s.BreakAndContinueCount, s.IsContinue);
-        }
-
-      } else if (stmt is ReturnStmt) {
-        var s = (ReturnStmt)stmt;
-        r = new ReturnStmt(Tok(s.Tok), Tok(s.EndTok), s.rhss == null ? null : s.rhss.ConvertAll(CloneRHS));
-
-      } else if (stmt is YieldStmt) {
-        var s = (YieldStmt)stmt;
-        r = new YieldStmt(Tok(s.Tok), Tok(s.EndTok), s.rhss == null ? null : s.rhss.ConvertAll(CloneRHS));
-
-      } else if (stmt is AssignStmt) {
-        var s = (AssignStmt)stmt;
-        r = new AssignStmt(Tok(s.Tok), Tok(s.EndTok), CloneExpr(s.Lhs), CloneRHS(s.Rhs));
-
-      } else if (stmt is DividedBlockStmt) {
-        r = CloneDividedBlockStmt((DividedBlockStmt)stmt);
-
-      } else if (stmt is BlockStmt) {
-        r = CloneBlockStmt((BlockStmt)stmt);
-
-      } else if (stmt is IfStmt) {
-        var s = (IfStmt)stmt;
-        r = new IfStmt(Tok(s.Tok), Tok(s.EndTok), s.IsBindingGuard, CloneExpr(s.Guard), CloneBlockStmt(s.Thn), CloneStmt(s.Els));
-
-      } else if (stmt is AlternativeStmt) {
-        var s = (AlternativeStmt)stmt;
-        r = new AlternativeStmt(Tok(s.Tok), Tok(s.EndTok), s.Alternatives.ConvertAll(CloneGuardedAlternative), s.UsesOptionalBraces, CloneAttributes(s.Attributes));
-
-      } else if (stmt is WhileStmt) {
-        var s = (WhileStmt)stmt;
-        r = new WhileStmt(Tok(s.Tok), Tok(s.EndTok), CloneExpr(s.Guard),
-          s.Invariants.ConvertAll(CloneAttributedExpr), CloneSpecExpr(s.Decreases), CloneSpecFrameExpr(s.Mod), CloneBlockStmt(s.Body), CloneAttributes(s.Attributes));
-
-      } else if (stmt is ForLoopStmt) {
-        var s = (ForLoopStmt)stmt;
-        r = new ForLoopStmt(Tok(s.Tok), Tok(s.EndTok), CloneBoundVar(s.LoopIndex), CloneExpr(s.Start), CloneExpr(s.End), s.GoingUp,
-          s.Invariants.ConvertAll(CloneAttributedExpr), CloneSpecExpr(s.Decreases), CloneSpecFrameExpr(s.Mod), CloneBlockStmt(s.Body), CloneAttributes(s.Attributes));
-
-      } else if (stmt is AlternativeLoopStmt) {
-        var s = (AlternativeLoopStmt)stmt;
-        r = new AlternativeLoopStmt(Tok(s.Tok), Tok(s.EndTok), s.Invariants.ConvertAll(CloneAttributedExpr), CloneSpecExpr(s.Decreases), CloneSpecFrameExpr(s.Mod), s.Alternatives.ConvertAll(CloneGuardedAlternative), s.UsesOptionalBraces, CloneAttributes(s.Attributes));
-
-      } else if (stmt is ForallStmt) {
-        var s = (ForallStmt)stmt;
-        r = new ForallStmt(Tok(s.Tok), Tok(s.EndTok), s.BoundVars.ConvertAll(CloneBoundVar), null, CloneExpr(s.Range), s.Ens.ConvertAll(CloneAttributedExpr), CloneStmt(s.Body));
-      } else if (stmt is CalcStmt) {
-        var s = (CalcStmt)stmt;
-        // calc statements have the unusual property that the last line is duplicated.  If that is the case (which
-        // we expect it to be here), we share the clone of that line as well.
-        var lineCount = s.Lines.Count;
-        var lines = new List<Expression>(lineCount);
-        for (int i = 0; i < lineCount; i++) {
-          lines.Add(i == lineCount - 1 && 2 <= lineCount && s.Lines[i] == s.Lines[i - 1] ? lines[i - 1] : CloneExpr(s.Lines[i]));
-        }
-        Contract.Assert(lines.Count == lineCount);
-        r = new CalcStmt(Tok(s.Tok), Tok(s.EndTok), CloneCalcOp(s.UserSuppliedOp), lines, s.Hints.ConvertAll(CloneBlockStmt), s.StepOps.ConvertAll(CloneCalcOp), CloneAttributes(s.Attributes));
-      } else if (stmt is NestedMatchStmt) {
-        var s = (NestedMatchStmt)stmt;
-        r = new NestedMatchStmt(Tok(s.Tok), Tok(s.EndTok), CloneExpr(s.Source), s.Cases.ConvertAll(CloneNestedMatchCaseStmt), s.UsesOptionalBraces);
-
-      } else if (stmt is MatchStmt) {
-        var s = (MatchStmt)stmt;
-        r = new MatchStmt(Tok(s.Tok), Tok(s.EndTok), CloneExpr(s.Source), s.Cases.ConvertAll(CloneMatchCaseStmt), s.UsesOptionalBraces);
-
-      } else if (stmt is AssignSuchThatStmt) {
-        var s = (AssignSuchThatStmt)stmt;
-        r = new AssignSuchThatStmt(Tok(s.Tok), Tok(s.EndTok), s.Lhss.ConvertAll(CloneExpr), CloneExpr(s.Expr), s.AssumeToken == null ? null : AttributedTok(s.AssumeToken), null);
-
-      } else if (stmt is UpdateStmt) {
-        var s = (UpdateStmt)stmt;
-        r = new UpdateStmt(Tok(s.Tok), Tok(s.EndTok), s.Lhss.ConvertAll(CloneExpr), s.Rhss.ConvertAll(CloneRHS), s.CanMutateKnownState);
-
-      } else if (stmt is AssignOrReturnStmt) {
-        var s = (AssignOrReturnStmt)stmt;
-        r = new AssignOrReturnStmt(Tok(s.Tok), Tok(s.EndTok), s.Lhss.ConvertAll(CloneExpr), CloneExpr(s.Rhs), s.KeywordToken == null ? null : AttributedTok(s.KeywordToken), s.Rhss == null ? null : s.Rhss.ConvertAll(e => CloneRHS(e)));
-
-      } else if (stmt is VarDeclStmt) {
-        var s = (VarDeclStmt)stmt;
-        var lhss = s.Locals.ConvertAll(c =>
-          CloneLocalVariable(c));
-        r = new VarDeclStmt(Tok(s.Tok), Tok(s.EndTok), lhss, (ConcreteUpdateStatement)CloneStmt(s.Update));
-
-      } else if (stmt is VarDeclPattern) {
-        var s = (VarDeclPattern)stmt;
-        r = new VarDeclPattern(Tok(s.Tok), Tok(s.EndTok), CloneCasePattern(s.LHS), CloneExpr(s.RHS), s.HasGhostModifier);
-
-      } else if (stmt is ModifyStmt) {
-        var s = (ModifyStmt)stmt;
-        var mod = CloneSpecFrameExpr(s.Mod);
-        var body = s.Body == null ? null : CloneBlockStmt(s.Body);
-        r = new ModifyStmt(Tok(s.Tok), Tok(s.EndTok), mod.Expressions, mod.Attributes, body);
-
-      } else if (stmt is CallStmt s) {
-        r = new CallStmt(Tok(s.Tok), Tok(s.EndTok), s.Lhs, s.MethodSelect, s.Args);
-      } else {
-        Contract.Assert(false); throw new cce.UnreachableException();  // unexpected statement
->>>>>>> 16cc15c4
       }
 
       Contract.Assert(false); throw new cce.UnreachableException();  // unexpected statement TODO, make all statements inherit from ICloneable.
@@ -774,7 +669,7 @@
     }
 
     public virtual AttributedToken AttributedTok(AttributedToken tok) {
-      return new AttributedToken(tok.Token, CloneAttributes(tok.Attrs));
+      return new AttributedToken(Tok(tok.Token), CloneAttributes(tok.Attrs));
     }
   }
 
