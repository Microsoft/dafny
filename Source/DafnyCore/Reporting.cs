// Copyright by the contributors to the Dafny Project
// SPDX-License-Identifier: MIT

using Microsoft.Boogie;
using System;
using System.Collections.Generic;
using System.Diagnostics.Contracts;
using System.Linq;
using System.Text;
using static Microsoft.Dafny.ErrorDetail;

namespace Microsoft.Dafny {
  public enum ErrorLevel {
    Info, Warning, Error
  }

  public enum MessageSource {
    Parser, Cloner, RefinementTransformer, Rewriter, Resolver, Translator, Verifier, Compiler
  }

  public struct ErrorMessage {
    public ErrorID errorID;
    public IToken token;
    public string message;
    public MessageSource source;
  }

  public abstract class ErrorReporter {
    public bool ErrorsOnly { get; set; }

    public bool HasErrors => ErrorCount > 0;
    public int ErrorCount => Count(ErrorLevel.Error);
    public bool HasErrorsUntilResolver => ErrorCountUntilResolver > 0;
    public int ErrorCountUntilResolver => CountExceptVerifierAndCompiler(ErrorLevel.Error);


    public abstract bool Message(MessageSource source, ErrorLevel level, ErrorID errorID, IToken tok, string msg);

    public void Error(MessageSource source, IToken tok, string msg) {
      Error(source, ErrorID.None, tok, msg);
    }
    public void Error(MessageSource source, ErrorID errorID, IToken tok, string msg) {
      Contract.Requires(tok != null);
      Contract.Requires(msg != null);
      // if the tok is IncludeToken, we need to indicate to the including file
      // that there are errors in the included file.
      if (tok is IncludeToken) {
        IncludeToken includeToken = (IncludeToken)tok;
        Include include = includeToken.Include;
        if (!include.ErrorReported) {
          Message(source, ErrorLevel.Error, ErrorID.None, include.tok, "the included file " + tok.Filename + " contains error(s)");
          include.ErrorReported = true;
        }
      }
      Message(source, ErrorLevel.Error, errorID, tok, msg);
    }

    public abstract int Count(ErrorLevel level);
    public abstract int CountExceptVerifierAndCompiler(ErrorLevel level);

    // This method required by the Parser
    internal void Error(MessageSource source, ErrorID errorID, string filename, int line, int col, string msg) {
      var tok = new Token(line, col);
      tok.Filename = filename;
      Error(source, errorID, tok, msg);
    }

    public void Error(MessageSource source, RangeToken rangeToken, string msg, params object[] args) {
      Contract.Requires(msg != null);
      Contract.Requires(args != null);
      Error(source, rangeToken.StartToken, msg, args);
    }

    public void Error(MessageSource source, INode node, string msg, params object[] args) {
      Contract.Requires(node != null);
      Contract.Requires(msg != null);
      Contract.Requires(args != null);
      Error(source, node.Tok, String.Format(msg, args));
    }
    
    public void Error(MessageSource source, IToken tok, string msg, params object[] args) {
      Contract.Requires(tok != null);
      Contract.Requires(msg != null);
      Contract.Requires(args != null);
      Error(source, ErrorID.None, tok, String.Format(msg, args));
    }

    public void Error(MessageSource source, ErrorID errorID, IToken tok, string msg, params object[] args) {
      Contract.Requires(tok != null);
      Contract.Requires(msg != null);
      Contract.Requires(args != null);
      Error(source, errorID, tok, String.Format(msg, args));
    }

    public void Error(MessageSource source, Declaration d, string msg, params object[] args) {
      Contract.Requires(d != null);
      Contract.Requires(msg != null);
      Contract.Requires(args != null);
      Error(source, ErrorID.None, d.tok, msg, args);
    }

    public void Error(MessageSource source, ErrorID errorID, Declaration d, string msg, params object[] args) {
      Contract.Requires(d != null);
      Contract.Requires(msg != null);
      Contract.Requires(args != null);
      Error(source, errorID, d.tok, msg, args);
    }

    public void Error(MessageSource source, Statement s, string msg, params object[] args) {
      Contract.Requires(s != null);
      Contract.Requires(msg != null);
      Contract.Requires(args != null);
      Error(source, ErrorID.None, s.Tok, msg, args);
    }

<<<<<<< HEAD
=======
    public void Error(MessageSource source, IVariable v, string msg, params object[] args) {
      Contract.Requires(v != null);
      Contract.Requires(msg != null);
      Contract.Requires(args != null);
      Error(source, ErrorID.None, v.Tok, msg, args);
    }

>>>>>>> d9490784
    public void Error(MessageSource source, Expression e, string msg, params object[] args) {
      Contract.Requires(e != null);
      Contract.Requires(msg != null);
      Contract.Requires(args != null);
      Error(source, ErrorID.None, e.tok, msg, args);
    }

<<<<<<< HEAD
    public void Warning(MessageSource source, RangeToken rangeToken, string msg, params object[] args) {
      Warning(source, rangeToken.StartToken, msg, args);
    }

    public void Warning(MessageSource source, IToken tok, string msg) {
=======
    public void Warning(MessageSource source, ErrorID errorID, IToken tok, string msg) {
>>>>>>> d9490784
      Contract.Requires(tok != null);
      Contract.Requires(msg != null);
      if (DafnyOptions.O.WarningsAsErrors) {
        Error(source, tok, msg);
      } else {
        Message(source, ErrorLevel.Warning, errorID, tok, msg);
      }
    }

    public void Warning(MessageSource source, ErrorID errorID, IToken tok, string msg, params object[] args) {
      Contract.Requires(tok != null);
      Contract.Requires(msg != null);
      Contract.Requires(args != null);
      Warning(source, errorID, tok, String.Format(msg, args));
    }

    public void Deprecated(MessageSource source, ErrorID errorID, IToken tok, string msg, params object[] args) {
      Contract.Requires(tok != null);
      Contract.Requires(msg != null);
      Contract.Requires(args != null);
      if (DafnyOptions.O.DeprecationNoise != 0) {
        Warning(source, errorID, tok, String.Format(msg, args));
      }
    }

<<<<<<< HEAD
    public void Warning(MessageSource source, INode node, string msg, params object[] args) {
      Contract.Requires(node != null);
      Contract.Requires(msg != null);
      Contract.Requires(args != null);
      Warning(source, node.Tok, msg, args);
    }
    
    public void Warning(MessageSource source, IToken tok, string msg, params object[] args) {
=======
    public void DeprecatedStyle(MessageSource source, ErrorID errorID, IToken tok, string msg, params object[] args) {
>>>>>>> d9490784
      Contract.Requires(tok != null);
      Contract.Requires(msg != null);
      Contract.Requires(args != null);
      if (DafnyOptions.O.DeprecationNoise == 2) {
        Warning(source, errorID, tok, String.Format(msg, args));
      }
    }


    public void Info(MessageSource source, IToken tok, string msg) {
      Contract.Requires(tok != null);
      Contract.Requires(msg != null);
      Message(source, ErrorLevel.Info, ErrorID.None, tok, msg);
    }

    public void Info(MessageSource source, IToken tok, string msg, params object[] args) {
      Contract.Requires(tok != null);
      Contract.Requires(msg != null);
      Contract.Requires(args != null);
      Info(source, tok, String.Format(msg, args));
    }

    public static string ErrorToString(ErrorLevel header, IToken tok, string msg) {
      return String.Format("{0}: {1}{2}", TokenToString(tok), header.ToString(), ": " + msg);
    }

    public static string TokenToString(IToken tok) {
      return String.Format("{0}({1},{2})", tok.Filename, tok.line, tok.col - 1);
    }
  }

  public abstract class BatchErrorReporter : ErrorReporter {
    protected readonly Dictionary<ErrorLevel, List<ErrorMessage>> AllMessages;

    protected BatchErrorReporter() {
      ErrorsOnly = false;
      AllMessages = new Dictionary<ErrorLevel, List<ErrorMessage>> {
        [ErrorLevel.Error] = new(),
        [ErrorLevel.Warning] = new(),
        [ErrorLevel.Info] = new()
      };
    }

    public override bool Message(MessageSource source, ErrorLevel level, ErrorID errorID, IToken tok, string msg) {
      if (ErrorsOnly && level != ErrorLevel.Error) {
        // discard the message
        return false;
      }
      AllMessages[level].Add(new ErrorMessage { errorID = errorID, token = tok, message = msg, source = source });
      return true;
    }

    public override int Count(ErrorLevel level) {
      return AllMessages[level].Count;
    }

    public override int CountExceptVerifierAndCompiler(ErrorLevel level) {
      return AllMessages[level].Count(message => message.source != MessageSource.Verifier &&
                                                 message.source != MessageSource.Compiler);
    }
  }

  public class ConsoleErrorReporter : BatchErrorReporter {
    private ConsoleColor ColorForLevel(ErrorLevel level) {
      switch (level) {
        case ErrorLevel.Error:
          return ConsoleColor.Red;
        case ErrorLevel.Warning:
          return ConsoleColor.Yellow;
        case ErrorLevel.Info:
          return ConsoleColor.Green;
        default:
          throw new cce.UnreachableException();
      }
    }

    public override bool Message(MessageSource source, ErrorLevel level, ErrorID errorID, IToken tok, string msg) {
      if (base.Message(source, level, errorID, tok, msg) && (DafnyOptions.O is { PrintTooltips: true } || level != ErrorLevel.Info)) {
        // Extra indent added to make it easier to distinguish multiline error messages for clients that rely on the CLI
        msg = msg.Replace("\n", "\n ");

        ConsoleColor previousColor = Console.ForegroundColor;
        Console.ForegroundColor = ColorForLevel(level);
        var errorLine = ErrorToString(level, tok, msg);
        while (tok is NestedToken nestedToken) {
          tok = nestedToken.Inner;
          if (tok.Filename == nestedToken.Filename &&
              tok.line == nestedToken.line &&
              tok.col == nestedToken.col) {
            continue;
          }
          msg = nestedToken.Message ?? "[Related location]";
          errorLine += $" {msg} {TokenToString(tok)}";
        }
        Console.WriteLine(errorLine);

        Console.ForegroundColor = previousColor;
        return true;
      } else {
        return false;
      }
    }
  }

  public class ErrorReporterSink : ErrorReporter {
    public ErrorReporterSink() { }

    public override bool Message(MessageSource source, ErrorLevel level, ErrorID errorID, IToken tok, string msg) {
      return false;
    }

    public override int Count(ErrorLevel level) {
      return 0;
    }

    public override int CountExceptVerifierAndCompiler(ErrorLevel level) {
      return 0;
    }
  }

  public class ErrorReporterWrapper : BatchErrorReporter {

    private string msgPrefix;
    public readonly ErrorReporter WrappedReporter;

    public ErrorReporterWrapper(ErrorReporter reporter, string msgPrefix) {
      this.msgPrefix = msgPrefix;
      this.WrappedReporter = reporter;
    }

    public override bool Message(MessageSource source, ErrorLevel level, ErrorID errorID, IToken tok, string msg) {
      base.Message(source, level, errorID, tok, msg);
      return WrappedReporter.Message(source, level, errorID, tok, msgPrefix + msg);
    }
  }
}<|MERGE_RESOLUTION|>--- conflicted
+++ resolved
@@ -105,40 +105,11 @@
       Contract.Requires(args != null);
       Error(source, errorID, d.tok, msg, args);
     }
-
-    public void Error(MessageSource source, Statement s, string msg, params object[] args) {
-      Contract.Requires(s != null);
-      Contract.Requires(msg != null);
-      Contract.Requires(args != null);
-      Error(source, ErrorID.None, s.Tok, msg, args);
-    }
-
-<<<<<<< HEAD
-=======
-    public void Error(MessageSource source, IVariable v, string msg, params object[] args) {
-      Contract.Requires(v != null);
-      Contract.Requires(msg != null);
-      Contract.Requires(args != null);
-      Error(source, ErrorID.None, v.Tok, msg, args);
-    }
-
->>>>>>> d9490784
-    public void Error(MessageSource source, Expression e, string msg, params object[] args) {
-      Contract.Requires(e != null);
-      Contract.Requires(msg != null);
-      Contract.Requires(args != null);
-      Error(source, ErrorID.None, e.tok, msg, args);
-    }
-
-<<<<<<< HEAD
-    public void Warning(MessageSource source, RangeToken rangeToken, string msg, params object[] args) {
-      Warning(source, rangeToken.StartToken, msg, args);
-    }
-
-    public void Warning(MessageSource source, IToken tok, string msg) {
-=======
+    public void Warning(MessageSource source, ErrorID errorID, RangeToken rangeToken, string msg, params object[] args) {
+      Warning(source, errorID, rangeToken.StartToken, msg, args);
+    }
+
     public void Warning(MessageSource source, ErrorID errorID, IToken tok, string msg) {
->>>>>>> d9490784
       Contract.Requires(tok != null);
       Contract.Requires(msg != null);
       if (DafnyOptions.O.WarningsAsErrors) {
@@ -164,18 +135,7 @@
       }
     }
 
-<<<<<<< HEAD
-    public void Warning(MessageSource source, INode node, string msg, params object[] args) {
-      Contract.Requires(node != null);
-      Contract.Requires(msg != null);
-      Contract.Requires(args != null);
-      Warning(source, node.Tok, msg, args);
-    }
-    
-    public void Warning(MessageSource source, IToken tok, string msg, params object[] args) {
-=======
     public void DeprecatedStyle(MessageSource source, ErrorID errorID, IToken tok, string msg, params object[] args) {
->>>>>>> d9490784
       Contract.Requires(tok != null);
       Contract.Requires(msg != null);
       Contract.Requires(args != null);
@@ -184,6 +144,12 @@
       }
     }
 
+    public void Warning(MessageSource source, ErrorID errorID, INode node, string msg, params object[] args) {
+      Contract.Requires(node != null);
+      Contract.Requires(msg != null);
+      Contract.Requires(args != null);
+      Warning(source, errorID, node.Tok, msg, args);
+    }
 
     public void Info(MessageSource source, IToken tok, string msg) {
       Contract.Requires(tok != null);
