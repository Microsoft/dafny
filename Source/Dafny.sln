﻿
Microsoft Visual Studio Solution File, Format Version 12.00
# Visual Studio Version 16
VisualStudioVersion = 16.0.30320.27
MinimumVisualStudioVersion = 10.0.40219.1
Project("{FAE04EC0-301F-11D3-BF4B-00C04F79EFBC}") = "Dafny", "Dafny\Dafny.csproj", "{F3EB0F43-9CFB-44E1-B786-983DACE64313}"
EndProject
Project("{FAE04EC0-301F-11D3-BF4B-00C04F79EFBC}") = "DafnyCore", "DafnyCore\DafnyCore.csproj", "{ACBF62FD-19AC-4243-9019-056D30A130D6}"
EndProject
Project("{9A19103F-16F7-4668-BE54-9A1E7A4F7556}") = "DafnyRuntime", "DafnyRuntime\DafnyRuntime.csproj", "{09E25A18-19EA-42C4-B33F-69E3E6FD5698}"
Project("{FAE04EC0-301F-11D3-BF4B-00C04F79EFBC}") = "DafnyRuntime.Tests", "DafnyRuntime.Tests\DafnyRuntime.Tests.csproj", "{86D16941-75D5-4D75-ADF3-955C7950F770}"
EndProject
Project("{9A19103F-16F7-4668-BE54-9A1E7A4F7556}") = "DafnyPipeline", "DafnyPipeline\DafnyPipeline.csproj", "{45FFD363-CFE0-4ABC-984F-7EB58C8BEDE5}"
EndProject
Project("{FAE04EC0-301F-11D3-BF4B-00C04F79EFBC}") = "DafnyPipeline.Test", "DafnyPipeline.Test\DafnyPipeline.Test.csproj", "{FA2A3A73-3035-497B-B9D7-B6BC4888A058}"
EndProject
Project("{9A19103F-16F7-4668-BE54-9A1E7A4F7556}") = "DafnyDriver", "DafnyDriver\DafnyDriver.csproj", "{4B74F970-8FEB-46A1-BD14-FBF2B5D5F285}"
EndProject
Project("{9A19103F-16F7-4668-BE54-9A1E7A4F7556}") = "DafnyServer", "DafnyServer\DafnyServer.csproj", "{71208DB9-31D6-4071-838B-8D44A37CF0F1}"
EndProject
Project("{FAE04EC0-301F-11D3-BF4B-00C04F79EFBC}") = "IntegrationTests", "IntegrationTests\IntegrationTests.csproj", "{A4BC2C77-3A48-4917-AA22-41978DFFE24E}"
EndProject
Project("{9A19103F-16F7-4668-BE54-9A1E7A4F7556}") = "DafnyLanguageServer", "DafnyLanguageServer\DafnyLanguageServer.csproj", "{CD05D26C-C672-4F43-835E-7A3E1741E4D8}"
EndProject
Project("{9A19103F-16F7-4668-BE54-9A1E7A4F7556}") = "DafnyLanguageServer.Test", "DafnyLanguageServer.Test\DafnyLanguageServer.Test.csproj", "{320C02A3-D3E6-4AC7-A7E2-170AF86A6EEC}"
EndProject
Project("{FAE04EC0-301F-11D3-BF4B-00C04F79EFBC}") = "XUnitExtensions", "XUnitExtensions\XUnitExtensions.csproj", "{43731A57-DBA9-43AC-BC83-A9211DA7EB77}"
EndProject
Project("{FAE04EC0-301F-11D3-BF4B-00C04F79EFBC}") = "DafnyTestGeneration", "DafnyTestGeneration\DafnyTestGeneration.csproj", "{229E0F23-2B99-4331-8BD8-C2EBCB7C9DAC}"
EndProject
Project("{FAE04EC0-301F-11D3-BF4B-00C04F79EFBC}") = "DafnyTestGeneration.Test", "DafnyTestGeneration.Test\DafnyTestGeneration.Test.csproj", "{896E7F24-FD59-4B34-A1BF-53C51DDBC9E9}"
EndProject
Project("{FAE04EC0-301F-11D3-BF4B-00C04F79EFBC}") = "TestDafny", "TestDafny\TestDafny.csproj", "{FBE70430-9890-405C-A282-61D33259CE30}"
EndProject
Project("{FAE04EC0-301F-11D3-BF4B-00C04F79EFBC}") = "AutoExtern", "AutoExtern\AutoExtern.csproj", "{F185BDC2-1327-47A4-A293-D3FCDC419867}"
EndProject
Project("{FAE04EC0-301F-11D3-BF4B-00C04F79EFBC}") = "AutoExtern.Test", "AutoExtern.Test\AutoExtern.Test.csproj", "{A47E2F45-DEA3-4700-A82F-9506FEEB199A}"
EndProject
EndProject
Global
	GlobalSection(SolutionConfigurationPlatforms) = preSolution
		Debug|Any CPU = Debug|Any CPU
		Release|Any CPU = Release|Any CPU
	EndGlobalSection
	GlobalSection(ProjectConfigurationPlatforms) = postSolution
		{ACBF62FD-19AC-4243-9019-056D30A130D6}.Debug|Any CPU.ActiveCfg = Debug|Any CPU
		{ACBF62FD-19AC-4243-9019-056D30A130D6}.Debug|Any CPU.Build.0 = Debug|Any CPU
		{ACBF62FD-19AC-4243-9019-056D30A130D6}.Release|Any CPU.ActiveCfg = Release|Any CPU
		{ACBF62FD-19AC-4243-9019-056D30A130D6}.Release|Any CPU.Build.0 = Release|Any CPU
		{F3EB0F43-9CFB-44E1-B786-983DACE64313}.Debug|Any CPU.ActiveCfg = Debug|Any CPU
		{F3EB0F43-9CFB-44E1-B786-983DACE64313}.Debug|Any CPU.Build.0 = Debug|Any CPU
		{F3EB0F43-9CFB-44E1-B786-983DACE64313}.Release|Any CPU.ActiveCfg = Release|Any CPU
		{F3EB0F43-9CFB-44E1-B786-983DACE64313}.Release|Any CPU.Build.0 = Release|Any CPU
		{09E25A18-19EA-42C4-B33F-69E3E6FD5698}.Debug|Any CPU.ActiveCfg = Debug|Any CPU
		{09E25A18-19EA-42C4-B33F-69E3E6FD5698}.Debug|Any CPU.Build.0 = Debug|Any CPU
		{09E25A18-19EA-42C4-B33F-69E3E6FD5698}.Release|Any CPU.ActiveCfg = Release|Any CPU
		{09E25A18-19EA-42C4-B33F-69E3E6FD5698}.Release|Any CPU.Build.0 = Release|Any CPU
		{45FFD363-CFE0-4ABC-984F-7EB58C8BEDE5}.Debug|Any CPU.ActiveCfg = Debug|Any CPU
		{45FFD363-CFE0-4ABC-984F-7EB58C8BEDE5}.Debug|Any CPU.Build.0 = Debug|Any CPU
		{45FFD363-CFE0-4ABC-984F-7EB58C8BEDE5}.Release|Any CPU.ActiveCfg = Release|Any CPU
		{45FFD363-CFE0-4ABC-984F-7EB58C8BEDE5}.Release|Any CPU.Build.0 = Release|Any CPU
		{4B74F970-8FEB-46A1-BD14-FBF2B5D5F285}.Debug|Any CPU.ActiveCfg = Debug|Any CPU
		{4B74F970-8FEB-46A1-BD14-FBF2B5D5F285}.Debug|Any CPU.Build.0 = Debug|Any CPU
		{4B74F970-8FEB-46A1-BD14-FBF2B5D5F285}.Release|Any CPU.ActiveCfg = Release|Any CPU
		{4B74F970-8FEB-46A1-BD14-FBF2B5D5F285}.Release|Any CPU.Build.0 = Release|Any CPU
		{71208DB9-31D6-4071-838B-8D44A37CF0F1}.Debug|Any CPU.ActiveCfg = Debug|Any CPU
		{71208DB9-31D6-4071-838B-8D44A37CF0F1}.Debug|Any CPU.Build.0 = Debug|Any CPU
		{71208DB9-31D6-4071-838B-8D44A37CF0F1}.Release|Any CPU.ActiveCfg = Release|Any CPU
		{71208DB9-31D6-4071-838B-8D44A37CF0F1}.Release|Any CPU.Build.0 = Release|Any CPU
		{CD05D26C-C672-4F43-835E-7A3E1741E4D8}.Debug|Any CPU.ActiveCfg = Debug|Any CPU
		{CD05D26C-C672-4F43-835E-7A3E1741E4D8}.Debug|Any CPU.Build.0 = Debug|Any CPU
		{CD05D26C-C672-4F43-835E-7A3E1741E4D8}.Release|Any CPU.ActiveCfg = Release|Any CPU
		{CD05D26C-C672-4F43-835E-7A3E1741E4D8}.Release|Any CPU.Build.0 = Release|Any CPU
		{320C02A3-D3E6-4AC7-A7E2-170AF86A6EEC}.Debug|Any CPU.ActiveCfg = Debug|Any CPU
		{320C02A3-D3E6-4AC7-A7E2-170AF86A6EEC}.Debug|Any CPU.Build.0 = Debug|Any CPU
		{320C02A3-D3E6-4AC7-A7E2-170AF86A6EEC}.Release|Any CPU.ActiveCfg = Release|Any CPU
		{320C02A3-D3E6-4AC7-A7E2-170AF86A6EEC}.Release|Any CPU.Build.0 = Release|Any CPU
		{FA2A3A73-3035-497B-B9D7-B6BC4888A058}.Debug|Any CPU.ActiveCfg = Debug|Any CPU
		{FA2A3A73-3035-497B-B9D7-B6BC4888A058}.Debug|Any CPU.Build.0 = Debug|Any CPU
		{FA2A3A73-3035-497B-B9D7-B6BC4888A058}.Release|Any CPU.ActiveCfg = Release|Any CPU
		{FA2A3A73-3035-497B-B9D7-B6BC4888A058}.Release|Any CPU.Build.0 = Release|Any CPU
		{A4BC2C77-3A48-4917-AA22-41978DFFE24E}.Debug|Any CPU.ActiveCfg = Debug|Any CPU
		{A4BC2C77-3A48-4917-AA22-41978DFFE24E}.Debug|Any CPU.Build.0 = Debug|Any CPU
		{896E7F24-FD59-4B34-A1BF-41978DFFE24E}.Release|Any CPU.ActiveCfg = Release|Any CPU
		{896E7F24-FD59-4B34-A1BF-41978DFFE24E}.Release|Any CPU.Build.0 = Release|Any CPU
		{43731A57-DBA9-43AC-BC83-A9211DA7EB77}.Debug|Any CPU.ActiveCfg = Debug|Any CPU
		{43731A57-DBA9-43AC-BC83-A9211DA7EB77}.Debug|Any CPU.Build.0 = Debug|Any CPU
		{43731A57-DBA9-43AC-BC83-A9211DA7EB77}.Release|Any CPU.ActiveCfg = Release|Any CPU
		{43731A57-DBA9-43AC-BC83-A9211DA7EB77}.Release|Any CPU.Build.0 = Release|Any CPU
		{229E0F23-2B99-4331-8BD8-C2EBCB7C9DAC}.Debug|Any CPU.ActiveCfg = Debug|Any CPU
		{229E0F23-2B99-4331-8BD8-C2EBCB7C9DAC}.Debug|Any CPU.Build.0 = Debug|Any CPU
		{229E0F23-2B99-4331-8BD8-C2EBCB7C9DAC}.Release|Any CPU.ActiveCfg = Release|Any CPU
		{229E0F23-2B99-4331-8BD8-C2EBCB7C9DAC}.Release|Any CPU.Build.0 = Release|Any CPU
		{896E7F24-FD59-4B34-A1BF-53C51DDBC9E9}.Debug|Any CPU.ActiveCfg = Debug|Any CPU
		{896E7F24-FD59-4B34-A1BF-53C51DDBC9E9}.Debug|Any CPU.Build.0 = Debug|Any CPU
		{896E7F24-FD59-4B34-A1BF-53C51DDBC9E9}.Release|Any CPU.ActiveCfg = Release|Any CPU
		{896E7F24-FD59-4B34-A1BF-53C51DDBC9E9}.Release|Any CPU.Build.0 = Release|Any CPU
<<<<<<< HEAD
								{FBE70430-9890-405C-A282-61D33259CE30}.Debug|Any CPU.ActiveCfg = Debug|Any CPU
								{FBE70430-9890-405C-A282-61D33259CE30}.Debug|Any CPU.Build.0 = Debug|Any CPU
								{FBE70430-9890-405C-A282-61D33259CE30}.Release|Any CPU.ActiveCfg = Release|Any CPU
								{FBE70430-9890-405C-A282-61D33259CE30}.Release|Any CPU.Build.0 = Release|Any CPU
=======
		{FBE70430-9890-405C-A282-61D33259CE30}.Debug|Any CPU.ActiveCfg = Debug|Any CPU
		{FBE70430-9890-405C-A282-61D33259CE30}.Debug|Any CPU.Build.0 = Debug|Any CPU
		{FBE70430-9890-405C-A282-61D33259CE30}.Release|Any CPU.ActiveCfg = Release|Any CPU
		{FBE70430-9890-405C-A282-61D33259CE30}.Release|Any CPU.Build.0 = Release|Any CPU
>>>>>>> 2e0b8a93
		{F185BDC2-1327-47A4-A293-D3FCDC419867}.Debug|Any CPU.ActiveCfg = Debug|Any CPU
		{F185BDC2-1327-47A4-A293-D3FCDC419867}.Debug|Any CPU.Build.0 = Debug|Any CPU
		{F185BDC2-1327-47A4-A293-D3FCDC419867}.Release|Any CPU.ActiveCfg = Release|Any CPU
		{F185BDC2-1327-47A4-A293-D3FCDC419867}.Release|Any CPU.Build.0 = Release|Any CPU
		{86D16941-75D5-4D75-ADF3-955C7950F770}.Debug|Any CPU.ActiveCfg = Debug|Any CPU
		{86D16941-75D5-4D75-ADF3-955C7950F770}.Debug|Any CPU.Build.0 = Debug|Any CPU
		{86D16941-75D5-4D75-ADF3-955C7950F770}.Release|Any CPU.ActiveCfg = Release|Any CPU
		{86D16941-75D5-4D75-ADF3-955C7950F770}.Release|Any CPU.Build.0 = Release|Any CPU
		{A47E2F45-DEA3-4700-A82F-9506FEEB199A}.Debug|Any CPU.ActiveCfg = Debug|Any CPU
		{A47E2F45-DEA3-4700-A82F-9506FEEB199A}.Debug|Any CPU.Build.0 = Debug|Any CPU
		{A47E2F45-DEA3-4700-A82F-9506FEEB199A}.Release|Any CPU.ActiveCfg = Release|Any CPU
		{A47E2F45-DEA3-4700-A82F-9506FEEB199A}.Release|Any CPU.Build.0 = Release|Any CPU
	EndGlobalSection
	GlobalSection(SolutionProperties) = preSolution
		HideSolutionNode = FALSE
	EndGlobalSection
	GlobalSection(ExtensibilityGlobals) = postSolution
		SolutionGuid = {280F572B-D27A-4613-998F-00B6FFE01187}
	EndGlobalSection
	GlobalSection(NestedProjects) = preSolution
	EndGlobalSection
EndGlobal<|MERGE_RESOLUTION|>--- conflicted
+++ resolved
@@ -95,17 +95,10 @@
 		{896E7F24-FD59-4B34-A1BF-53C51DDBC9E9}.Debug|Any CPU.Build.0 = Debug|Any CPU
 		{896E7F24-FD59-4B34-A1BF-53C51DDBC9E9}.Release|Any CPU.ActiveCfg = Release|Any CPU
 		{896E7F24-FD59-4B34-A1BF-53C51DDBC9E9}.Release|Any CPU.Build.0 = Release|Any CPU
-<<<<<<< HEAD
-								{FBE70430-9890-405C-A282-61D33259CE30}.Debug|Any CPU.ActiveCfg = Debug|Any CPU
-								{FBE70430-9890-405C-A282-61D33259CE30}.Debug|Any CPU.Build.0 = Debug|Any CPU
-								{FBE70430-9890-405C-A282-61D33259CE30}.Release|Any CPU.ActiveCfg = Release|Any CPU
-								{FBE70430-9890-405C-A282-61D33259CE30}.Release|Any CPU.Build.0 = Release|Any CPU
-=======
 		{FBE70430-9890-405C-A282-61D33259CE30}.Debug|Any CPU.ActiveCfg = Debug|Any CPU
 		{FBE70430-9890-405C-A282-61D33259CE30}.Debug|Any CPU.Build.0 = Debug|Any CPU
 		{FBE70430-9890-405C-A282-61D33259CE30}.Release|Any CPU.ActiveCfg = Release|Any CPU
 		{FBE70430-9890-405C-A282-61D33259CE30}.Release|Any CPU.Build.0 = Release|Any CPU
->>>>>>> 2e0b8a93
 		{F185BDC2-1327-47A4-A293-D3FCDC419867}.Debug|Any CPU.ActiveCfg = Debug|Any CPU
 		{F185BDC2-1327-47A4-A293-D3FCDC419867}.Debug|Any CPU.Build.0 = Debug|Any CPU
 		{F185BDC2-1327-47A4-A293-D3FCDC419867}.Release|Any CPU.ActiveCfg = Release|Any CPU
