/*******************************************************************************
 *  Original: Copyright (c) Microsoft Corporation
 *  SPDX-License-Identifier: MIT
 *  
 *  Modifications and Extensions: Copyright by the contributors to the Dafny Project
 *  SPDX-License-Identifier: MIT 
 *******************************************************************************/

/* Every lemma comes in 2 forms: 'LemmaProperty' and 'LemmaPropertyAuto'. The
former takes arguments and may be more stable and less reliant on Z3
heuristics. The latter includes automation and its use requires less effort */

@DisableNonlinearArithmetic
module Std.Arithmetic.Power {
  import opened DivMod
  import opened GeneralInternals
  import opened Mul
  import opened MulInternals

<<<<<<< HEAD
  function Pow(b: int, e: nat): int
=======
  opaque function Pow(b: int, e: nat): int
>>>>>>> 1c5ebc14
    decreases e
  {
    if e == 0 then
      1
    else
      b * Pow(b, e - 1)
  }

  /* A number raised to the power of 0 equals 1. */
  lemma LemmaPow0(b: int)
    ensures Pow(b, 0) == 1
  {
  }

  lemma LemmaPow0Auto()
    ensures forall b: nat {:trigger Pow(b, 0)} :: Pow(b, 0) == 1
  {
    forall b: nat {:trigger Pow(b, 0)}
      ensures Pow(b, 0) == 1
    {
      LemmaPow0(b);
    }
  }

  /* A number raised to the power of 1 equals the number itself. */
  lemma LemmaPow1(b: int)
    ensures Pow(b, 1) == b
  {
    calc {
      Pow(b, 1);
      {  }
      b * Pow(b, 0);
      { LemmaPow0(b); }
      b * 1;
      { LemmaMulBasicsAuto(); }
      b;
    }
  }

  lemma LemmaPow1Auto()
    ensures forall b: nat {:trigger Pow(b, 1)} :: Pow(b, 1) == b
  {
    forall b: nat {:trigger Pow(b, 1)}
      ensures Pow(b, 1) == b
    {
      LemmaPow1(b);
    }
  }

  /* 0 raised to a positive power equals 0. */
  lemma Lemma0Pow(e: nat)
    requires e > 0
    ensures Pow(0, e) == 0
  {
    LemmaMulBasicsAuto();
    if e != 1 {
      Lemma0Pow(e - 1);
    }
  }

  lemma Lemma0PowAuto()
    ensures forall e: nat {:trigger Pow(0, e)} :: e > 0 ==> Pow(0, e) == 0
  {
    forall e: nat {:trigger Pow(0, e)} | e > 0
      ensures Pow(0, e) == 0
    {
      Lemma0Pow(e);
    }
  }

  /* 1 raised to any power equals 1. */
  lemma Lemma1Pow(e: nat)
    ensures Pow(1, e) == 1
  {
    LemmaMulBasicsAuto();
    if e != 0 {
      Lemma1Pow(e - 1);
    }
  }

  lemma Lemma1PowAuto()
    ensures forall e: nat {:trigger Pow(1, e)} :: Pow(1, e) == 1
  {
    forall e: nat {:trigger Pow(1, e)}
      ensures Pow(1, e) == 1
    {
      Lemma1Pow(e);
    }
  }

  /* Squaring a number is equal to raising it to the power of 2. */
  lemma LemmaSquareIsPow2(x: nat)
    ensures Pow(x, 2) == x * x
  {
  }

  lemma LemmaSquareIsPow2Auto()
    ensures forall x: nat {:trigger Pow(x, 2)} :: Pow(x, 2) == x * x
  {
    forall x: nat {:trigger Pow(x, 2)}
      ensures Pow(x, 2) == x * x
    {}
  }

  /* A positive number raised to any power is positive. */
  lemma LemmaPowPositive(b: int, e: nat)
    requires b > 0
    ensures 0 < Pow(b, e)
  {
    LemmaMulIncreasesAuto();
    LemmaPow0Auto(); // Base case
    // Distributes power i + 1 in first inductive step
    LemmaMulInductionAuto(e, u => 0 <= u ==> 0 < Pow(b, u));
  }

  lemma LemmaPowPositiveAuto()
    ensures forall b: int, e: nat {:trigger Pow(b, e)}
              :: b > 0 ==> 0 < Pow(b, e)
  {
    forall b: int, e: nat {:trigger Pow(b, e)} | b > 0
      ensures 0 < Pow(b, e)
    {
      LemmaPowPositive(b, e);
    }
  }

  /* Add exponents when multiplying powers with the same base. */
  lemma LemmaPowAdds(b: int, e1: nat, e2: nat)
    decreases e1
    ensures Pow(b, e1 + e2) == Pow(b, e1) * Pow(b, e2)
  {
    if e1 == 0 {
      calc {
        Pow(b, e1) * Pow(b, e2);
        { LemmaPow0(b); }
        1 * Pow(b, e2);
        { LemmaMulBasicsAuto(); }
        Pow(b, 0 + e2);
      }
    }
    else {
      calc {
        Pow(b, e1) * Pow(b, e2);
        {  }
        (b * Pow(b, e1 - 1)) * Pow(b, e2);
        { LemmaMulIsAssociativeAuto(); }
        b * (Pow(b, e1 - 1) * Pow(b, e2));
        { LemmaPowAdds(b, e1 - 1, e2); }
        b * Pow(b, e1 - 1 + e2);
        {  }
        Pow(b, e1 + e2);
      }
    }
  }

  lemma LemmaPowAddsAuto()
    ensures forall b: int, e1: nat, e2: nat {:trigger Pow(b, e1 + e2)}
              :: Pow(b, e1 + e2) == Pow(b, e1) * Pow(b, e2)
  {
    forall b: int, e1: nat, e2: nat {:trigger Pow(b, e1 + e2)}
      ensures Pow(b, e1 + e2) == Pow(b, e1) * Pow(b, e2)
    {
      LemmaPowAdds(b, e1, e2);
    }
  }

  lemma LemmaPowSubAddCancel(b: int, e1: nat, e2: nat)
    decreases e1
    requires e1 >= e2
    ensures Pow(b, e1 - e2) * Pow(b, e2) == Pow(b, e1)
  {
    LemmaPowAdds(b, e1 - e2, e2);
  }

  lemma LemmaPowSubAddCancelAuto()
    ensures forall b: int, e1: nat, e2: nat {:trigger Pow(b, e1 - e2)} | e1 >= e2
              :: Pow(b, e1 - e2) * Pow(b, e2) == Pow(b, e1)
  {
    forall b: int, e1: nat, e2: nat | e1 >= e2
    {
      LemmaPowSubAddCancel(b, e1, e2);
    }
  }

  /* Subtract exponents when dividing powers. */
  lemma LemmaPowSubtracts(b: nat, e1: nat, e2: nat)
    requires b > 0
    requires e1 <= e2
    ensures Pow(b, e1) > 0
    ensures Pow(b, e2 - e1) == Pow(b, e2) / Pow(b, e1) > 0
  {
    LemmaPowPositiveAuto();
    calc {
      Pow(b, e2) / Pow(b, e1);
      { LemmaPowSubAddCancel(b, e2, e1); }
      Pow(b, e2 - e1) * Pow(b, e1) / Pow(b, e1);
      { LemmaDivByMultiple(Pow(b, e2 - e1), Pow(b, e1)); }
      Pow(b, e2 - e1);
    }
  }

  lemma LemmaPowSubtractsAuto()
    ensures forall b: nat, e1: nat :: b > 0 ==> Pow(b, e1) > 0
    ensures forall b: nat, e1: nat, e2: nat {:trigger Pow(b, e2 - e1)}
              :: b > 0 && e1 <= e2 ==>
                   Pow(b, e2 - e1) == Pow(b, e2) / Pow(b, e1) > 0
  {
    LemmaPowPositiveAuto();
    forall b: nat, e1: nat, e2: nat {:trigger Pow(b, e2 - e1)}
      | b > 0 && e1 <= e2
      ensures Pow(b, e2 - e1) == Pow(b, e2) / Pow(b, e1) > 0
    {
      LemmaPowSubtracts(b, e1, e2);
    }
  }

  /* Multiply exponents when finding the power of a power. */
  lemma LemmaPowMultiplies(a: int, b: nat, c: nat)
    decreases c
    ensures 0 <= b * c
    ensures Pow(Pow(a, b), c) == Pow(a, b * c)
  {
    LemmaMulNonnegative(b, c);
    if c == 0 {
      LemmaMulBasicsAuto();
      calc {
        Pow(a, b * c);
        { LemmaPow0(a); }
        1;
        { LemmaPow0(Pow(a, b)); }
        Pow(Pow(a, b), c);
      }
    }
    else {
      calc {
        b * c - b;
        { LemmaMulBasicsAuto(); }
        b * c - b * 1;
        { LemmaMulIsDistributiveAuto(); }
        b * (c - 1);
      }
      LemmaMulNonnegative(b, c - 1);
      assert 0 <= b * c - b;

      calc {
        Pow(a, b * c);
        Pow(a, b + b * c - b);
        { LemmaPowAdds(a, b, b * c - b); }
        Pow(a, b) * Pow(a, b * c - b);
        Pow(a, b) * Pow(a, b * (c - 1));
        { LemmaPowMultiplies(a, b, c - 1); }
        Pow(a, b) * Pow(Pow(a, b), c - 1);
        {  }
        Pow(Pow(a, b), c);
      }
    }
  }

  lemma LemmaPowMultipliesAuto()
    ensures forall b: nat, c: nat {:trigger b * c} :: 0 <= b * c
    ensures forall a: int, b: nat, c: nat {:trigger Pow(a, b * c)}
              :: Pow(Pow(a, b), c) == Pow(a, b * c)
  {
    LemmaMulNonnegativeAuto();
    forall a: int, b: nat, c: nat {:trigger Pow(a, b * c)}
      ensures Pow(Pow(a, b), c) == Pow(a, b * c)
    {
      LemmaPowMultiplies(a, b, c);
    }
  }

  /* Distribute the power to factors of a product. */
  lemma LemmaPowDistributes(a: int, b: int, e: nat)
    decreases e
    ensures Pow(a * b, e) == Pow(a, e) * Pow(b, e)
  {
    LemmaMulBasicsAuto();
    if e > 0 {
      calc {
        Pow(a * b, e);
        (a * b) * Pow(a * b, e - 1);
        { LemmaPowDistributes(a, b, e - 1); }
        (a * b) * (Pow(a, e - 1) * Pow(b, e - 1));
        { LemmaMulIsAssociativeAuto(); LemmaMulIsCommutativeAuto(); }
        (a * Pow(a, e - 1)) * (b * Pow(b, e - 1));
        Pow(a, e) * Pow(b, e);
      }
    }
  }

  lemma LemmaPowDistributesAuto()
    ensures forall a: int, b: int, e: nat {:trigger Pow(a * b, e)}
              :: Pow(a * b, e) == Pow(a, e) * Pow(b, e)
  {
    forall a: int, b: int, e: nat {:trigger Pow(a * b, e)}
      ensures Pow(a * b, e) == Pow(a, e) * Pow(b, e)
    {
      LemmaPowDistributes(a, b, e);
    }
  }

  /* Group properties of powers. */
  lemma LemmaPowAuto()
    ensures forall x: int {:trigger Pow(x, 0)} :: Pow(x, 0) == 1
    ensures forall x: int {:trigger Pow(x, 1)} :: Pow(x, 1) == x
    ensures forall x: int, y: int {:trigger Pow(x, y)} :: y == 0 ==> Pow(x, y) == 1
    ensures forall x: int, y: int {:trigger Pow(x, y)} :: y == 1 ==> Pow(x, y) == x
    ensures forall x: int, y: int {:trigger x * y} :: 0 < x && 0 < y ==> x <= x * y
    ensures forall x: int, y: int {:trigger x * y} :: 0 < x && 1 < y ==> x < x * y
    ensures forall x: int, y: nat, z: nat {:trigger Pow(x, y + z)} :: Pow(x, y + z) == Pow(x, y) * Pow(x, z)
    ensures forall x: int, y: nat, z: nat {:trigger Pow(x, y - z)} :: y >= z ==> Pow(x, y - z) * Pow(x, z) == Pow(x, y)
    ensures forall x: int, y: int, z: nat {:trigger Pow(x * y, z)} :: Pow(x * y, z) == Pow(x, z) * Pow(y, z)
  {

    LemmaPow0Auto();
    LemmaPow1Auto();

    LemmaPowDistributesAuto();
    LemmaPowAddsAuto();
    LemmaPowSubAddCancelAuto();

    LemmaMulAuto();
    LemmaMulIncreasesAuto();
    LemmaMulStrictlyIncreasesAuto();
  }

  /* A positive number raised to a power strictly increases as the power
  strictly increases. */
  lemma LemmaPowStrictlyIncreases(b: nat, e1: nat, e2: nat)
    requires 1 < b
    requires e1 < e2
    ensures Pow(b, e1) < Pow(b, e2)
  {
    LemmaPowAuto();
    var f := e => 0 < e ==> Pow(b, e1) < Pow(b, e1 + e);
    forall i {:trigger IsLe(0, i)} | IsLe(0, i) && f(i)
      ensures f(i + 1)
    {
      assert 0 < i ==> Pow(b, e1) < Pow(b, e1 + i);
      calc {
         Pow(b, e1 + i);
      <= { LemmaPowPositive(b, e1 + i);
           LemmaMulLeftInequality(Pow(b, e1 + i), 1, b); }
         Pow(b, e1 + i) * b;
      == { LemmaPow1(b); }
         Pow(b, e1 + i) * Pow(b, 1);
      == { LemmaPowAdds(b, e1 + i, 1); }
         Pow(b, e1 + i + 1);
      == calc {
           e1 + i + 1;
           e1 + (i + 1);
         }
         Pow(b, e1 + (i + 1));
      }
      assert f(i+1);
    }
    LemmaMulInductionAuto(e2 - e1, f);
    assert Pow(b, e1) < Pow(b, e1 + (e2 - e1)) == Pow(b, e2) by {
      assert 0 < e2 - e1;
    }
  }

  lemma LemmaPowStrictlyIncreasesAuto()
    ensures forall b: nat, e1: nat, e2: nat {:trigger Pow(b, e1),
              Pow(b, e2)} :: (1 < b && e1 < e2) ==> Pow(b, e1) < Pow(b, e2)
  {
    forall b: nat, e1: nat, e2: nat {:trigger Pow(b, e1), Pow(b, e2)}
      | 1 < b && e1 < e2
      ensures Pow(b, e1) < Pow(b, e2)
    {
      LemmaPowStrictlyIncreases(b, e1, e2);
    }
  }

  /* A positive number raised to a power increases as the power increases. */
  lemma LemmaPowIncreases(b: nat, e1: nat, e2: nat)
    requires b > 0
    requires e1 <= e2
    ensures Pow(b, e1) <= Pow(b, e2)
  {
    var f := e => 0 <= e ==> Pow(b, e1) <= Pow(b, e1 + e);
    forall i | IsLe(0, i) && f(i)
      ensures f(i + 1)
    {
      calc {
        Pow(b, e1 + i);
      <= { LemmaPowPositive(b, e1 + i);
           LemmaMulLeftInequality(Pow(b, e1 + i), 1, b); }
        Pow(b, e1 + i) * b;
      == { LemmaPow1(b); }
        Pow(b, e1 + i) * Pow(b, 1);
      == { LemmaPowAdds(b, e1 + i, 1); }
        Pow(b, e1 + i + 1);
      }
    }
    LemmaMulInductionAuto(e2 - e1, f);
    assert Pow(b, e1) <= Pow(b, e1 + (e2 - e1)) by {
      assert 0 <= e2 - e1;
    }
  }

  lemma LemmaPowIncreasesAuto()
    ensures forall b: nat, e1: nat, e2: nat {:trigger Pow(b, e1),
              Pow(b, e2)} :: (1 < b && e1 <= e2) ==> Pow(b, e1) <= Pow(b, e2)
  {
    forall b: nat, e1: nat, e2: nat {:trigger Pow(b, e1), Pow(b, e2)}
      | 1 < b && e1 <= e2
      ensures Pow(b, e1) <= Pow(b, e2)
    {
      LemmaPowIncreases(b, e1, e2);
    }
  }

  /* A power strictly increases as a positive number raised to the power
  strictly increases. */
  lemma LemmaPowStrictlyIncreasesConverse(b: nat, e1: nat, e2: nat)
    requires b > 0
    requires Pow(b, e1) < Pow(b, e2)
    ensures e1 < e2
  {
    if e1 >= e2 {
      LemmaPowIncreases(b, e2, e1);
      assert false;
    }
  }

  lemma LemmaPowStrictlyIncreasesConverseAuto()
    ensures forall b: nat, e1: nat, e2: nat
              {:trigger Pow(b, e1), Pow(b, e2)}
              :: b > 0 && Pow(b, e1) < Pow(b, e2) ==> e1 < e2
  {
    forall b: nat, e1: nat, e2: nat {:trigger Pow(b, e1), Pow(b, e2)}
      | b > 0 && Pow(b, e1) < Pow(b, e2)
      ensures e1 < e2
    {
      LemmaPowStrictlyIncreasesConverse(b, e1, e2);
    }
  }

  /* A power increases as a positive number raised to the power increases. */
  lemma LemmaPowIncreasesConverse(b: nat, e1: nat, e2: nat)
    requires 1 < b
    requires Pow(b, e1) <= Pow(b, e2)
    ensures e1 <= e2
  {
    if e1 > e2 {
      LemmaPowStrictlyIncreases(b, e2, e1);
      assert false;
    }
  }

  lemma LemmaPowIncreasesConverseAuto()
    ensures forall b: nat, e1: nat, e2: nat
              {:trigger Pow(b, e1), Pow(b, e2)}
              :: 1 < b && Pow(b, e1) <= Pow(b, e2) ==> e1 <= e2
  {
    forall b: nat, e1: nat, e2: nat {:trigger Pow(b, e1), Pow(b, e2)}
      | 1 < b && Pow(b, e1) <= Pow(b, e2)
      ensures e1 <= e2
    {
      LemmaPowIncreasesConverse(b, e1, e2);
    }
  }

  /* (b^xy)^z = (b^x)^yz */
  lemma LemmaPullOutPows(b: nat, x: nat, y: nat, z: nat)
    requires b > 0
    ensures 0 <= x * y
    ensures 0 <= y * z
    ensures Pow(Pow(b, x * y), z) == Pow(Pow(b, x), y * z)
  {
    LemmaMulNonnegative(x, y);
    LemmaMulNonnegative(y, z);
    LemmaPowPositive(b, x);
    calc {
      Pow(Pow(b, x * y), z);
      { LemmaPowMultiplies(b, x, y); }
      Pow(Pow(Pow(b, x), y), z);
      { LemmaPowMultiplies(Pow(b, x), y, z); }
      Pow(Pow(b, x), y * z);
    }
  }

  lemma LemmaPullOutPowsAuto()
    ensures forall y: nat, z: nat {:trigger z * y} :: 0 <= z * y && 0 <= y * z
    ensures forall b: nat, x: nat, y: nat, z: nat
              {:trigger Pow(Pow(b, x * y), z)}
              :: b > 0 ==> Pow(Pow(b, x * y), z) == Pow(Pow(b, x), y * z)
  {
    LemmaMulNonnegativeAuto();
    forall b: nat, x: nat, y: nat, z: nat {:trigger Pow(Pow(b, x * y), z)}
      | b > 0 ensures Pow(Pow(b, x * y), z) == Pow(Pow(b, x), y * z)
    {
      LemmaPullOutPows(b, x, y, z);
    }
  }

  /* Inequality due to smaller numerator, same denominator. */
  lemma LemmaPowDivisionInequality(x: nat, b: nat, e1: nat, e2: nat)
    requires b > 0
    requires e2 <= e1
    requires x < Pow(b, e1)
    ensures Pow(b, e2) > 0
    ensures x / Pow(b, e2) < Pow(b, e1 - e2)
  {
    LemmaPowPositiveAuto();
    if (x / Pow(b, e2) >= Pow(b, e1 - e2)) {
      assert x / Pow(b, e2) >= Pow(b, e1 - e2);

      assert x / Pow(b, e2) * Pow(b, e2) >= Pow(b, e1 - e2) * Pow(b, e2) by
      { LemmaMulInequality(Pow(b, e1 - e2), x / Pow(b, e2), Pow(b, e2)); }

      assert x - x % Pow(b, e2) >= Pow(b, e1 - e2) * Pow(b, e2) by
      { LemmaFundamentalDivMod(x, Pow(b, e2));
        LemmaMulIsCommutativeAuto(); }

      assert x - x % Pow(b, e2) >= Pow(b, e1) by
      { LemmaPowAdds(b, e1 - e2, e2); }

      assert x >= Pow(b, e1) by
      { LemmaModPropertiesAuto(); }

      //assert false;
    }
  }

  lemma LemmaPowDivisionInequalityAuto()
    ensures forall b: nat, e2: nat :: b > 0 ==> Pow(b, e2) > 0
    ensures forall x: nat, b: nat, e1: nat, e2: nat
              {:trigger x / Pow(b, e2), Pow(b, e1 - e2)}
              :: b > 0 && e2 <= e1 && x < Pow(b, e1) ==>
                   x / Pow(b, e2) < Pow(b, e1 - e2)
  {
    LemmaPowPositiveAuto();
    forall x: nat, b: nat, e1: nat, e2: nat
      {:trigger x / Pow(b, e2), Pow(b, e1 - e2)}
      | b > 0 && e2 <= e1 && x < Pow(b, e1)
      ensures x / Pow(b, e2) < Pow(b, e1 - e2)
    {
      LemmaPowDivisionInequality(x, b, e1, e2);
    }
  }

  /* b^e % b = 0 */
  lemma LemmaPowMod(b: nat, e: nat)
    requires b > 0 && e > 0
    ensures Pow(b, e) % b == 0
  {
    calc {
      Pow(b, e) % b;
      (b * Pow(b, e - 1)) % b;
      { LemmaMulIsAssociativeAuto(); }
      (Pow(b, e - 1) * b) % b;
      {
        LemmaPowPositiveAuto();
        LemmaModMultiplesBasic(Pow(b, e-1) , b);
      }
      0;
    }
  }

  lemma LemmaPowModAuto()
    ensures forall b: nat, e: nat {:trigger Pow(b, e)}
              :: b > 0 && e > 0 ==> Pow(b, e) % b == 0
  {
    forall b: nat, e: nat {:trigger Pow(b, e)} | b > 0 && e > 0
      ensures Pow(b, e) % b == 0
    {
      LemmaPowMod(b, e);
    }
  }

  /* ((b % e)^e) % m = b^e % m */
  lemma LemmaPowModNoop(b: int, e: nat, m: int)
    decreases e
    requires m > 0
    ensures Pow(b % m, e) % m == Pow(b, e) % m
  {
    LemmaModPropertiesAuto();
    if e > 0 {
      calc {
        Pow(b % m, e) % m;
        ((b % m) * Pow(b % m, e - 1)) % m;
        { LemmaMulModNoopGeneral(b, Pow(b % m, e - 1), m); }
        ((b % m) * (Pow(b % m, e - 1) % m) % m) % m;
        { LemmaPowModNoop(b, e - 1, m); }
        ((b % m) * (Pow(b, e - 1) % m) % m) % m;
        { LemmaMulModNoopGeneral(b, Pow(b, e - 1), m); }
        (b * (Pow(b, e - 1)) % m) % m;
        (b * (Pow(b, e - 1))) % m;
        Pow(b, e) % m;
      }
    }
  }

  lemma LemmaPowModNoopAuto()
    ensures forall b: nat, e: nat, m: nat {:trigger Pow(b % m, e)}
              :: m > 0 ==> Pow(b % m, e) % m == Pow(b, e) % m
  {
    forall b: nat, e: nat, m: nat {:trigger Pow(b % m, e)}
      | m > 0 ensures Pow(b % m, e) % m == Pow(b, e) % m
    {
      LemmaPowModNoop(b, e, m);
    }
  }

}<|MERGE_RESOLUTION|>--- conflicted
+++ resolved
@@ -17,11 +17,7 @@
   import opened Mul
   import opened MulInternals
 
-<<<<<<< HEAD
   function Pow(b: int, e: nat): int
-=======
-  opaque function Pow(b: int, e: nat): int
->>>>>>> 1c5ebc14
     decreases e
   {
     if e == 0 then
