--- conflicted
+++ resolved
@@ -540,10 +540,6 @@
 
     disposed = true;
     CancelPendingUpdates();
-<<<<<<< HEAD
-    verificationUpdateScheduler.Schedule(() => verificationUpdateScheduler.Dispose());
-=======
     verificationUpdateScheduler.Dispose();
->>>>>>> 7aca3a62
   }
 }