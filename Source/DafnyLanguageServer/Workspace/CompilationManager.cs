--- conflicted
+++ resolved
@@ -273,12 +273,7 @@
                   new AssertionBatchResult(task.Implementation, result));
               }
 
-<<<<<<< HEAD
-              var implementation = task.Implementation;
-              verificationProgressReporter.ReportEndVerifyImplementation(compilation, implementation,
-=======
               gutterIconManager.ReportEndVerifyImplementation(compilation, task.Implementation,
->>>>>>> 16173614
                 completedCache.Result);
             }
 
