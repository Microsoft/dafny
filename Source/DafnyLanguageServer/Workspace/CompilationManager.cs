--- conflicted
+++ resolved
@@ -97,23 +97,7 @@
   private async Task<CompilationAfterParsing> ParseAsync() {
     try {
       await started.Task;
-<<<<<<< HEAD
       var documentAfterParsing = await documentLoader.ParseAsync(options, startingCompilation, cancellationSource.Token);
-=======
-      var documentAfterParsing = await documentLoader.LoadAsync(options, startingCompilation, cancellationSource.Token);
-
-      // TODO, let gutter icon publications also used the published CompilationView.
-      var state = documentAfterParsing.InitialIdeState(startingCompilation, options);
-      state = state with {
-        VerificationTrees = documentAfterParsing.RootUris.ToDictionary(uri => uri,
-          uri => migratedVerificationTrees.GetValueOrDefault(uri) ?? new DocumentVerificationTree(documentAfterParsing.Program, uri))
-      };
-      foreach (var root in documentAfterParsing.RootUris) {
-        notificationPublisher.PublishGutterIcons(root, state, false);
-      }
-
-      logger.LogDebug($"documentUpdates.HasObservers: {compilationUpdates.HasObservers}, threadId: {Thread.CurrentThread.ManagedThreadId}");
->>>>>>> c69fcae5
       compilationUpdates.OnNext(documentAfterParsing);
       return documentAfterParsing;
 
@@ -126,19 +110,20 @@
   private async Task<CompilationAfterResolution> ResolveAsync() {
     try {
       var parsedCompilation = await ParsedCompilation;
-      var resolvedDocument = await documentLoader.ResolveAsync(options, parsedCompilation, cancellationSource.Token);
+      var resolvedCompilation = await documentLoader.ResolveAsync(options, parsedCompilation, cancellationSource.Token);
 
       // TODO, let gutter icon publications also used the published CompilationView.
-      var state = resolvedDocument.InitialIdeState(startingCompilation, options);
+      var state = resolvedCompilation.InitialIdeState(startingCompilation, options);
       state = state with {
-        VerificationTree = migratedVerificationTree ?? state.VerificationTree
+        VerificationTrees = resolvedCompilation.RootUris.ToDictionary(uri => uri,
+          uri => migratedVerificationTrees.GetValueOrDefault(uri) ?? new DocumentVerificationTree(resolvedCompilation.Program, uri))
       };
-      notificationPublisher.PublishGutterIcons(state, false);
+      // notificationPublisher.PublishGutterIcons(state, false);
 
       logger.LogDebug($"documentUpdates.HasObservers: {compilationUpdates.HasObservers}, threadId: {Thread.CurrentThread.ManagedThreadId}");
-      compilationUpdates.OnNext(resolvedDocument);
-      logger.LogDebug($"Passed documentAfterParsing to documentUpdates.OnNext, resolving ResolvedDocument task for version {resolvedDocument.Version}.");
-      return resolvedDocument;
+      compilationUpdates.OnNext(resolvedCompilation);
+      logger.LogDebug($"Passed documentAfterParsing to documentUpdates.OnNext, resolving ResolvedDocument task for version {resolvedCompilation.Version}.");
+      return resolvedCompilation;
 
     } catch (Exception e) {
       compilationUpdates.OnError(e);
@@ -146,7 +131,6 @@
     }
   }
 
-<<<<<<< HEAD
   // private async Task<CompilationAfterTranslation> TranslateAsync() {
   //   throw new NotImplementedException();
   // var parsedCompilation = await ResolvedCompilation;
@@ -207,68 +191,13 @@
   //   
   //   verificationProgressReporter.RecomputeVerificationTree(translated);
   //   
-  //   if (ReportGutterStatus) {
-  //     verificationProgressReporter.ReportRealtimeDiagnostics(translated, false);
-  //   }
+  // foreach (var uri in translated.RootUris) {
+  //   verificationProgressReporter.ReportRealtimeDiagnostics(translated, uri, true);
+  // }
   //   verificationProgressReporter.ReportImplementationsBeforeVerification(translated,
   //     verificationTasks.Select(t => t.Implementation).ToArray());
   //   return translated;
   // }
-=======
-  public async Task<CompilationAfterTranslation> PrepareVerificationTasksAsync(
-    CompilationAfterResolution loaded,
-    CancellationToken cancellationToken) {
-    if (loaded.ResolutionDiagnostics.Values.SelectMany(x => x).Any(d =>
-          d.Level == ErrorLevel.Error &&
-          d.Source != MessageSource.Compiler &&
-          d.Source != MessageSource.Verifier)) {
-      throw new TaskCanceledException();
-    }
-
-    var _ = statusPublisher.SendStatusNotification(loaded, CompilationStatus.PreparingVerification);
-
-    var verificationTasks =
-      await verifier.GetVerificationTasksAsync(boogieEngine, loaded, cancellationToken);
-
-    var initialViews = new Dictionary<ImplementationId, ImplementationView>();
-    foreach (var task in verificationTasks) {
-      var status = StatusFromBoogieStatus(task.CacheStatus);
-      var implementationId = GetImplementationId(task.Implementation);
-      try {
-        if (task.CacheStatus is Completed completed) {
-          var view = new ImplementationView(task.Implementation.tok.GetLspRange(true), status,
-            GetDiagnosticsFromResult(loaded, completed.Result).ToList());
-          initialViews.Add(implementationId, view);
-        } else {
-          var view = new ImplementationView(task.Implementation.tok.GetLspRange(true), status, Array.Empty<DafnyDiagnostic>());
-          initialViews.Add(implementationId, view);
-        }
-      } catch (ArgumentException) {
-        logger.LogCritical($"Two different implementation tasks have the same id, second name is {task.Implementation.Name}.");
-      }
-    }
-
-    var translated = new CompilationAfterTranslation(
-      loaded,
-      loaded.ResolutionDiagnostics, verificationTasks,
-      new(),
-      initialViews,
-      loaded.RootUris.ToDictionary(uri => uri,
-        uri => migratedVerificationTrees.GetValueOrDefault(uri) ?? new DocumentVerificationTree(loaded.Program, uri))
-      );
-
-    verificationProgressReporter.RecomputeVerificationTrees(translated);
-
-    if (ReportGutterStatus) {
-      foreach (var uri in translated.RootUris) {
-        verificationProgressReporter.ReportRealtimeDiagnostics(translated, uri, true);
-      }
-    }
-    verificationProgressReporter.ReportImplementationsBeforeVerification(translated,
-      verificationTasks.Select(t => t.Implementation).ToArray());
-    return translated;
-  }
->>>>>>> c69fcae5
 
   private static ImplementationId GetImplementationId(Implementation implementation) {
     var prefix = implementation.Name.Split(Translator.NameSeparator)[0];
@@ -374,13 +303,9 @@
         SetAllUnvisitedMethodsAsVerified(compilation);
       }
 
-<<<<<<< HEAD
-      // verificationProgressReporter.ReportRealtimeDiagnostics(compilation, true);
-=======
       foreach (var uri in compilation.RootUris) {
-        verificationProgressReporter.ReportRealtimeDiagnostics(compilation, uri, true);
-      }
->>>>>>> c69fcae5
+        // verificationProgressReporter.ReportRealtimeDiagnostics(compilation, uri, true);
+      }
     }
   }
 
