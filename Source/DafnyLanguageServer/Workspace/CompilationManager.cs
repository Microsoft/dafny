using System;
using System.Collections.Generic;
using System.Linq;
using System.Reactive.Concurrency;
using System.Reactive.Linq;
using System.Reactive.Subjects;
using System.Threading;
using System.Threading.Tasks;
using Microsoft.Boogie;
using Microsoft.Dafny.LanguageServer.Language;
using Microsoft.Dafny.LanguageServer.Workspace.Notifications;
using Microsoft.Extensions.Logging;
using OmniSharp.Extensions.LanguageServer.Protocol.Models;
using VC;
using Range = OmniSharp.Extensions.LanguageServer.Protocol.Models.Range;

namespace Microsoft.Dafny.LanguageServer.Workspace;

public delegate CompilationManager CreateCompilationManager(
  DafnyOptions options,
  ExecutionEngine boogieEngine,
  Compilation compilation,
  IReadOnlyDictionary<Uri, VerificationTree> migratedVerificationTrees);

/// <summary>
/// The compilation of a single document version.
/// The document will be parsed, resolved, translated to Boogie and verified.
///
/// Compilation may be configured to pause after translation,
/// requiring a call to CompilationManager.Verify for the document to be verified.
///
/// Compilation is agnostic to document updates, it does not handle the migration of old document state.
/// </summary>
public class CompilationManager {

  private readonly ILogger logger;
  private readonly ITextDocumentLoader documentLoader;
  private readonly ICompilationStatusNotificationPublisher statusPublisher;
  private readonly INotificationPublisher notificationPublisher;
  private readonly IProgramVerifier verifier;
  private readonly IVerificationProgressReporter verificationProgressReporter;

  // TODO CompilationManager shouldn't be aware of migration
  private readonly IReadOnlyDictionary<Uri, VerificationTree> migratedVerificationTrees;

  private TaskCompletionSource started = new();
  private readonly IScheduler verificationUpdateScheduler = new EventLoopScheduler();
  private readonly CancellationTokenSource cancellationSource;

  private TaskCompletionSource verificationCompleted = new();
  private readonly DafnyOptions options;
  private readonly Compilation startingCompilation;
  private readonly ExecutionEngine boogieEngine;

  private readonly Subject<Compilation> compilationUpdates = new();
  public IObservable<Compilation> CompilationUpdates => compilationUpdates;

  public Task<CompilationAfterParsing> ParsedCompilation { get; }
  public Task<CompilationAfterResolution> ResolvedCompilation { get; }

  public CompilationManager(
    ILogger<CompilationManager> logger,
    ITextDocumentLoader documentLoader,
    INotificationPublisher notificationPublisher,
    IProgramVerifier verifier,
    ICompilationStatusNotificationPublisher statusPublisher,
    IVerificationProgressReporter verificationProgressReporter,
    DafnyOptions options,
    ExecutionEngine boogieEngine,
    Compilation compilation,
    IReadOnlyDictionary<Uri, VerificationTree> migratedVerificationTrees
    ) {
    this.options = options;
    startingCompilation = compilation;
    this.boogieEngine = boogieEngine;
    this.migratedVerificationTrees = migratedVerificationTrees;

    this.documentLoader = documentLoader;
    this.logger = logger;
    this.notificationPublisher = notificationPublisher;
    this.verifier = verifier;
    this.statusPublisher = statusPublisher;
    this.verificationProgressReporter = verificationProgressReporter;
    cancellationSource = new();
    cancellationSource.Token.Register(() => started.TrySetCanceled(cancellationSource.Token));

    MarkVerificationFinished();

    ParsedCompilation = ParseAsync();
    ResolvedCompilation = ResolveAsync();
  }

  public void Start() {
    started.TrySetResult();
  }

  private async Task<CompilationAfterParsing> ParseAsync() {
    try {
      await started.Task;
      var documentAfterParsing = await documentLoader.ParseAsync(options, startingCompilation, migratedVerificationTrees, cancellationSource.Token);
      var state = documentAfterParsing.InitialIdeState(startingCompilation, options);
      foreach (var root in documentAfterParsing.RootUris) {
        verificationProgressReporter.ReportRealtimeDiagnostics(documentAfterParsing, root, false);
      }
      compilationUpdates.OnNext(documentAfterParsing);
      return documentAfterParsing;

    } catch (Exception e) {
      compilationUpdates.OnError(e);
      throw;
    }
  }

  private async Task<CompilationAfterResolution> ResolveAsync() {
    try {
      var parsedCompilation = await ParsedCompilation;
      var resolvedCompilation = await documentLoader.ResolveAsync(options, parsedCompilation, migratedVerificationTrees, cancellationSource.Token);

      if (!resolvedCompilation.Program.Reporter.HasErrors) {
        verificationProgressReporter.RecomputeVerificationTrees(resolvedCompilation);
        foreach (var root in resolvedCompilation.RootUris) {
          verificationProgressReporter.ReportRealtimeDiagnostics(resolvedCompilation, root, true);
        }
      }

      logger.LogDebug($"documentUpdates.HasObservers: {compilationUpdates.HasObservers}, threadId: {Thread.CurrentThread.ManagedThreadId}");
      compilationUpdates.OnNext(resolvedCompilation);
      logger.LogDebug($"Passed documentAfterParsing to documentUpdates.OnNext, resolving ResolvedDocument task for version {resolvedCompilation.Version}.");
      return resolvedCompilation;

    } catch (Exception e) {
      compilationUpdates.OnError(e);
      throw;
    }
  }

  private static string GetImplementationName(Implementation implementation) {
    var prefix = implementation.Name.Split(Translator.NameSeparator)[0];

    // Refining declarations get the token of what they're refining, so to distinguish them we need to
    // add the refining module name to the prefix.
    if (implementation.tok is RefinementToken refinementToken) {
      prefix += "." + refinementToken.InheritingModule.Name;
    }

    return prefix;
  }

  private int runningVerificationJobs = 0;
  public async Task<bool> VerifyTask(CompilationAfterResolution compilation, ICanVerify verifiable, bool actuallyVerifyTasks = true) {

    if (compilation.ResolutionDiagnostics.Values.SelectMany(x => x).Any(d =>
          d.Level == ErrorLevel.Error &&
          d.Source != MessageSource.Compiler &&
          d.Source != MessageSource.Verifier)) {
      throw new TaskCanceledException();
    }

    var containingModule = verifiable.ContainingModule;

    Interlocked.Increment(ref runningVerificationJobs);
    MarkVerificationStarted();

    IReadOnlyDictionary<FilePosition, IReadOnlyList<IImplementationTask>> tasksForModule;
    try {
      tasksForModule = await compilation.TranslatedModules.GetOrAdd(containingModule, async m => {
        _ = statusPublisher.SendStatusNotification(compilation, CompilationStatus.PreparingVerification);
        var result = await verifier.GetVerificationTasksAsync(boogieEngine, compilation, containingModule,
          cancellationSource.Token);
        foreach (var task in result) {
          cancellationSource.Token.Register(task.Cancel);
        }

        return result.GroupBy(t => ((IToken)t.Implementation.tok).GetFilePosition()).ToDictionary(
          g => g.Key,
          g => (IReadOnlyList<IImplementationTask>)g.ToList());
      });
    } catch (Exception e) {
      verificationCompleted.TrySetException(e);
      compilationUpdates.OnError(e);
      throw;
    }

<<<<<<< HEAD
    var updated = false;
    var implementations = compilation.ImplementationsPerVerifiable.GetOrAdd(verifiable, _ => {
      var tasksForVerifiable =
        tasksForModule.GetValueOrDefault(verifiable.NameToken.GetFilePosition()) ?? new List<IImplementationTask>(0);
=======
    // Obtain additional diagnostics from the translation
    var errorReporter = (DiagnosticErrorReporter)loaded.Program.Reporter;

    var translated = new CompilationAfterTranslation(
      loaded,
      errorReporter.AllDiagnosticsCopy,
      verificationTasks,
      new(),
      initialViews,
      loaded.RootUris.ToDictionary(uri => uri,
        uri => migratedVerificationTrees.GetValueOrDefault(uri) ?? new DocumentVerificationTree(loaded.Program, uri))
      );
>>>>>>> 203defd3

      verificationProgressReporter.ReportImplementationsBeforeVerification(compilation,
        verifiable, tasksForVerifiable.Select(t => t.Implementation).ToArray());

      foreach (var uri in compilation.RootUris) { // TODO scope to one uri ?
        verificationProgressReporter.ReportRealtimeDiagnostics(compilation, uri, true);
      }

      updated = true;
      return tasksForVerifiable.ToDictionary(
        t => GetImplementationName(t.Implementation),
        t => new ImplementationView(t, PublishedVerificationStatus.Stale, Array.Empty<DafnyDiagnostic>()));
    });
    if (updated) {
      compilationUpdates.OnNext(compilation);
    }

    if (actuallyVerifyTasks) {

      var tasks = implementations.Values.Select(t => t.Task).ToList();

      foreach (var task in tasks) {
        var statusUpdates = task.TryRun();
        if (statusUpdates == null) {
          if (task.CacheStatus is Completed completedCache) {
            foreach (var result in completedCache.Result.VCResults) {
              verificationProgressReporter.ReportVerifyImplementationRunning(compilation, task.Implementation);
              verificationProgressReporter.ReportAssertionBatchResult(compilation,
                new AssertionBatchResult(task.Implementation, result));
            }

            verificationProgressReporter.ReportEndVerifyImplementation(compilation, task.Implementation,
              completedCache.Result);
          }

          StatusUpdateHandlerFinally();
          return false;
        }

        Interlocked.Increment(ref runningVerificationJobs);

        statusUpdates.ObserveOn(verificationUpdateScheduler).Subscribe(
          update => {
            try {
              HandleStatusUpdate(compilation, verifiable, task, update);
            } catch (Exception e) {
              logger.LogError(e, "Caught exception in statusUpdates OnNext.");
            }
          },
          e => {
            if (e is not OperationCanceledException) {
              logger.LogError(e, $"Caught error in statusUpdates observable.");
            }

            StatusUpdateHandlerFinally();
          },
          StatusUpdateHandlerFinally
        );
      }

      void StatusUpdateHandlerFinally() {
        try {
          var remainingJobs = Interlocked.Decrement(ref runningVerificationJobs);
          if (remainingJobs == 0) {
            logger.LogDebug(
              $"Calling FinishedNotifications because there are no remaining verification jobs for {compilation.Uri} version {compilation.Version}.");
            FinishedNotifications(compilation, verifiable);
          }
        } catch (Exception e) {
          logger.LogCritical(e, "Caught exception while handling finally code of statusUpdates handler.");
        }
      }
    }

    var remainingJobs = Interlocked.Decrement(ref runningVerificationJobs);
    if (remainingJobs == 0) {
      logger.LogDebug($"Calling MarkVerificationFinished because there are no remaining verification jobs for {compilation.Uri}, version {compilation.Version}.");
      MarkVerificationFinished();
    }
    return true;
  }

  public void FinishedNotifications(CompilationAfterResolution compilation, ICanVerify canVerify) {
    if (ReportGutterStatus) {
      if (!cancellationSource.IsCancellationRequested) {
        // All unvisited trees need to set them as "verified"
        verificationProgressReporter.SetAllUnvisitedMethodsAsVerified(compilation, canVerify);
      }

      verificationProgressReporter.ReportRealtimeDiagnostics(compilation, canVerify.Tok.Uri, true);
    }

    MarkVerificationFinished();
  }

  private void HandleStatusUpdate(CompilationAfterResolution compilation, ICanVerify verifiable, IImplementationTask implementationTask, IVerificationStatus boogieStatus) {
    var status = StatusFromBoogieStatus(boogieStatus);

    var tokenString = implementationTask.Implementation.tok.TokenToString(options);
    var implementations = compilation.ImplementationsPerVerifiable[verifiable];

    var implementationName = GetImplementationName(implementationTask.Implementation);
    logger.LogDebug($"Received status {boogieStatus} for {tokenString}, version {compilation.Version}");
    if (boogieStatus is Running) {
      verificationProgressReporter.ReportVerifyImplementationRunning(compilation, implementationTask.Implementation);
    }

    if (boogieStatus is BatchCompleted batchCompleted) {
      verificationProgressReporter.ReportAssertionBatchResult(compilation,
        new AssertionBatchResult(implementationTask.Implementation, batchCompleted.VcResult));
    }

    if (boogieStatus is Completed completed) {
      var verificationResult = completed.Result;
      foreach (var counterExample in verificationResult.Errors) {
        compilation.Counterexamples.Add(counterExample);
      }
      // Sometimes, the boogie status is set as Completed
      // but the assertion batches were not reported yet.
      // because they are on a different thread.
      // This loop will ensure that every vc result has been dealt with
      // before we report that the verification of the implementation is finished 
      foreach (var result in completed.Result.VCResults) {
        logger.LogDebug($"Possibly duplicate reporting assertion batch {result.vcNum} as completed in {tokenString}, version {compilation.Version}");
        verificationProgressReporter.ReportAssertionBatchResult(compilation,
          new AssertionBatchResult(implementationTask.Implementation, result));
      }


      var diagnostics = GetDiagnosticsFromResult(compilation, verificationResult).ToList();
      var view = new ImplementationView(implementationTask, status, diagnostics);
      implementations[implementationName] = view;
      verificationProgressReporter.ReportEndVerifyImplementation(compilation, implementationTask.Implementation, verificationResult);
    } else {
      var view = implementations.TryGetValue(implementationName, out var taskAndView)
        ? taskAndView
        : new ImplementationView(implementationTask, status, Array.Empty<DafnyDiagnostic>());
      implementations[implementationName] = view with { Status = status };
    }

    compilationUpdates.OnNext(compilation);
  }

  private bool ReportGutterStatus => options.Get(ServerCommand.LineVerificationStatus);

  private List<DafnyDiagnostic> GetDiagnosticsFromResult(CompilationAfterResolution compilation, VerificationResult result) {
    var errorReporter = new DiagnosticErrorReporter(options, compilation.Uri.ToUri());
    foreach (var counterExample in result.Errors) {
      errorReporter.ReportBoogieError(counterExample.CreateErrorInformation(result.Outcome, options.ForceBplErrors));
    }

    var outcomeError = result.GetOutcomeError(options);
    if (outcomeError != null) {
      errorReporter.ReportBoogieError(outcomeError);
    }

    var diagnostics = errorReporter.AllDiagnosticsCopy.Values.SelectMany(x => x);
    return diagnostics.OrderBy(d => d.Token.GetLspPosition()).ToList();
  }

  private static PublishedVerificationStatus StatusFromBoogieStatus(IVerificationStatus verificationStatus) {
    switch (verificationStatus) {
      case Stale:
        return PublishedVerificationStatus.Stale;
      case Queued:
        return PublishedVerificationStatus.Queued;
      case Running:
        return PublishedVerificationStatus.Running;
      case Completed completed:
        return completed.Result.Outcome == ConditionGeneration.Outcome.Correct
          ? PublishedVerificationStatus.Correct
          : PublishedVerificationStatus.Error;
      case BatchCompleted batchCompleted:
        return batchCompleted.VcResult.outcome == ProverInterface.Outcome.Valid
          ? PublishedVerificationStatus.Correct
          : PublishedVerificationStatus.Error;
      default:
        throw new ArgumentOutOfRangeException();
    }
  }

  public void CancelPendingUpdates() {
    cancellationSource.Cancel();
  }

  public void MarkVerificationStarted() {
    logger.LogDebug($"MarkVerificationStarted called for {startingCompilation.Uri} version {startingCompilation.Version}");
    if (verificationCompleted.Task.IsCompleted) {
      verificationCompleted = new TaskCompletionSource();
    }
  }

  public void MarkVerificationFinished() {
    logger.LogDebug($"MarkVerificationFinished called for {startingCompilation.Uri} version {startingCompilation.Version}");
    verificationCompleted.TrySetResult();
  }

  public Task<CompilationAfterParsing> LastDocument => ResolvedCompilation.ContinueWith(
    t => {
      if (t.IsCompletedSuccessfully) {
#pragma warning disable VSTHRD103
        logger.LogDebug($"LastDocument {startingCompilation.Uri} will return document version {t.Result.Version}");
        return verificationCompleted.Task.ContinueWith(
          verificationCompletedTask => {
            logger.LogDebug($"LastDocument returning translated compilation {startingCompilation.Uri} with status {verificationCompletedTask.Status}");
            return Task.FromResult<CompilationAfterParsing>(t.Result);
          }, TaskScheduler.Current).Unwrap();
#pragma warning restore VSTHRD103
      }

      return ParsedCompilation;
    }, TaskScheduler.Current).Unwrap();

  public async Task<TextEditContainer?> GetTextEditToFormatCode(Uri uri) {
    // TODO https://github.com/dafny-lang/dafny/issues/3416
    var parsedDocument = await ParsedCompilation;
    if (parsedDocument.GetDiagnostics(uri).Any(diagnostic =>
          diagnostic.Level == ErrorLevel.Error &&
          diagnostic.Source == MessageSource.Parser
        )) {
      return null;
    }

    var firstToken = parsedDocument.Program.GetFirstTopLevelToken();
    if (firstToken == null) {
      return null;
    }
    var result = Formatting.__default.ReindentProgramFromFirstToken(firstToken,
      IndentationFormatter.ForProgram(parsedDocument.Program));

    var lastToken = firstToken;
    while (lastToken.Next != null) {
      lastToken = lastToken.Next;
    }
    // TODO: https://github.com/dafny-lang/dafny/issues/3415
    return new TextEditContainer(new TextEdit[] {
      // TODO end position doesn't take into account trailing trivia
      new() {NewText = result, Range = new Range(new Position(0,0), lastToken.GetLspPosition())}
    });

  }
}<|MERGE_RESOLUTION|>--- conflicted
+++ resolved
@@ -167,6 +167,7 @@
         _ = statusPublisher.SendStatusNotification(compilation, CompilationStatus.PreparingVerification);
         var result = await verifier.GetVerificationTasksAsync(boogieEngine, compilation, containingModule,
           cancellationSource.Token);
+        compilation.ResolutionDiagnostics = ((DiagnosticErrorReporter)compilation.Program.Reporter).AllDiagnosticsCopy;
         foreach (var task in result) {
           cancellationSource.Token.Register(task.Cancel);
         }
@@ -181,25 +182,10 @@
       throw;
     }
 
-<<<<<<< HEAD
     var updated = false;
     var implementations = compilation.ImplementationsPerVerifiable.GetOrAdd(verifiable, _ => {
       var tasksForVerifiable =
         tasksForModule.GetValueOrDefault(verifiable.NameToken.GetFilePosition()) ?? new List<IImplementationTask>(0);
-=======
-    // Obtain additional diagnostics from the translation
-    var errorReporter = (DiagnosticErrorReporter)loaded.Program.Reporter;
-
-    var translated = new CompilationAfterTranslation(
-      loaded,
-      errorReporter.AllDiagnosticsCopy,
-      verificationTasks,
-      new(),
-      initialViews,
-      loaded.RootUris.ToDictionary(uri => uri,
-        uri => migratedVerificationTrees.GetValueOrDefault(uri) ?? new DocumentVerificationTree(loaded.Program, uri))
-      );
->>>>>>> 203defd3
 
       verificationProgressReporter.ReportImplementationsBeforeVerification(compilation,
         verifiable, tasksForVerifiable.Select(t => t.Implementation).ToArray());
