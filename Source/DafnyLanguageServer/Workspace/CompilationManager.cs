using System;
using System.Collections.Generic;
using System.Linq;
using System.Reactive.Concurrency;
using System.Reactive.Linq;
using System.Reactive.Subjects;
using System.Threading;
using System.Threading.Tasks;
using Microsoft.Boogie;
using Microsoft.Dafny.LanguageServer.Language;
using Microsoft.Dafny.LanguageServer.Workspace.Notifications;
using Microsoft.Extensions.Logging;
using OmniSharp.Extensions.LanguageServer.Protocol.Models;
using VC;
using Range = OmniSharp.Extensions.LanguageServer.Protocol.Models.Range;

namespace Microsoft.Dafny.LanguageServer.Workspace;

public delegate CompilationManager CreateCompilationManager(
  DafnyOptions options,
  ExecutionEngine boogieEngine,
  Compilation compilation,
  VerificationTree? migratedVerificationTree);

/// <summary>
/// The compilation of a single document version.
/// The document will be parsed, resolved, translated to Boogie and verified.
///
/// Compilation may be configured to pause after translation,
/// requiring a call to CompilationManager.Verify for the document to be verified.
///
/// Compilation is agnostic to document updates, it does not handle the migration of old document state.
/// </summary>
public class CompilationManager {

  private readonly ILogger logger;
  private readonly ITextDocumentLoader documentLoader;
  private readonly ICompilationStatusNotificationPublisher statusPublisher;
  private readonly INotificationPublisher notificationPublisher;
  private readonly IProgramVerifier verifier;
  private readonly IVerificationProgressReporter verificationProgressReporter;

  // TODO CompilationManager shouldn't be aware of migration
  private readonly VerificationTree? migratedVerificationTree;

  private TaskCompletionSource started = new();
  private readonly IScheduler verificationUpdateScheduler = new EventLoopScheduler();
  private readonly CancellationTokenSource cancellationSource;

  private TaskCompletionSource verificationCompleted = new();
  private readonly DafnyOptions options;
  private readonly Compilation startingCompilation;
  private readonly ExecutionEngine boogieEngine;

  private readonly Subject<Compilation> compilationUpdates = new();
  public IObservable<Compilation> CompilationUpdates => compilationUpdates;

  public Task<CompilationAfterParsing> ResolvedCompilation { get; }
  public Task<CompilationAfterTranslation> TranslatedCompilation { get; }

  public CompilationManager(
    ILogger<CompilationManager> logger,
    ITextDocumentLoader documentLoader,
    INotificationPublisher notificationPublisher,
    IProgramVerifier verifier,
    ICompilationStatusNotificationPublisher statusPublisher,
    IVerificationProgressReporter verificationProgressReporter,
    DafnyOptions options,
    ExecutionEngine boogieEngine,
    Compilation compilation,
    VerificationTree? migratedVerificationTree
    ) {
    this.options = options;
    startingCompilation = compilation;
    this.boogieEngine = boogieEngine;
    this.migratedVerificationTree = migratedVerificationTree;

    this.documentLoader = documentLoader;
    this.logger = logger;
    this.notificationPublisher = notificationPublisher;
    this.verifier = verifier;
    this.statusPublisher = statusPublisher;
    this.verificationProgressReporter = verificationProgressReporter;
    cancellationSource = new();
    cancellationSource.Token.Register(() => started.TrySetCanceled(cancellationSource.Token));

    MarkVerificationFinished();

    ResolvedCompilation = ResolveAsync();
    TranslatedCompilation = TranslateAsync();
  }

  public void Start() {
    started.TrySetResult();
  }

  private async Task<CompilationAfterParsing> ResolveAsync() {
    try {
      await started.Task;
      var documentAfterParsing = await documentLoader.LoadAsync(options, startingCompilation, cancellationSource.Token);

      // TODO, let gutter icon publications also used the published CompilationView.
      var state = documentAfterParsing.InitialIdeState(startingCompilation, options);
      state = state with {
        VerificationTree = migratedVerificationTree ?? state.VerificationTree
      };
      notificationPublisher.PublishGutterIcons(state, false);

      logger.LogDebug($"documentUpdates.HasObservers: {compilationUpdates.HasObservers}, threadId: {Thread.CurrentThread.ManagedThreadId}");
      compilationUpdates.OnNext(documentAfterParsing);
      logger.LogDebug($"Passed documentAfterParsing to documentUpdates.OnNext, resolving ResolvedDocument task for version {documentAfterParsing.Version}.");
      return documentAfterParsing;

    } catch (Exception e) {
      compilationUpdates.OnError(e);
      throw;
    }
  }

  private async Task<CompilationAfterTranslation> TranslateAsync() {
    var parsedCompilation = await ResolvedCompilation;
    if (!options.Verify) {
      throw new OperationCanceledException();
    }
    if (parsedCompilation is not CompilationAfterResolution resolvedCompilation) {
      throw new OperationCanceledException();
    }

    try {
      var translatedDocument = await PrepareVerificationTasksAsync(resolvedCompilation, cancellationSource.Token);
      compilationUpdates.OnNext(translatedDocument);
      foreach (var task in translatedDocument.VerificationTasks!) {
        cancellationSource.Token.Register(task.Cancel);
      }

      return translatedDocument;
    } catch (Exception e) {
      compilationUpdates.OnError(e);
      throw;
    }
  }

  public async Task<CompilationAfterTranslation> PrepareVerificationTasksAsync(
    CompilationAfterResolution loaded,
    CancellationToken cancellationToken) {
    if (loaded.ResolutionDiagnostics.Values.SelectMany(x => x).Any(d =>
          d.Level == ErrorLevel.Error &&
          d.Source != MessageSource.Compiler &&
          d.Source != MessageSource.Verifier)) {
      throw new TaskCanceledException();
    }

    var _ = statusPublisher.SendStatusNotification(loaded, CompilationStatus.PreparingVerification);

    var verificationTasks =
      await verifier.GetVerificationTasksAsync(boogieEngine, loaded, cancellationToken);

    var initialViews = new Dictionary<ImplementationId, ImplementationView>();
    foreach (var task in verificationTasks) {
      var status = StatusFromBoogieStatus(task.CacheStatus);
      var implementationId = GetImplementationId(task.Implementation);
      try {
        if (task.CacheStatus is Completed completed) {
          var view = new ImplementationView(task.Implementation.tok.GetLspRange(true), status,
            GetDiagnosticsFromResult(loaded, completed.Result).ToList());
          initialViews.Add(implementationId, view);
        } else {
          var view = new ImplementationView(task.Implementation.tok.GetLspRange(true), status, Array.Empty<DafnyDiagnostic>());
          initialViews.Add(implementationId, view);
        }
      } catch (ArgumentException) {
        logger.LogCritical($"Two different implementation tasks have the same id, second name is {task.Implementation.Name}.");
      }
    }

    var translated = new CompilationAfterTranslation(
      loaded,
      loaded.ResolutionDiagnostics, verificationTasks,
      new(),
      initialViews,
      migratedVerificationTree ?? (loaded.Project.IsImplicitProject ? new DocumentVerificationTree(loaded.Program, loaded.Project.Uri) : null)
      );

    verificationProgressReporter.RecomputeVerificationTree(translated);

    if (ReportGutterStatus) {
      verificationProgressReporter.ReportRealtimeDiagnostics(translated, false);
    }
    verificationProgressReporter.ReportImplementationsBeforeVerification(translated,
      verificationTasks.Select(t => t.Implementation).ToArray());
    return translated;
  }

  private static ImplementationId GetImplementationId(Implementation implementation) {
    var prefix = implementation.Name.Split(Translator.NameSeparator)[0];

    // Refining declarations get the token of what they're refining, so to distinguish them we need to
    // add the refining module name to the prefix.
    if (implementation.tok is RefinementToken refinementToken) {
      prefix += "." + refinementToken.InheritingModule.Name;
    }
    return new ImplementationId(((IToken)implementation.tok).Uri, implementation.tok.GetLspPosition(), prefix);
  }

  private void SetAllUnvisitedMethodsAsVerified(CompilationAfterTranslation compilation) {
    verificationProgressReporter.SetAllUnvisitedMethodsAsVerified(compilation);
  }

  private int runningVerificationJobs = 0;
  public bool VerifyTask(CompilationAfterTranslation compilation, IImplementationTask implementationTask) {

    var statusUpdates = implementationTask.TryRun();
    if (statusUpdates == null) {
      if (implementationTask.CacheStatus is Completed completedCache) {
        foreach (var result in completedCache.Result.VCResults) {
          verificationProgressReporter.ReportVerifyImplementationRunning(compilation, implementationTask.Implementation);
          verificationProgressReporter.ReportAssertionBatchResult(compilation,
            new AssertionBatchResult(implementationTask.Implementation, result));
        }
        verificationProgressReporter.ReportEndVerifyImplementation(compilation, implementationTask.Implementation,
          completedCache.Result);
      }

      return false;
    }

    Interlocked.Increment(ref runningVerificationJobs);
    MarkVerificationStarted();
    statusUpdates.ObserveOn(verificationUpdateScheduler).Subscribe(
      update => {
        try {
          HandleStatusUpdate(compilation, implementationTask, update);
        } catch (Exception e) {
          logger.LogCritical(e, "Caught exception in statusUpdates OnNext.");
        }
      },
      e => {
        logger.LogError(e, "Caught error in statusUpdates observable.");
        StatusUpdateHandlerFinally();
      },
      StatusUpdateHandlerFinally
    );

    void StatusUpdateHandlerFinally() {
      try {
        var remainingJobs = Interlocked.Decrement(ref runningVerificationJobs);
        if (remainingJobs == 0) {
          logger.LogDebug($"Calling FinishedNotifications because there are no remaining verification jobs for version {compilation.Version}.");
          FinishedNotifications(compilation);
        }
      } catch (Exception e) {
        logger.LogCritical(e, "Caught exception while handling finally code of statusUpdates handler.");
      }
    }

    return true;
  }

  public void FinishedNotifications(CompilationAfterTranslation compilation) {
    MarkVerificationFinished();
    if (ReportGutterStatus) {
      // All unvisited trees need to set them as "verified"
      if (!cancellationSource.IsCancellationRequested) {
        SetAllUnvisitedMethodsAsVerified(compilation);
      }

      verificationProgressReporter.ReportRealtimeDiagnostics(compilation, true);
    }
  }

  private void HandleStatusUpdate(CompilationAfterTranslation compilation, IImplementationTask implementationTask, IVerificationStatus boogieStatus) {
    var id = GetImplementationId(implementationTask.Implementation);
    var status = StatusFromBoogieStatus(boogieStatus);
<<<<<<< HEAD
    var implementationRange = implementationTask.Implementation.tok.GetLspRange();
=======
    var implementationRange = implementationTask.Implementation.tok.GetLspRange(true);
>>>>>>> 492fd82d
    logger.LogDebug($"Received status {boogieStatus} for {implementationTask.Implementation.Name}, version {compilation.Counterexamples}");
    if (boogieStatus is Running) {
      verificationProgressReporter.ReportVerifyImplementationRunning(compilation, implementationTask.Implementation);
    }

    if (boogieStatus is BatchCompleted batchCompleted) {
<<<<<<< HEAD
      logger.LogWarning($"Received batch completed for {implementationTask.Implementation.tok}");
=======
      logger.LogDebug($"Received batch completed for {implementationTask.Implementation.tok}");
>>>>>>> 492fd82d
      verificationProgressReporter.ReportAssertionBatchResult(compilation,
        new AssertionBatchResult(implementationTask.Implementation, batchCompleted.VcResult));
    }

    if (boogieStatus is Completed completed) {
<<<<<<< HEAD
      logger.LogWarning($"Received verification task completed for {implementationTask.Implementation.tok}, version {compilation.Counterexamples}");
=======
      logger.LogDebug($"Received verification task completed for {implementationTask.Implementation.tok}, version {compilation.Counterexamples}");
>>>>>>> 492fd82d
      var verificationResult = completed.Result;
      foreach (var counterExample in verificationResult.Errors) {
        compilation.Counterexamples.Add(counterExample);
      }
      // Sometimes, the boogie status is set as Completed
      // but the assertion batches were not reported yet.
      // because they are on a different thread.
      // This loop will ensure that every vc result has been dealt with
      // before we report that the verification of the implementation is finished 
      foreach (var result in completed.Result.VCResults) {
<<<<<<< HEAD
        logger.LogWarning($"Possibly duplicate reporting assertion batch {result.vcNum} as completed in {implementationTask.Implementation.tok}, version {compilation.Counterexamples}");
=======
        logger.LogDebug($"Possibly duplicate reporting assertion batch {result.vcNum} as completed in {implementationTask.Implementation.tok}, version {compilation.Counterexamples}");
>>>>>>> 492fd82d
        verificationProgressReporter.ReportAssertionBatchResult(compilation,
          new AssertionBatchResult(implementationTask.Implementation, result));
      }

      var diagnostics = GetDiagnosticsFromResult(compilation, verificationResult).ToList();
      var view = new ImplementationView(implementationRange, status, diagnostics);
      compilation.ImplementationIdToView[id] = view;
      verificationProgressReporter.ReportEndVerifyImplementation(compilation, implementationTask.Implementation, verificationResult);
    } else {
      var existingView = compilation.ImplementationIdToView.GetValueOrDefault(id) ??
                         new ImplementationView(implementationRange, status, Array.Empty<DafnyDiagnostic>());
      compilation.ImplementationIdToView[id] = existingView with { Status = status };
    }

    compilationUpdates.OnNext(compilation);
  }

  private bool ReportGutterStatus => options.Get(ServerCommand.LineVerificationStatus);

  private List<DafnyDiagnostic> GetDiagnosticsFromResult(CompilationAfterResolution compilation, VerificationResult result) {
    var errorReporter = new DiagnosticErrorReporter(options, compilation.Uri.ToUri());
    foreach (var counterExample in result.Errors) {
      errorReporter.ReportBoogieError(counterExample.CreateErrorInformation(result.Outcome, options.ForceBplErrors));
    }

    var outcomeError = result.GetOutcomeError(options);
    if (outcomeError != null) {
      errorReporter.ReportBoogieError(outcomeError);
    }

    var diagnostics = errorReporter.AllDiagnosticsCopy.Values.SelectMany(x => x);
    return diagnostics.OrderBy(d => d.Token.GetLspPosition()).ToList();
  }

  private static PublishedVerificationStatus StatusFromBoogieStatus(IVerificationStatus verificationStatus) {
    switch (verificationStatus) {
      case Stale:
        return PublishedVerificationStatus.Stale;
      case Queued:
        return PublishedVerificationStatus.Queued;
      case Running:
        return PublishedVerificationStatus.Running;
      case Completed completed:
        return completed.Result.Outcome == ConditionGeneration.Outcome.Correct
          ? PublishedVerificationStatus.Correct
          : PublishedVerificationStatus.Error;
      case BatchCompleted batchCompleted:
        return batchCompleted.VcResult.outcome == ProverInterface.Outcome.Valid
          ? PublishedVerificationStatus.Correct
          : PublishedVerificationStatus.Error;
      default:
        throw new ArgumentOutOfRangeException();
    }
  }

  public void CancelPendingUpdates() {
    cancellationSource.Cancel();
  }

  public void MarkVerificationStarted() {
    logger.LogTrace("MarkVerificationStarted called");
    if (verificationCompleted.Task.IsCompleted) {
      verificationCompleted = new TaskCompletionSource();
    }
  }

  public void MarkVerificationFinished() {
    logger.LogTrace("MarkVerificationFinished called");
    verificationCompleted.TrySetResult();
  }

  public Task<CompilationAfterParsing> LastDocument => TranslatedCompilation.ContinueWith(
    t => {
      if (t.IsCompletedSuccessfully) {
#pragma warning disable VSTHRD103
        logger.LogDebug($"LastDocument will return document version {t.Result.Version}");
        return verificationCompleted.Task.ContinueWith(
          verificationCompletedTask => {
            logger.LogDebug($"verificationCompleted finished with status {verificationCompletedTask.Status}");
            return Task.FromResult<CompilationAfterParsing>(t.Result);
          }, TaskScheduler.Current).Unwrap();
#pragma warning restore VSTHRD103
      }

      return ResolvedCompilation;
    }, TaskScheduler.Current).Unwrap();

  public async Task<TextEditContainer?> GetTextEditToFormatCode(Uri uri) {
    // TODO https://github.com/dafny-lang/dafny/issues/3416
    var parsedDocument = await ResolvedCompilation;
    if (parsedDocument.GetDiagnostics(uri).Any(diagnostic =>
          diagnostic.Level == ErrorLevel.Error &&
          diagnostic.Source == MessageSource.Parser
        )) {
      return null;
    }

    var firstToken = parsedDocument.Program.GetFirstTopLevelToken();
    if (firstToken == null) {
      return null;
    }
    var result = Formatting.__default.ReindentProgramFromFirstToken(firstToken,
      IndentationFormatter.ForProgram(parsedDocument.Program));

    var lastToken = firstToken;
    while (lastToken.Next != null) {
      lastToken = lastToken.Next;
    }
    // TODO: https://github.com/dafny-lang/dafny/issues/3415
    return new TextEditContainer(new TextEdit[] {
      // TODO end position doesn't take into account trailing trivia
      new() {NewText = result, Range = new Range(new Position(0,0), lastToken.GetLspPosition())}
    });

  }
}<|MERGE_RESOLUTION|>--- conflicted
+++ resolved
@@ -271,32 +271,20 @@
   private void HandleStatusUpdate(CompilationAfterTranslation compilation, IImplementationTask implementationTask, IVerificationStatus boogieStatus) {
     var id = GetImplementationId(implementationTask.Implementation);
     var status = StatusFromBoogieStatus(boogieStatus);
-<<<<<<< HEAD
-    var implementationRange = implementationTask.Implementation.tok.GetLspRange();
-=======
     var implementationRange = implementationTask.Implementation.tok.GetLspRange(true);
->>>>>>> 492fd82d
     logger.LogDebug($"Received status {boogieStatus} for {implementationTask.Implementation.Name}, version {compilation.Counterexamples}");
     if (boogieStatus is Running) {
       verificationProgressReporter.ReportVerifyImplementationRunning(compilation, implementationTask.Implementation);
     }
 
     if (boogieStatus is BatchCompleted batchCompleted) {
-<<<<<<< HEAD
-      logger.LogWarning($"Received batch completed for {implementationTask.Implementation.tok}");
-=======
       logger.LogDebug($"Received batch completed for {implementationTask.Implementation.tok}");
->>>>>>> 492fd82d
       verificationProgressReporter.ReportAssertionBatchResult(compilation,
         new AssertionBatchResult(implementationTask.Implementation, batchCompleted.VcResult));
     }
 
     if (boogieStatus is Completed completed) {
-<<<<<<< HEAD
-      logger.LogWarning($"Received verification task completed for {implementationTask.Implementation.tok}, version {compilation.Counterexamples}");
-=======
       logger.LogDebug($"Received verification task completed for {implementationTask.Implementation.tok}, version {compilation.Counterexamples}");
->>>>>>> 492fd82d
       var verificationResult = completed.Result;
       foreach (var counterExample in verificationResult.Errors) {
         compilation.Counterexamples.Add(counterExample);
@@ -307,11 +295,7 @@
       // This loop will ensure that every vc result has been dealt with
       // before we report that the verification of the implementation is finished 
       foreach (var result in completed.Result.VCResults) {
-<<<<<<< HEAD
         logger.LogWarning($"Possibly duplicate reporting assertion batch {result.vcNum} as completed in {implementationTask.Implementation.tok}, version {compilation.Counterexamples}");
-=======
-        logger.LogDebug($"Possibly duplicate reporting assertion batch {result.vcNum} as completed in {implementationTask.Implementation.tok}, version {compilation.Counterexamples}");
->>>>>>> 492fd82d
         verificationProgressReporter.ReportAssertionBatchResult(compilation,
           new AssertionBatchResult(implementationTask.Implementation, result));
       }
