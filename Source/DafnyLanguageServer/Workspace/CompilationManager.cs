--- conflicted
+++ resolved
@@ -271,13 +271,8 @@
   private void HandleStatusUpdate(CompilationAfterTranslation compilation, IImplementationTask implementationTask, IVerificationStatus boogieStatus) {
     var id = GetImplementationId(implementationTask.Implementation);
     var status = StatusFromBoogieStatus(boogieStatus);
-<<<<<<< HEAD
     var implementationRange = implementationTask.Implementation.tok.GetLspRange(true);
-    logger.LogDebug($"Received status {boogieStatus} for {implementationTask.Implementation.Name}");
-=======
-    var implementationRange = implementationTask.Implementation.tok.GetLspRange();
     logger.LogDebug($"Received status {boogieStatus} for {implementationTask.Implementation.Name}, version {compilation.Counterexamples}");
->>>>>>> 59ce520c
     if (boogieStatus is Running) {
       verificationProgressReporter.ReportVerifyImplementationRunning(compilation, implementationTask.Implementation);
     }
