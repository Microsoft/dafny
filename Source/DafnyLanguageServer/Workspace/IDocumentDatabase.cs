--- conflicted
+++ resolved
@@ -69,10 +69,7 @@
 
   public interface IDocumentEntry {
     Task<DafnyDocument> ResolvedDocument { get; }
-<<<<<<< HEAD
-=======
     Task<DafnyDocument> LatestDocument { get; }
->>>>>>> a34191bf
     Task<DafnyDocument> FullyVerifiedDocument { get; }
   }
 }