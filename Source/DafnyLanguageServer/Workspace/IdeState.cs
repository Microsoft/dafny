using System;
using System.Collections.Generic;
using System.Collections.Immutable;
using System.Linq;
using System.Threading;
using System.Threading.Tasks;
using Microsoft.Boogie;
using Microsoft.Dafny.LanguageServer.Language;
using Microsoft.Dafny.LanguageServer.Language.Symbols;
using Microsoft.Dafny.LanguageServer.Workspace.ChangeProcessors;
using Microsoft.Dafny.LanguageServer.Workspace.Notifications;
using Microsoft.Extensions.Logging;
using OmniSharp.Extensions.LanguageServer.Protocol.Models;
using Range = OmniSharp.Extensions.LanguageServer.Protocol.Models.Range;

namespace Microsoft.Dafny.LanguageServer.Workspace;

public record IdeVerificationTaskState(Range Range, PublishedVerificationStatus Status,
  IReadOnlyList<Diagnostic> Diagnostics, bool HitErrorLimit, IVerificationTask Task, IVerificationStatus RawStatus);

public enum VerificationPreparationState { NotStarted, InProgress, Done }
public record IdeCanVerifyState(VerificationPreparationState PreparationProgress,
  ImmutableDictionary<string, IdeVerificationTaskState> VerificationTasks,
  IReadOnlyList<Diagnostic> Diagnostics);



/// <summary>
/// Contains information from the latest document, and from older documents if some information is missing,
/// to provide the IDE with as much information as possible.
/// </summary>
public record IdeState(
  ISet<Uri> OwnedUris,
  CompilationInput Input,
  CompilationStatus Status,
  Node Program,
<<<<<<< HEAD
  ImmutableList<FileDiagnostic> PreviousFastDiagnostics,
  ImmutableList<FileDiagnostic> CurrentFastDiagnostics,
=======
  ImmutableDictionary<IPhase, IReadOnlyList<FileDiagnostic>> MigratedDiagnostics,
  ImmutableDictionary<IPhase, ImmutableList<FileDiagnostic>> FreshDiagnostics,
>>>>>>> 57cefb6b
  Node? ResolvedProgram,
  SymbolTable SymbolTable,
  LegacySignatureAndCompletionTable SignatureAndCompletionTable,
  ImmutableDictionary<Uri, ImmutableDictionary<Range, IdeCanVerifyState>> CanVerifyStates,
  IReadOnlyList<Counterexample> Counterexamples,
  IReadOnlyDictionary<Uri, IReadOnlyList<Range>> GhostRanges,
  ImmutableDictionary<Uri, DocumentVerificationTree> VerificationTrees
) {

  public ImmutableList<FileDiagnostic> FastDiagnostics => Status is CompilationStatus.Parsing or CompilationStatus.ResolutionStarted
    ? PreviousFastDiagnostics
    : CurrentFastDiagnostics;

  public Uri Uri => Input.Uri.ToUri();
  public int Version => Input.Version;

  public static IEnumerable<Diagnostic> MarkDiagnosticsAsOutdated(IEnumerable<Diagnostic> diagnostics) {
    return diagnostics.Select(diagnostic => diagnostic with {
      Severity = diagnostic.Severity == DiagnosticSeverity.Error ? DiagnosticSeverity.Warning : diagnostic.Severity,
      Message = diagnostic.Message.StartsWith(OutdatedPrefix)
        ? diagnostic.Message
        : OutdatedPrefix + diagnostic.Message
    });
  }

  public static IdeState InitialIdeState(CompilationInput input) {
    var program = new EmptyNode();
    return new IdeState(ImmutableHashSet<Uri>.Empty,
      input,
      CompilationStatus.Parsing,
      program,
      ImmutableList<FileDiagnostic>.Empty,
      ImmutableList<FileDiagnostic>.Empty,
      program,
      SymbolTable.Empty(),
      LegacySignatureAndCompletionTable.Empty(input.Options, input.Project), ImmutableDictionary<Uri, ImmutableDictionary<Range, IdeCanVerifyState>>.Empty,
      Array.Empty<Counterexample>(),
      ImmutableDictionary<Uri, IReadOnlyList<Range>>.Empty,
      ImmutableDictionary<Uri, DocumentVerificationTree>.Empty
    );
  }

  public const string OutdatedPrefix = "Outdated: ";

  public IdeState Migrate(DafnyOptions options, IMigrator migrator, int newVersion, bool clientSide) {
    var migratedVerificationTrees = VerificationTrees.ToImmutableDictionary(
      kv => kv.Key, kv =>
        (DocumentVerificationTree)migrator.RelocateVerificationTree(kv.Value));

    var verificationResults = clientSide
      ? CanVerifyStates
      : MigrateImplementationViews(migrator, CanVerifyStates);

<<<<<<< HEAD
=======
    var oldDiagnostics = ImmutableDictionary<IPhase, IReadOnlyList<FileDiagnostic>>.Empty;
    foreach (var phase in MigratedDiagnostics.Keys.Concat(FreshDiagnostics.Keys)) {
      if (phase.Parent == InternalExceptions.Instance) {
        continue;
      }

      var diagnostics = MigratedDiagnostics.GetValueOrDefault(phase, ImmutableList<FileDiagnostic>.Empty).
        Concat(FreshDiagnostics.GetValueOrDefault(phase, ImmutableList<FileDiagnostic>.Empty));
      oldDiagnostics = oldDiagnostics.Add(phase, diagnostics);
    }
>>>>>>> 57cefb6b
    return this with {
      Input = Input with {
        Version = newVersion
      },
<<<<<<< HEAD
      PreviousFastDiagnostics = CurrentFastDiagnostics,
      CurrentFastDiagnostics = ImmutableList<FileDiagnostic>.Empty,
=======
      MigratedDiagnostics = oldDiagnostics,
      FreshDiagnostics = ImmutableDictionary<IPhase, ImmutableList<FileDiagnostic>>.Empty,
>>>>>>> 57cefb6b
      Status = CompilationStatus.Parsing,
      CanVerifyStates = verificationResults,
      SignatureAndCompletionTable = options.Get(LegacySignatureAndCompletionTable.MigrateSignatureAndCompletionTable)
        ? migrator.MigrateSymbolTable(SignatureAndCompletionTable) : LegacySignatureAndCompletionTable.Empty(options, Input.Project),
      VerificationTrees = migratedVerificationTrees
    };
  }

  private ImmutableDictionary<Uri, ImmutableDictionary<Range, IdeCanVerifyState>> MigrateImplementationViews(
    IMigrator migrator,
    ImmutableDictionary<Uri, ImmutableDictionary<Range, IdeCanVerifyState>> oldVerificationDiagnostics) {
    var uri = migrator.MigratedUri;
    var previous = oldVerificationDiagnostics.GetValueOrDefault(uri);
    if (previous == null) {
      return oldVerificationDiagnostics;
    }
    var result = ImmutableDictionary<Range, IdeCanVerifyState>.Empty;
    foreach (var entry in previous) {
      var newOuterRange = migrator.MigrateRange(entry.Key);
      if (newOuterRange == null) {
        continue;
      }

      var newValue = ImmutableDictionary<string, IdeVerificationTaskState>.Empty;
      foreach (var innerEntry in entry.Value.VerificationTasks) {
        var newInnerRange = migrator.MigrateRange(innerEntry.Value.Range);
        if (newInnerRange != null) {
          newValue = newValue.Add(innerEntry.Key, innerEntry.Value with {
            Range = newInnerRange,
            Diagnostics = migrator.MigrateDiagnostics(innerEntry.Value.Diagnostics)
          });
        }
      }

      result = result.Add(newOuterRange, entry.Value with { VerificationTasks = newValue });
    }

    return oldVerificationDiagnostics.SetItem(uri, result);
  }

  public IReadOnlyDictionary<Range, IdeCanVerifyState> GetVerificationResults(Uri uri) {
    return CanVerifyStates.GetValueOrDefault(uri) ??
      ((IReadOnlyDictionary<Range, IdeCanVerifyState>)ImmutableDictionary<Range, IdeCanVerifyState>.Empty);
  }

  public IEnumerable<FileDiagnostic> GetAllDiagnostics() {
    var verificationDiagnostics = CanVerifyStates.SelectMany(s =>
      s.Value.Values.SelectMany(cvs =>
        cvs.VerificationTasks.SelectMany(t => t.Value.Diagnostics.Select(d => new FileDiagnostic(s.Key, d))).
          Concat(cvs.Diagnostics.Select(d => new FileDiagnostic(s.Key, d)))));
<<<<<<< HEAD
    return FastDiagnostics.Concat(verificationDiagnostics).Concat(GetErrorLimitDiagnostics());
=======
    var genericDiagnostics = (MigratedDiagnostics.Values.Concat(FreshDiagnostics.Values)).SelectMany(x => x);
    return genericDiagnostics.Concat(verificationDiagnostics).Concat(GetErrorLimitDiagnostics());
>>>>>>> 57cefb6b
  }

  private IEnumerable<FileDiagnostic> GetErrorLimitDiagnostics() {
    var anyVerificationHitErrorLimit = CanVerifyStates.Values.SelectMany(x => x.Values)
      .SelectMany(s => s.VerificationTasks.Select(t => t.Value.HitErrorLimit)).Any(x => x);
    IEnumerable<FileDiagnostic> result;
    if (anyVerificationHitErrorLimit) {
      var diagnostic = new Diagnostic() {
        Severity = DiagnosticSeverity.Warning,
        Code = new DiagnosticCode("errorLimitHit"),
        Message =
          "Verification hit error limit so not all errors may be shown. Configure this limit using --error-limit",
        Range = Input.Project.StartingToken.GetLspRange(),
        Source = MessageSource.Verifier.ToString()
      };
      result = new[] { new FileDiagnostic(Input.Project.Uri, diagnostic) };
    } else {
      result = Enumerable.Empty<FileDiagnostic>();
    }

    return result;
  }

  public async Task<IdeState> UpdateState(DafnyOptions options,
    ILogger logger,
    TelemetryPublisherBase telemetryPublisher,
    IProjectDatabase projectDatabase, ICompilationEvent e) {
    switch (e) {
      case DeterminedRootFiles determinedRootFiles:
        return await HandleDeterminedRootFiles(options, logger, projectDatabase, determinedRootFiles);
      case BoogieUpdate boogieUpdate:
        return HandleBoogieUpdate(options, logger, boogieUpdate);
      case CanVerifyPartsIdentified canVerifyPartsIdentified:
        return HandleCanVerifyPartsUpdated(logger, canVerifyPartsIdentified);
      case FinishedParsing finishedParsing:
        return HandleFinishedParsing(finishedParsing);
      case FinishedResolution finishedResolution:
        return HandleFinishedResolution(options, logger, telemetryPublisher, finishedResolution);
      case InternalCompilationException internalCompilationException:
        return HandleInternalCompilationException(internalCompilationException);
      case BoogieException boogieException:
        return HandleBoogieException(boogieException);
      case NewDiagnostic newDiagnostic:
        return HandleNewDiagnostic(newDiagnostic);
      case ScheduledVerification scheduledVerification:
        return HandleScheduledVerification(scheduledVerification);
      default:
        throw new ArgumentOutOfRangeException(nameof(e));
    }
  }

  private async Task<IdeState> HandleDeterminedRootFiles(DafnyOptions options, ILogger logger,
    IProjectDatabase projectDatabase, DeterminedRootFiles determinedRootFiles) {

    var errors = CurrentFastDiagnostics.Where(d => d.Diagnostic.Severity == DiagnosticSeverity.Error);
    var status = errors.Any() ? CompilationStatus.ParsingFailed : Status;

    var ownedUris = new HashSet<Uri>();
    foreach (var file in determinedRootFiles.Roots) {
      var uriProject = await projectDatabase.GetProject(file.Uri);
      var ownedUri = uriProject.Equals(determinedRootFiles.Project);
      if (ownedUri) {
        ownedUris.Add(file.Uri);
      }
    }
    ownedUris.Add(determinedRootFiles.Project.Uri);

    var version = this.Version;
    var previousNewDiagnostics = FreshDiagnostics;
    var result = this with {
      OwnedUris = ownedUris,
<<<<<<< HEAD
=======
      MigratedDiagnostics = GetOldDiagnosticsAfterPhase(RootFilesPhase.Instance),
      FreshDiagnostics = previousNewDiagnostics.Add(RootFilesPhase.Instance, determinedRootFiles.Diagnostics),
>>>>>>> 57cefb6b
      Status = status,
      VerificationTrees = determinedRootFiles.Roots.ToImmutableDictionary(
        file => file.Uri,
        file => VerificationTrees.GetValueOrDefault(file.Uri) ??
                new DocumentVerificationTree(Program, file.Uri))
    };
    return result;
  }

  private IdeState HandleScheduledVerification(ScheduledVerification scheduledVerification) {
    var previousState = this;

    var uri = scheduledVerification.CanVerify.Tok.Uri;
    var range = scheduledVerification.CanVerify.NameToken.GetLspRange();
    var previousVerificationResult = previousState.CanVerifyStates[uri][range];
    var previousImplementations = previousVerificationResult.VerificationTasks;
    var preparationProgress = new[]
      { previousVerificationResult.PreparationProgress, VerificationPreparationState.InProgress }.Max();
    var verificationResult = new IdeCanVerifyState(PreparationProgress: preparationProgress,
      VerificationTasks: previousImplementations.ToImmutableDictionary(kv => kv.Key, kv => kv.Value with {
        Status = PublishedVerificationStatus.Stale,
        Diagnostics = MarkDiagnosticsAsOutdated(kv.Value.Diagnostics).ToList()
      }), previousVerificationResult.Diagnostics);
    return previousState with {
      CanVerifyStates = previousState.CanVerifyStates.SetItem(uri,
        previousState.CanVerifyStates[uri].SetItem(range, verificationResult))
    };
  }

  private IdeState HandleNewDiagnostic(NewDiagnostic newDiagnostic) {
<<<<<<< HEAD
    return this with {
      CurrentFastDiagnostics = CurrentFastDiagnostics.Add(new FileDiagnostic(newDiagnostic.Uri, newDiagnostic.Diagnostic.ToLspDiagnostic()))
    };
=======
    var previousState = this;

    // Until resolution is finished, keep showing the old diagnostics. 
    if (previousState.Status > CompilationStatus.ResolutionStarted) {
      var phase = new SingletonPhase(new MessageSourceBasedPhase(newDiagnostic.Diagnostic.Source), newDiagnostic.Diagnostic);
      var newDiagnostics = ImmutableList<FileDiagnostic>.Empty.Add(new FileDiagnostic(newDiagnostic.Uri, newDiagnostic.Diagnostic.ToLspDiagnostic()));
      return previousState with {
        MigratedDiagnostics = GetOldDiagnosticsAfterPhase(phase),
        FreshDiagnostics = FreshDiagnostics.Add(phase, newDiagnostics)
      };
    }

    return previousState;
  }

  public record InternalExceptions : IPhase {
    public static readonly IPhase Instance = new InternalExceptions();
    public IPhase? Parent => null;
>>>>>>> 57cefb6b
  }

  private IdeState HandleInternalCompilationException(InternalCompilationException internalCompilationException) {
    var previousState = this;
    var internalErrorDiagnostic = new Diagnostic {
      Message =
        "Dafny encountered an internal error. Please report it at <https://github.com/dafny-lang/dafny/issues>.\n" +
        internalCompilationException.Exception,
      Severity = DiagnosticSeverity.Error,
      Range = new Range(0, 0, 0, 1)
    };

    return previousState with {
      Status = CompilationStatus.InternalException,
<<<<<<< HEAD
      CurrentFastDiagnostics = CurrentFastDiagnostics.Add(new FileDiagnostic(previousState.Input.Uri.ToUri(), internalErrorDiagnostic)),
=======
      MigratedDiagnostics = MigratedDiagnostics,
      FreshDiagnostics = FreshDiagnostics.Add(phase, newDiagnostics)
>>>>>>> 57cefb6b
    };
  }

  private IdeState HandleFinishedResolution(DafnyOptions options,
    ILogger logger,
    TelemetryPublisherBase telemetryPublisher,
    FinishedResolution finishedResolution) {
    var previousState = this;
    var errors = CurrentFastDiagnostics.Where(d =>
      d.Diagnostic.Severity == DiagnosticSeverity.Error && d.Diagnostic.Source != MessageSource.Compiler.ToString()).ToList();
    var status = errors.Any() ? CompilationStatus.ResolutionFailed : CompilationStatus.ResolutionSucceeded;

    var cancellationToken = CancellationToken.None; // TODO ?
    SymbolTable? symbolTable = null;
    try {
      symbolTable = SymbolTable.CreateFrom(logger, finishedResolution.Result.ResolvedProgram, cancellationToken);
    } catch (Exception e) {
      logger.LogError(e, "failed to create symbol table");
    }

    var beforeLegacyServerResolution = DateTime.Now;
    var legacySignatureAndCompletionTable = new SymbolTableFactory(logger).CreateFrom(Input,
      finishedResolution.Result, cancellationToken);
    telemetryPublisher.PublishTime("LegacyServerResolution", options.DafnyProject.Uri.ToString(), DateTime.Now - beforeLegacyServerResolution);

    IReadOnlyDictionary<Uri, IReadOnlyList<Range>> ghostRanges = new GhostStateDiagnosticCollector(options, logger).
      GetGhostStateDiagnostics(legacySignatureAndCompletionTable, cancellationToken);

    var trees = previousState.VerificationTrees;
    if (status == CompilationStatus.ResolutionSucceeded) {
      foreach (var uri in trees.Keys) {
        trees = trees.SetItem(uri,
          GutterIconAndHoverVerificationDetailsManager.UpdateTree(options, finishedResolution.Result.ResolvedProgram,
            previousState.VerificationTrees[uri]));
      }
    }

    var verificationResults = finishedResolution.Result.CanVerifies == null
      ? previousState.CanVerifyStates
      : finishedResolution.Result.CanVerifies.GroupBy(l => l.NameToken.Uri).ToImmutableDictionary(k => k.Key,
        k => k.GroupBy<ICanVerify, Range>(l => l.NameToken.GetLspRange()).ToImmutableDictionary(
          l => l.Key,
          l => MergeResults(l.Select(canVerify => MergeVerifiable(previousState, canVerify)))));
    var signatureAndCompletionTable = legacySignatureAndCompletionTable.Resolved
      ? legacySignatureAndCompletionTable
      : previousState.SignatureAndCompletionTable;

    return previousState with {
<<<<<<< HEAD
=======
      MigratedDiagnostics = GetOldDiagnosticsAfterPhase(phase),
      FreshDiagnostics = FreshDiagnostics.Add(phase, finishedResolution.Diagnostics),
>>>>>>> 57cefb6b
      Status = status,
      Counterexamples = Array.Empty<Counterexample>(),
      ResolvedProgram = finishedResolution.Result.ResolvedProgram,
      SymbolTable = symbolTable ?? previousState.SymbolTable,
      SignatureAndCompletionTable = signatureAndCompletionTable,
      GhostRanges = ghostRanges,
      CanVerifyStates = verificationResults,
      VerificationTrees = trees
    };
  }

  private static IdeCanVerifyState MergeResults(IEnumerable<IdeCanVerifyState> results) {
    return results.Aggregate((a, b) => new IdeCanVerifyState(
      MergeStates(a.PreparationProgress, b.PreparationProgress),
      a.VerificationTasks.ToImmutableDictionary().Merge(b.VerificationTasks,
        (aView, bView) => aView /* Merge should not occur */),
      a.Diagnostics.Concat(b.Diagnostics)));
  }

  private static VerificationPreparationState MergeStates(VerificationPreparationState a, VerificationPreparationState b) {
    return new[] { a, b }.Max();
  }

  private static PublishedVerificationStatus Combine(PublishedVerificationStatus first, PublishedVerificationStatus second) {
    return new[] { first, second }.Min();
  }

  private static IdeCanVerifyState MergeVerifiable(IdeState previousState, ICanVerify canVerify) {
    var range = canVerify.NameToken.GetLspRange();
    var previousIdeCanVerifyState = previousState.GetVerificationResults(canVerify.NameToken.Uri).GetValueOrDefault(range);
    var previousImplementations =
      previousIdeCanVerifyState?.VerificationTasks ??
      ImmutableDictionary<string, IdeVerificationTaskState>.Empty;
    return new IdeCanVerifyState(PreparationProgress: VerificationPreparationState.NotStarted,
      VerificationTasks: previousImplementations.ToImmutableDictionary(kv => kv.Key, kv => kv.Value with {
        Status = PublishedVerificationStatus.Stale,
        Diagnostics = MarkDiagnosticsAsOutdated(kv.Value.Diagnostics).ToList()
      }), previousIdeCanVerifyState?.Diagnostics ?? new List<Diagnostic>());
  }

  private IdeState HandleFinishedParsing(FinishedParsing finishedParsing) {
    var previousState = this;
    var trees = previousState.VerificationTrees;
    foreach (var uri in trees.Keys) {
      trees = trees.SetItem(uri,
        new DocumentVerificationTree(finishedParsing.Program, uri) {
          Children = trees[uri].Children
        });
    }

    var errors = CurrentFastDiagnostics.Where(d => d.Diagnostic.Severity == DiagnosticSeverity.Error);
    var status = errors.Any() ? CompilationStatus.ParsingFailed : CompilationStatus.ResolutionStarted;

    return previousState with {
      Program = finishedParsing.Program,
<<<<<<< HEAD
=======
      MigratedDiagnostics = GetOldDiagnosticsAfterPhase(completedPhase),
      FreshDiagnostics = FreshDiagnostics.Add(completedPhase, newDiagnostics),
>>>>>>> 57cefb6b
      Status = status,
      VerificationTrees = trees
    };
  }

<<<<<<< HEAD
=======
  private ImmutableDictionary<IPhase, IReadOnlyList<FileDiagnostic>> GetOldDiagnosticsAfterPhase(IPhase completedPhase) {
    return MigratedDiagnostics.Where(
      kv => {
        var phase = kv.Key;
        while (phase != null) {
          if (phase.Equals(completedPhase)) {
            return false;
          }

          phase = phase.Parent;
        }

        return true;
      }).ToImmutableDictionary(kv => kv.Key, kv => kv.Value);
  }

>>>>>>> 57cefb6b
  private IdeState HandleCanVerifyPartsUpdated(ILogger logger, CanVerifyPartsIdentified canVerifyPartsIdentified) {
    var previousState = this;
    var implementations = canVerifyPartsIdentified.Parts.Select(t => t.Split.Implementation).Distinct();
    var gutterIconManager = new GutterIconAndHoverVerificationDetailsManager(logger);

    var uri = canVerifyPartsIdentified.CanVerify.Tok.Uri;
    gutterIconManager.ReportImplementationsBeforeVerification(previousState,
      canVerifyPartsIdentified.CanVerify, implementations.ToArray());

    var range = canVerifyPartsIdentified.CanVerify.NameToken.GetLspRange();
    var previousImplementations = previousState.CanVerifyStates[uri][range].VerificationTasks;
    var names = canVerifyPartsIdentified.Parts.Select(Compilation.GetTaskName);
    var verificationResult = new IdeCanVerifyState(PreparationProgress: VerificationPreparationState.Done,
      VerificationTasks: canVerifyPartsIdentified.Parts.ToImmutableDictionary(Compilation.GetTaskName,
        k => {
          var previous = previousImplementations.GetValueOrDefault(Compilation.GetTaskName(k));
          return new IdeVerificationTaskState(range, PublishedVerificationStatus.Queued,
            previous?.Diagnostics ?? Array.Empty<Diagnostic>(),
            previous?.HitErrorLimit ?? false, k, new Stale());
        }), new List<Diagnostic>());
    return previousState with {
      CanVerifyStates = previousState.CanVerifyStates.SetItem(uri,
        previousState.CanVerifyStates[uri].SetItem(range, verificationResult))
    };
  }

  private IdeState HandleBoogieException(BoogieException boogieException) {
    var previousState = this;

    var name = Compilation.GetTaskName(boogieException.Task);
    var uri = boogieException.CanVerify.Tok.Uri;
    var range = boogieException.CanVerify.NameToken.GetLspRange();

    var previousVerificationResult = previousState.CanVerifyStates[uri][range];
    var previousImplementations = previousVerificationResult.VerificationTasks;
    var previousView = previousImplementations.GetValueOrDefault(name);
    var diagnostics = previousView?.Diagnostics ?? Array.Empty<Diagnostic>();
    var hitErrorLimit = previousView?.HitErrorLimit ?? false;

    var internalErrorDiagnostic = new Diagnostic {
      Message = boogieException.Exception.Message,
      Severity = DiagnosticSeverity.Error,
      Range = range
    };
    diagnostics = diagnostics.Concat(new[] { internalErrorDiagnostic }).ToList();

    var view = new IdeVerificationTaskState(range, PublishedVerificationStatus.Error, diagnostics.ToList(), hitErrorLimit, boogieException.Task, new Stale());

    return previousState with {
      CanVerifyStates = previousState.CanVerifyStates.SetItem(uri,
        previousState.CanVerifyStates[uri].SetItem(range, previousVerificationResult with {
          VerificationTasks = previousVerificationResult.VerificationTasks.SetItem(name, view)
        }))
    };
  }

  private IdeState HandleBoogieUpdate(DafnyOptions options, ILogger logger, BoogieUpdate boogieUpdate) {
    var previousState = this;

    var name = Compilation.GetTaskName(boogieUpdate.VerificationTask);
    var status = StatusFromBoogieStatus(boogieUpdate.BoogieStatus);
    var uri = boogieUpdate.CanVerify.Tok.Uri;
    var range = boogieUpdate.CanVerify.NameToken.GetLspRange();

    var previousVerificationResult = previousState.CanVerifyStates[uri][range];
    var previousImplementations = previousVerificationResult.VerificationTasks;
    var previousView = previousImplementations.GetValueOrDefault(name);
    var counterExamples = previousState.Counterexamples;
    bool hitErrorLimit = previousView?.HitErrorLimit ?? false;
    IVerificationStatus rawStatus = boogieUpdate.BoogieStatus;
    var diagnostics = previousView?.Diagnostics ?? Array.Empty<Diagnostic>();
    if (boogieUpdate.BoogieStatus is Running) {
      diagnostics = Array.Empty<Diagnostic>();
      hitErrorLimit = false;
    }

    if (boogieUpdate.BoogieStatus is Completed completed) {
      // WarnContradictoryAssumptions should be computable after completing a single assertion batch.
      // And we should do this because it allows this warning to be shown when doing --filter-position on a single assertion
      // https://github.com/dafny-lang/dafny/issues/5039 

      counterExamples = counterExamples.Concat(completed.Result.CounterExamples);
      hitErrorLimit |= completed.Result.MaxCounterExamples == completed.Result.CounterExamples.Count;
      var newDiagnostics =
        Compilation.GetDiagnosticsFromResult(options, previousState.Uri, boogieUpdate.CanVerify,
          boogieUpdate.VerificationTask, completed.Result);
      diagnostics = newDiagnostics.Select(d => d.ToLspDiagnostic()).ToList();
      logger.LogTrace(
        $"Completed received for {previousState.Input} and found #{diagnostics.Count} diagnostics and #{completed.Result.CounterExamples.Count} counterexamples.");
    }

    var newCanVerifyDiagnostics = new List<Diagnostic>();
    var taskState = new IdeVerificationTaskState(range, status, diagnostics.ToList(),
      hitErrorLimit, boogieUpdate.VerificationTask, rawStatus);
    var newTaskStates = previousVerificationResult.VerificationTasks.SetItem(name, taskState);

    var scopeGroup = newTaskStates.Values.Where(s => s.Task.ScopeId == boogieUpdate.VerificationTask.ScopeId).ToList();
    var allTasksAreCompleted = scopeGroup.All(s => s.Status >= PublishedVerificationStatus.Error);
    if (allTasksAreCompleted) {

      var errorReporter = new ObservableErrorReporter(options, uri);
      List<DafnyDiagnostic> verificationCoverageDiagnostics = new();
      errorReporter.Updates.Subscribe(d => verificationCoverageDiagnostics.Add(d.Diagnostic));

      ProofDependencyWarnings.ReportSuspiciousDependencies(options,
        scopeGroup.Select(s => new VerificationTaskResult(s.Task, ((Completed)s.RawStatus).Result)),
        errorReporter, boogieUpdate.ProofDependencyManager);

      newCanVerifyDiagnostics = previousVerificationResult.Diagnostics.Concat(verificationCoverageDiagnostics.Select(d => d.ToLspDiagnostic())).ToList();
    }

    UpdateGutterIconTrees(logger, boogieUpdate, scopeGroup);

    return previousState with {
      Counterexamples = counterExamples,
      CanVerifyStates = previousState.CanVerifyStates.SetItem(uri,
        previousState.CanVerifyStates[uri].SetItem(range, previousVerificationResult with {
          VerificationTasks = newTaskStates,
          Diagnostics = newCanVerifyDiagnostics
        }))
    };
  }

  private void UpdateGutterIconTrees(ILogger logger, BoogieUpdate boogieUpdate, IReadOnlyList<IdeVerificationTaskState> scopeGroup) {
    var gutterIconManager = new GutterIconAndHoverVerificationDetailsManager(logger);
    if (boogieUpdate.BoogieStatus is Running && scopeGroup.Count(e => e.Status == PublishedVerificationStatus.Running) == 1) {
      gutterIconManager.ReportVerifyImplementationRunning(this, boogieUpdate.VerificationTask.Split.Implementation);
    }

    if (boogieUpdate.BoogieStatus is Completed completed) {
      gutterIconManager.ReportAssertionBatchResult(this,
        new AssertionBatchResult(boogieUpdate.VerificationTask.Split.Implementation, completed.Result));
    }

    if (scopeGroup.All(e => e.Status >= PublishedVerificationStatus.Error)) {
      var results = scopeGroup.Select(e => e.RawStatus).OfType<Completed>().Select(c => c.Result).ToList();

      foreach (var result in results) {
        logger.LogDebug(
          $"Possibly duplicate reporting assertion batch {result.VcNum}, version {Version}");
        gutterIconManager.ReportAssertionBatchResult(this,
          new AssertionBatchResult(boogieUpdate.VerificationTask.Split.Implementation, result));
      }

      var resourceCount = results.Sum(e => e.ResourceCount);
      var outcome = results.Select(e => Compilation.GetOutcome(e.Outcome)).Max();
      gutterIconManager.ReportEndVerifyImplementation(this, boogieUpdate.VerificationTask.Split.Implementation, resourceCount, outcome);
    }
  }

  private static PublishedVerificationStatus StatusFromBoogieStatus(IVerificationStatus verificationStatus) {
    switch (verificationStatus) {
      case Stale:
        return PublishedVerificationStatus.Stale;
      case Queued:
        return PublishedVerificationStatus.Queued;
      case Running:
        return PublishedVerificationStatus.Running;
      case Completed completed:
        return completed.Result.Outcome == SolverOutcome.Valid
          ? PublishedVerificationStatus.Correct
          : PublishedVerificationStatus.Error;
      default:
        throw new ArgumentOutOfRangeException();
    }
  }
}<|MERGE_RESOLUTION|>--- conflicted
+++ resolved
@@ -34,13 +34,8 @@
   CompilationInput Input,
   CompilationStatus Status,
   Node Program,
-<<<<<<< HEAD
   ImmutableList<FileDiagnostic> PreviousFastDiagnostics,
   ImmutableList<FileDiagnostic> CurrentFastDiagnostics,
-=======
-  ImmutableDictionary<IPhase, IReadOnlyList<FileDiagnostic>> MigratedDiagnostics,
-  ImmutableDictionary<IPhase, ImmutableList<FileDiagnostic>> FreshDiagnostics,
->>>>>>> 57cefb6b
   Node? ResolvedProgram,
   SymbolTable SymbolTable,
   LegacySignatureAndCompletionTable SignatureAndCompletionTable,
@@ -94,30 +89,12 @@
       ? CanVerifyStates
       : MigrateImplementationViews(migrator, CanVerifyStates);
 
-<<<<<<< HEAD
-=======
-    var oldDiagnostics = ImmutableDictionary<IPhase, IReadOnlyList<FileDiagnostic>>.Empty;
-    foreach (var phase in MigratedDiagnostics.Keys.Concat(FreshDiagnostics.Keys)) {
-      if (phase.Parent == InternalExceptions.Instance) {
-        continue;
-      }
-
-      var diagnostics = MigratedDiagnostics.GetValueOrDefault(phase, ImmutableList<FileDiagnostic>.Empty).
-        Concat(FreshDiagnostics.GetValueOrDefault(phase, ImmutableList<FileDiagnostic>.Empty));
-      oldDiagnostics = oldDiagnostics.Add(phase, diagnostics);
-    }
->>>>>>> 57cefb6b
     return this with {
       Input = Input with {
         Version = newVersion
       },
-<<<<<<< HEAD
       PreviousFastDiagnostics = CurrentFastDiagnostics,
       CurrentFastDiagnostics = ImmutableList<FileDiagnostic>.Empty,
-=======
-      MigratedDiagnostics = oldDiagnostics,
-      FreshDiagnostics = ImmutableDictionary<IPhase, ImmutableList<FileDiagnostic>>.Empty,
->>>>>>> 57cefb6b
       Status = CompilationStatus.Parsing,
       CanVerifyStates = verificationResults,
       SignatureAndCompletionTable = options.Get(LegacySignatureAndCompletionTable.MigrateSignatureAndCompletionTable)
@@ -168,12 +145,7 @@
       s.Value.Values.SelectMany(cvs =>
         cvs.VerificationTasks.SelectMany(t => t.Value.Diagnostics.Select(d => new FileDiagnostic(s.Key, d))).
           Concat(cvs.Diagnostics.Select(d => new FileDiagnostic(s.Key, d)))));
-<<<<<<< HEAD
     return FastDiagnostics.Concat(verificationDiagnostics).Concat(GetErrorLimitDiagnostics());
-=======
-    var genericDiagnostics = (MigratedDiagnostics.Values.Concat(FreshDiagnostics.Values)).SelectMany(x => x);
-    return genericDiagnostics.Concat(verificationDiagnostics).Concat(GetErrorLimitDiagnostics());
->>>>>>> 57cefb6b
   }
 
   private IEnumerable<FileDiagnostic> GetErrorLimitDiagnostics() {
@@ -245,11 +217,6 @@
     var previousNewDiagnostics = FreshDiagnostics;
     var result = this with {
       OwnedUris = ownedUris,
-<<<<<<< HEAD
-=======
-      MigratedDiagnostics = GetOldDiagnosticsAfterPhase(RootFilesPhase.Instance),
-      FreshDiagnostics = previousNewDiagnostics.Add(RootFilesPhase.Instance, determinedRootFiles.Diagnostics),
->>>>>>> 57cefb6b
       Status = status,
       VerificationTrees = determinedRootFiles.Roots.ToImmutableDictionary(
         file => file.Uri,
@@ -280,30 +247,9 @@
   }
 
   private IdeState HandleNewDiagnostic(NewDiagnostic newDiagnostic) {
-<<<<<<< HEAD
     return this with {
       CurrentFastDiagnostics = CurrentFastDiagnostics.Add(new FileDiagnostic(newDiagnostic.Uri, newDiagnostic.Diagnostic.ToLspDiagnostic()))
     };
-=======
-    var previousState = this;
-
-    // Until resolution is finished, keep showing the old diagnostics. 
-    if (previousState.Status > CompilationStatus.ResolutionStarted) {
-      var phase = new SingletonPhase(new MessageSourceBasedPhase(newDiagnostic.Diagnostic.Source), newDiagnostic.Diagnostic);
-      var newDiagnostics = ImmutableList<FileDiagnostic>.Empty.Add(new FileDiagnostic(newDiagnostic.Uri, newDiagnostic.Diagnostic.ToLspDiagnostic()));
-      return previousState with {
-        MigratedDiagnostics = GetOldDiagnosticsAfterPhase(phase),
-        FreshDiagnostics = FreshDiagnostics.Add(phase, newDiagnostics)
-      };
-    }
-
-    return previousState;
-  }
-
-  public record InternalExceptions : IPhase {
-    public static readonly IPhase Instance = new InternalExceptions();
-    public IPhase? Parent => null;
->>>>>>> 57cefb6b
   }
 
   private IdeState HandleInternalCompilationException(InternalCompilationException internalCompilationException) {
@@ -318,12 +264,7 @@
 
     return previousState with {
       Status = CompilationStatus.InternalException,
-<<<<<<< HEAD
       CurrentFastDiagnostics = CurrentFastDiagnostics.Add(new FileDiagnostic(previousState.Input.Uri.ToUri(), internalErrorDiagnostic)),
-=======
-      MigratedDiagnostics = MigratedDiagnostics,
-      FreshDiagnostics = FreshDiagnostics.Add(phase, newDiagnostics)
->>>>>>> 57cefb6b
     };
   }
 
@@ -372,11 +313,6 @@
       : previousState.SignatureAndCompletionTable;
 
     return previousState with {
-<<<<<<< HEAD
-=======
-      MigratedDiagnostics = GetOldDiagnosticsAfterPhase(phase),
-      FreshDiagnostics = FreshDiagnostics.Add(phase, finishedResolution.Diagnostics),
->>>>>>> 57cefb6b
       Status = status,
       Counterexamples = Array.Empty<Counterexample>(),
       ResolvedProgram = finishedResolution.Result.ResolvedProgram,
@@ -432,35 +368,11 @@
 
     return previousState with {
       Program = finishedParsing.Program,
-<<<<<<< HEAD
-=======
-      MigratedDiagnostics = GetOldDiagnosticsAfterPhase(completedPhase),
-      FreshDiagnostics = FreshDiagnostics.Add(completedPhase, newDiagnostics),
->>>>>>> 57cefb6b
       Status = status,
       VerificationTrees = trees
     };
   }
 
-<<<<<<< HEAD
-=======
-  private ImmutableDictionary<IPhase, IReadOnlyList<FileDiagnostic>> GetOldDiagnosticsAfterPhase(IPhase completedPhase) {
-    return MigratedDiagnostics.Where(
-      kv => {
-        var phase = kv.Key;
-        while (phase != null) {
-          if (phase.Equals(completedPhase)) {
-            return false;
-          }
-
-          phase = phase.Parent;
-        }
-
-        return true;
-      }).ToImmutableDictionary(kv => kv.Key, kv => kv.Value);
-  }
-
->>>>>>> 57cefb6b
   private IdeState HandleCanVerifyPartsUpdated(ILogger logger, CanVerifyPartsIdentified canVerifyPartsIdentified) {
     var previousState = this;
     var implementations = canVerifyPartsIdentified.Parts.Select(t => t.Split.Implementation).Distinct();
