--- conflicted
+++ resolved
@@ -36,11 +36,7 @@
   CompilationInput Input,
   CompilationStatus Status,
   Node Program,
-<<<<<<< HEAD
-  ImmutableDictionary<Uri, ImmutableDictionary<IPhase, ImmutableList<Diagnostic>>> StaticDiagnostics,
-=======
-  ImmutableList<FileDiagnostic> StaticDiagnostics,
->>>>>>> 73abe77f
+  ImmutableDictionary<IPhase, ImmutableList<FileDiagnostic>> StaticDiagnostics,
   Node? ResolvedProgram,
   SymbolTable SymbolTable,
   LegacySignatureAndCompletionTable SignatureAndCompletionTable,
@@ -65,8 +61,8 @@
     return new IdeState(input.Version, ImmutableHashSet<Uri>.Empty,
       input,
       CompilationStatus.Parsing,
-      program,
-      ImmutableList<FileDiagnostic>.Empty,
+      program, 
+      ImmutableDictionary<IPhase, ImmutableList<FileDiagnostic>>.Empty,
       program,
       SymbolTable.Empty(),
       LegacySignatureAndCompletionTable.Empty(input.Options, input.Project), ImmutableDictionary<Uri, ImmutableDictionary<Range, IdeCanVerifyState>>.Empty,
@@ -141,7 +137,7 @@
 
   public ImmutableDictionary<Uri, ImmutableList<Diagnostic>> StaticDiagnosticPerFile() {
     if (staticDiagnosticsPerFile == null) {
-      staticDiagnosticsPerFile = StaticDiagnostics.GroupBy(f => f.Uri).
+      staticDiagnosticsPerFile = StaticDiagnostics.Values.SelectMany(x => x).GroupBy(f => f.Uri).
         ToImmutableDictionary(
           kv => kv.Key,
           kv => kv.Select(fd => fd.Diagnostic).ToImmutableList());
@@ -211,12 +207,17 @@
     }
   }
 
+  record RootFilesPhase : IPhase {
+    public static readonly RootFilesPhase Instance = new();
+    public IPhase? ParentPhase => null;
+  }
+
   private async Task<IdeState> HandleDeterminedRootFiles(DafnyOptions options, ILogger logger,
     IProjectDatabase projectDatabase, DeterminedRootFiles determinedRootFiles) {
 
     var errors = determinedRootFiles.Diagnostics.
       Where(d => d.Diagnostic.Severity == DiagnosticSeverity.Error);
-    var status = errors.Any() ? CompilationStatus.ParsingFailed : this.Status;
+    var status = errors.Any() ? CompilationStatus.ParsingFailed : Status;
 
     var ownedUris = new HashSet<Uri>();
     foreach (var file in determinedRootFiles.Roots) {
@@ -230,11 +231,11 @@
 
     return this with {
       OwnedUris = ownedUris,
-      StaticDiagnostics = status == CompilationStatus.ParsingFailed ? determinedRootFiles.Diagnostics : this.StaticDiagnostics,
+      StaticDiagnostics = GetDiagnosticsAfterPhase(RootFilesPhase.Instance, determinedRootFiles.Diagnostics),
       Status = status,
       VerificationTrees = determinedRootFiles.Roots.ToImmutableDictionary(
         file => file.Uri,
-        file => this.VerificationTrees.GetValueOrDefault(file.Uri) ??
+        file => VerificationTrees.GetValueOrDefault(file.Uri) ??
                 new DocumentVerificationTree(this.Program, file.Uri))
     };
   }
@@ -264,10 +265,10 @@
 
     // Until resolution is finished, keep showing the old diagnostics. 
     if (previousState.Status > CompilationStatus.ResolutionStarted) {
-      var diagnostics = previousState.StaticDiagnostics;
-      var newDiagnostics = diagnostics.Add(new FileDiagnostic(newDiagnostic.Uri, newDiagnostic.Diagnostic.ToLspDiagnostic()));
+      var phase = new SingletonPhase(new MessageSourceBasedPhase(newDiagnostic.Diagnostic.Source), newDiagnostic.Diagnostic);
+      var newDiagnostics = ImmutableList<FileDiagnostic>.Empty.Add(new FileDiagnostic(newDiagnostic.Uri, newDiagnostic.Diagnostic.ToLspDiagnostic()));
       return previousState with {
-        StaticDiagnostics = newDiagnostics
+        StaticDiagnostics = GetDiagnosticsAfterPhase(phase, newDiagnostics)
       };
     }
 
@@ -283,9 +284,11 @@
       Severity = DiagnosticSeverity.Error,
       Range = new Range(0, 0, 0, 1)
     };
+
+    var newDiagnostics = ImmutableList.Create(new FileDiagnostic(previousState.Input.Uri.ToUri(), internalErrorDiagnostic));
     return previousState with {
       Status = CompilationStatus.InternalException,
-      StaticDiagnostics = ImmutableList.Create(new FileDiagnostic(previousState.Input.Uri.ToUri(), internalErrorDiagnostic))
+      StaticDiagnostics = GetDiagnosticsAfterPhase(internalCompilationException.Phase, newDiagnostics)
     };
   }
 
@@ -334,7 +337,7 @@
       : previousState.SignatureAndCompletionTable;
 
     return previousState with {
-      StaticDiagnostics = finishedResolution.Diagnostics,
+      StaticDiagnostics = GetDiagnosticsAfterPhase(new MessageSourceBasedPhase(MessageSource.Resolver), finishedResolution.Diagnostics),
       Status = status,
       Counterexamples = Array.Empty<Counterexample>(),
       ResolvedProgram = finishedResolution.Result.ResolvedProgram,
@@ -389,31 +392,34 @@
       .Where(d => d.Diagnostic.Severity == DiagnosticSeverity.Error);
     var status = errors.Any() ? CompilationStatus.ParsingFailed : CompilationStatus.ResolutionStarted;
 
-    IPhase completedPhase = ParsingPhase.Instance;
-    ImmutableDictionary<Uri, ImmutableDictionary<IPhase, ImmutableList<Diagnostic>>> staticDiagnostics = previousState.StaticDiagnostics.ToImmutableDictionary(
-      kv => kv.Key, kv => {
-        var newDiagnostics = finishedParsing.Diagnostics.GetValueOrDefault(kv.Key) ?? ImmutableList<Diagnostic>.Empty;
-        ImmutableDictionary<IPhase, ImmutableList<Diagnostic>> migratedDiagnostics = kv.Value.Where(innerKv => {
-          IPhase? phase = innerKv.Key;
-          while (phase != null) {
-            if (phase == completedPhase) {
-              return false;
-            }
-
-            phase = phase.ParentPhase;
-          }
-
-          return true;
-        }).ToImmutableDictionary(innerKv => innerKv.Key, 
-          innerKv => innerKv.Value);
-        return migratedDiagnostics.Add(completedPhase, newDiagnostics);
-    });
+    IPhase completedPhase = new MessageSourceBasedPhase(MessageSource.Parser);
+    var newDiagnostics = finishedParsing.Diagnostics;
     return previousState with {
       Program = finishedParsing.Program,
-      StaticDiagnostics = staticDiagnostics,
+      StaticDiagnostics = GetDiagnosticsAfterPhase(completedPhase, newDiagnostics),
       Status = status,
       VerificationTrees = trees
     };
+  }
+
+  private ImmutableDictionary<IPhase, ImmutableList<FileDiagnostic>> GetDiagnosticsAfterPhase(IPhase completedPhase,
+    ImmutableList<FileDiagnostic> newDiagnostics)
+  {
+    var staticDiagnostics = StaticDiagnostics.Where(
+      kv => {
+        var phase = kv.Key;
+        while (phase != null) {
+          if (phase == completedPhase) {
+            return false;
+          }
+
+          phase = phase.ParentPhase;
+        }
+
+        return true;
+      }).ToImmutableDictionary(kv => kv.Key, kv => kv.Value);
+    staticDiagnostics = staticDiagnostics.Add(completedPhase, newDiagnostics);
+    return staticDiagnostics;
   }
 
   private IdeState HandleCanVerifyPartsUpdated(ILogger logger, CanVerifyPartsIdentified canVerifyPartsIdentified) {
