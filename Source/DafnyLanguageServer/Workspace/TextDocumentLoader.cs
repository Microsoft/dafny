--- conflicted
+++ resolved
@@ -12,13 +12,9 @@
 using System.Reactive.Threading.Tasks;
 using System.Threading;
 using System.Threading.Tasks;
+using Microsoft.Boogie;
 using Microsoft.Extensions.Logging;
-<<<<<<< HEAD
 using VC;
-=======
-using Microsoft.Extensions.Options;
-using Range = OmniSharp.Extensions.LanguageServer.Protocol.Models.Range;
->>>>>>> a8e4aad0
 
 namespace Microsoft.Dafny.LanguageServer.Workspace {
   /// <summary>
@@ -112,17 +108,11 @@
         notificationPublisher.SendStatusNotification(textDocument, CompilationStatus.CompilationSucceeded);
       }
       var ghostDiagnostics = ghostStateDiagnosticCollector.GetGhostStateDiagnostics(symbolTable, cancellationToken).ToArray();
-<<<<<<< HEAD
 
       return new DafnyDocument(Options, textDocument, errorReporter.GetDiagnostics(textDocument.Uri),
         new Dictionary<ImplementationId, IReadOnlyList<Diagnostic>>(),
         Array.Empty<Counterexample>(),
-        ghostDiagnostics, program, symbolTable);
-=======
-      return new DafnyDocument(textDocument, errorReporter, new List<Diagnostic>(), ghostDiagnostics, program, symbolTable) {
-        ResolutionSucceeded = !errorReporter.HasErrors
-      };
->>>>>>> a8e4aad0
+        ghostDiagnostics, program, symbolTable, !errorReporter.HasErrors);
     }
 
     private static void IncludePluginLoadErrors(DiagnosticErrorReporter errorReporter, Dafny.Program program) {
@@ -148,9 +138,7 @@
         program,
         CreateEmptySymbolTable(program, logger),
         loadCanceled
-      ) {
-        ResolutionSucceeded = loadCanceled ? null : false
-      };
+      );
     }
 
     private static SymbolTable CreateEmptySymbolTable(Dafny.Program program, ILogger<SymbolTable> logger) {
@@ -166,15 +154,18 @@
 
     public IObservable<DafnyDocument> Verify(DafnyDocument document, CancellationToken cancellationToken) {
       notificationPublisher.SendStatusNotification(document.TextDocumentItem, CompilationStatus.VerificationStarted);
-      var progressReporter = new VerificationProgressReporter(document.TextDocumentItem, notificationPublisher);
+      var progressReporter = new VerificationProgressReporter(
+        loggerFactory.CreateLogger<VerificationProgressReporter>(),
+        document, notificationPublisher, diagnosticPublisher);
+
       var programErrorReporter = new DiagnosticErrorReporter(document.Uri);
       document.Program.Reporter = programErrorReporter;
-      var implementationTasks = verifier.Verify(document.Program, progressReporter, cancellationToken);
+      var implementationTasks = verifier.Verify(document, progressReporter, cancellationToken);
       foreach (var implementationTask in implementationTasks) {
         implementationTask.Run();
       }
 
-      var _ = NotifyStatusAsync(document.TextDocumentItem, implementationTasks);
+      var _ = NotifyStatusAsync(document.TextDocumentItem, implementationTasks, cancellationToken);
 
       var concurrentDictionary = new ConcurrentDictionary<ImplementationId, IReadOnlyList<Diagnostic>>();
       foreach (var task in implementationTasks) {
@@ -208,71 +199,42 @@
           CounterExamples = counterExamples.ToArray(),
         };
       }).ToList();
-      return documentTasks.Select(documentTask => documentTask.ToObservable()).Merge();
-    }
-
-<<<<<<< HEAD
-    private async Task NotifyStatusAsync(TextDocumentItem item, IReadOnlyList<IImplementationTask> implementationTasks) {
+      var result = documentTasks.Select(documentTask => documentTask.ToObservable()).Merge();
+      result.LastAsync().Subscribe(finalDocument => {
+
+        // All unvisited trees need to set them as "verified"
+        if (!cancellationToken.IsCancellationRequested) {
+          SetAllUnvisitedMethodsAsVerified(document);
+        }
+
+        progressReporter.ReportRealtimeDiagnostics(true, finalDocument);
+      });
+      return result;
+    }
+
+    private async Task NotifyStatusAsync(TextDocumentItem item, IReadOnlyList<IImplementationTask> implementationTasks, CancellationToken cancellationToken) {
       var results = await Task.WhenAll(implementationTasks.Select(t => t.ActualTask));
       logger.LogDebug($"Finished verification with {results.Sum(r => r.Errors.Count)} errors.");
       var verified = results.All(r => r.Outcome == ConditionGeneration.Outcome.Correct);
       var compilationStatusAfterVerification = verified
         ? CompilationStatus.VerificationSucceeded
         : CompilationStatus.VerificationFailed;
-      notificationPublisher.SendStatusNotification(item, compilationStatusAfterVerification);
-    }
-
-    private class VerificationProgressReporter : IVerificationProgressReporter {
-      private ICompilationStatusNotificationPublisher publisher { get; init; }
-      private TextDocumentItem document { get; init; }
-
-      public VerificationProgressReporter(TextDocumentItem document,
-                                          ICompilationStatusNotificationPublisher publisher) {
-        this.document = document;
-        this.publisher = publisher;
-=======
+      notificationPublisher.SendStatusNotification(item, compilationStatusAfterVerification,
+        cancellationToken.IsCancellationRequested ? "(cancelled)" : null); // TODO what's the effect of this change in UI ?
+    }
+
     // Called only in the case there is a parsing or resolution error on the document
     public void PublishVerificationDiagnostics(DafnyDocument document, bool verificationStarted) {
       diagnosticPublisher.PublishVerificationDiagnostics(document, verificationStarted);
     }
 
-    private async Task<DafnyDocument> VerifyInternalAsync(DafnyDocument document, CancellationToken cancellationToken) {
-      notificationPublisher.SendStatusNotification(document.Text, CompilationStatus.VerificationStarted);
-
-      var progressReporter = new VerificationProgressReporter(
-        loggerFactory.CreateLogger<VerificationProgressReporter>(),
-        document, notificationPublisher, diagnosticPublisher);
-      var verificationResult = await verifier.VerifyAsync(document, progressReporter, cancellationToken);
-      var compilationStatusAfterVerification = verificationResult.Verified
-        ? CompilationStatus.VerificationSucceeded
-        : CompilationStatus.VerificationFailed;
-      // All unvisited trees need to set them as "verified"
-      if (!cancellationToken.IsCancellationRequested) {
-        SetAllUnvisitedMethodsAsVerified(document);
-      }
-
-      notificationPublisher.SendStatusNotification(document.Text, compilationStatusAfterVerification, cancellationToken.IsCancellationRequested ? "(cancelled)" : null);
-      logger.LogDebug($"Finished verification with {document.Errors.ErrorCount} errors.");
-      var newDocument = document with {
-        OldVerificationDiagnostics = new List<Diagnostic>(),
-        SerializedCounterExamples = verificationResult.SerializedCounterExamples,
-      };
-      progressReporter.ReportRealtimeDiagnostics(true, newDocument);
-      return newDocument;
-    }
-
     private void SetAllUnvisitedMethodsAsVerified(DafnyDocument document) {
       foreach (var tree in document.VerificationTree.Children) {
         tree.SetVerifiedIfPending();
->>>>>>> a8e4aad0
-      }
-    }
-
-    private record Request(CancellationToken CancellationToken) {
-      public TaskCompletionSource<DafnyDocument> Document { get; } = new();
-    }
-
-    ImplementationId GetImplementationId(Implementation implementation) {
+      }
+    }
+
+    static ImplementationId GetImplementationId(Implementation implementation) {
       var prefix = implementation.Name.Split(Translator.NameSeparator)[0];
       return new ImplementationId(implementation.tok.GetLspPosition(), prefix);
     }
