--- conflicted
+++ resolved
@@ -99,8 +99,7 @@
       var verificationTasks = await verifier.GetVerificationTasksAsync(loaded, cancellationToken);
       var initialViews = new ConcurrentDictionary<ImplementationId, ImplementationView>();
 
-<<<<<<< HEAD
-      foreach (var task in verificationTasks.Tasks) {
+      foreach (var task in verificationTasks) {
         var status = StatusFromBoogieStatus(task.CacheStatus);
         var id = GetImplementationId(task.Implementation);
         if (loaded.ImplementationViewsView!.TryGetValue(id, out var existingView)) {
@@ -112,13 +111,6 @@
           var view = new ImplementationView(task.Implementation.tok.GetLspRange(), status, Array.Empty<Diagnostic>());
           initialViews.TryAdd(GetImplementationId(task.Implementation), view);
         }
-=======
-      var initialViews = new Dictionary<ImplementationId, ImplementationView>();
-      foreach (var task in verificationTasks) {
-        var status = await StatusFromImplementationTaskAsync(task);
-        var view = new ImplementationView(task.Implementation.tok.GetLspRange(), status, Array.Empty<Diagnostic>());
-        initialViews.Add(GetImplementationId(task.Implementation), view);
->>>>>>> 933b1f2f
       }
 
       var result = loaded with {
@@ -132,9 +124,12 @@
         progressReporter.RecomputeVerificationTree();
         progressReporter.ReportRealtimeDiagnostics(false, result);
         progressReporter.ReportImplementationsBeforeVerification(
-          verificationTasks.Tasks.Select(t => t.Implementation).ToArray());
-      }
-      verificationTasks.BatchCompletions.Subscribe(progressReporter.ReportAssertionBatchResult);
+          verificationTasks.Select(t => t.Implementation).ToArray());
+      }
+      var implementations = verificationTasks.Select(t => t.Implementation).ToHashSet();
+      var subscription = verifier.BatchCompletions.Where(c =>
+        implementations.Contains(c.Split.Implementation)).Subscribe(progressReporter.ReportAssertionBatchResult);
+      cancellationToken.Register(() => subscription.Dispose());
       result.GutterProgressReporter = progressReporter;
       return result;
     }
@@ -214,16 +209,7 @@
     public IObservable<DafnyDocument> VerifyAllTasks(DafnyDocument document, CancellationToken cancellationToken) {
       notificationPublisher.SendStatusNotification(document.TextDocumentItem, CompilationStatus.VerificationStarted);
 
-<<<<<<< HEAD
-      var implementationTasks = document.VerificationTasks!.Tasks;
-=======
-      var progressReporter = CreateVerificationProgressReporter(document);
       var implementationTasks = document.VerificationTasks!;
-      var implementations = implementationTasks.Select(t => t.Implementation).ToHashSet();
-      var subscription = verifier.BatchCompletions.Where(c =>
-        implementations.Contains(c.Split.Implementation)).Subscribe(progressReporter.ReportAssertionBatchResult);
-      cancellationToken.Register(() => subscription.Dispose());
->>>>>>> 933b1f2f
 
       var result = implementationTasks.Select(task => Verify(document, task, cancellationToken)).Merge().
         Where(d => implementationTasks.All(t => {
@@ -340,15 +326,9 @@
 
     private async Task NotifyStatusAsync(TextDocumentItem item, IObservable<DafnyDocument> documents, CancellationToken cancellationToken) {
       var finalDocument = await documents.ToTask(cancellationToken);
-<<<<<<< HEAD
       var errorCount = finalDocument.ImplementationViewsView!.Values.Sum(r => r.Diagnostics.Count(d => d.Severity == DiagnosticSeverity.Error));
       logger.LogDebug($"Finished verification with {errorCount} errors.");
       var verified = errorCount == 0;
-=======
-      var results = await Task.WhenAll(finalDocument.VerificationTasks!.Select(t => t.ActualTask));
-      logger.LogDebug($"Finished verification with {results.Sum(r => r.Errors.Count)} errors.");
-      var verified = results.All(r => r.Outcome == ConditionGeneration.Outcome.Correct);
->>>>>>> 933b1f2f
       var compilationStatusAfterVerification = verified
         ? CompilationStatus.VerificationSucceeded
         : CompilationStatus.VerificationFailed;
