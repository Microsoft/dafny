﻿using IntervalTree;
using Microsoft.Dafny.LanguageServer.Language;
using Microsoft.Dafny.LanguageServer.Language.Symbols;
using Microsoft.Dafny.LanguageServer.Workspace.Notifications;
using OmniSharp.Extensions.LanguageServer.Protocol.Models;
using System;
using System.Collections.Concurrent;
using System.Collections.Generic;
using System.Collections.Immutable;
using System.Linq;
using System.Reactive.Linq;
using System.Reactive.Threading.Tasks;
<<<<<<< HEAD
using System.Text.RegularExpressions;
=======
>>>>>>> a34191bf
using System.Threading;
using System.Threading.Tasks;
using Microsoft.Boogie;
using Microsoft.Extensions.Logging;
using VC;

namespace Microsoft.Dafny.LanguageServer.Workspace {
  /// <summary>
  /// Text document loader implementation that offloads the whole load procedure on one dedicated
  /// thread with a stack size of 256MB. Since only one thread is used, document loading is implicitely synchronized.
  /// The verification runs on the calling thread.
  /// </summary>
  /// <remarks>
  /// The increased stack size is necessary to solve the issue https://github.com/dafny-lang/dafny/issues/1447.
  /// </remarks>
  public class TextDocumentLoader : ITextDocumentLoader {
    private const int ResolverMaxStackSize = 0x10000000; // 256MB
    private static readonly ThreadTaskScheduler ResolverScheduler = new(ResolverMaxStackSize);

    private DafnyOptions Options => DafnyOptions.O;
    private readonly IDafnyParser parser;
    private readonly ISymbolResolver symbolResolver;
    private readonly ISymbolTableFactory symbolTableFactory;
    private readonly IProgramVerifier verifier;
    private readonly IGhostStateDiagnosticCollector ghostStateDiagnosticCollector;
    private readonly ICompilationStatusNotificationPublisher notificationPublisher;
    private readonly ILoggerFactory loggerFactory;
    private readonly ILogger<TextDocumentLoader> logger;

    private TextDocumentLoader(
      ILoggerFactory loggerFactory,
      IDafnyParser parser,
      ISymbolResolver symbolResolver,
      IProgramVerifier verifier,
      ISymbolTableFactory symbolTableFactory,
      IGhostStateDiagnosticCollector ghostStateDiagnosticCollector,
      ICompilationStatusNotificationPublisher notificationPublisher) {
      this.parser = parser;
      this.symbolResolver = symbolResolver;
      this.verifier = verifier;
      this.symbolTableFactory = symbolTableFactory;
      this.ghostStateDiagnosticCollector = ghostStateDiagnosticCollector;
      this.notificationPublisher = notificationPublisher;
      this.loggerFactory = loggerFactory;
      this.logger = loggerFactory.CreateLogger<TextDocumentLoader>();
    }

    public static TextDocumentLoader Create(
      IDafnyParser parser,
      ISymbolResolver symbolResolver,
      IProgramVerifier verifier,
      ISymbolTableFactory symbolTableFactory,
      IGhostStateDiagnosticCollector ghostStateDiagnosticCollector,
      ICompilationStatusNotificationPublisher notificationPublisher,
      ILoggerFactory loggerFactory
      ) {
      return new TextDocumentLoader(loggerFactory, parser, symbolResolver, verifier, symbolTableFactory, ghostStateDiagnosticCollector, notificationPublisher);
    }

    public DafnyDocument CreateUnloaded(TextDocumentItem textDocument, CancellationToken cancellationToken) {
      var errorReporter = new DiagnosticErrorReporter(textDocument.Uri);
      return CreateDocumentWithEmptySymbolTable(
        loggerFactory.CreateLogger<SymbolTable>(),
        textDocument,
        errorReporter,
        parser.CreateUnparsed(textDocument, errorReporter, cancellationToken),
        loadCanceled: true
      );
    }

<<<<<<< HEAD
    public async Task<DafnyDocument> LoadAndPrepareVerificationTasksAsync(TextDocumentItem textDocument, CancellationToken cancellationToken) {
      var loaded = await LoadAsync(textDocument, cancellationToken);
      if (loaded.ParseAndResolutionDiagnostics.Any(d => d.Severity == DiagnosticSeverity.Error)) {
        return loaded;
      }
      return loaded with {
        VerificationTasks = verifier.Verify(loaded.Program, cancellationToken),
      };
    }

=======
>>>>>>> a34191bf
    public async Task<DafnyDocument> LoadAsync(TextDocumentItem textDocument, CancellationToken cancellationToken) {
#pragma warning disable CS1998
      return await await Task.Factory.StartNew(async () => LoadInternal(textDocument, cancellationToken), cancellationToken,
#pragma warning restore CS1998
        TaskCreationOptions.None, ResolverScheduler);
    }

    private DafnyDocument LoadInternal(TextDocumentItem textDocument, CancellationToken cancellationToken) {
      var errorReporter = new DiagnosticErrorReporter(textDocument.Uri);
      var program = parser.Parse(textDocument, errorReporter, cancellationToken);
      IncludePluginLoadErrors(errorReporter, program);
      if (errorReporter.HasErrors) {
        notificationPublisher.SendStatusNotification(textDocument, CompilationStatus.ParsingFailed);
        return CreateDocumentWithEmptySymbolTable(loggerFactory.CreateLogger<SymbolTable>(), textDocument, errorReporter, program, loadCanceled: false);
      }

      var compilationUnit = symbolResolver.ResolveSymbols(textDocument, program, cancellationToken);
      var symbolTable = symbolTableFactory.CreateFrom(program, compilationUnit, cancellationToken);
      if (errorReporter.HasErrors) {
        notificationPublisher.SendStatusNotification(textDocument, CompilationStatus.ResolutionFailed);
      } else {
        notificationPublisher.SendStatusNotification(textDocument, CompilationStatus.CompilationSucceeded);
      }
      var ghostDiagnostics = ghostStateDiagnosticCollector.GetGhostStateDiagnostics(symbolTable, cancellationToken).ToArray();

      return new DafnyDocument(Options, textDocument, errorReporter.GetDiagnostics(textDocument.Uri),
<<<<<<< HEAD
        Array.Empty<IImplementationTask>(),
        new Dictionary<Position, IReadOnlyList<Diagnostic>>(),
=======
        new Dictionary<ImplementationId, IReadOnlyList<Diagnostic>>(),
>>>>>>> a34191bf
        Array.Empty<Counterexample>(),
        ghostDiagnostics, program, symbolTable);
    }

    private static void IncludePluginLoadErrors(DiagnosticErrorReporter errorReporter, Dafny.Program program) {
      foreach (var error in DafnyLanguageServer.PluginLoadErrors) {
        errorReporter.Error(MessageSource.Compiler, program.GetFirstTopLevelToken(), error);
      }
    }

    private DafnyDocument CreateDocumentWithEmptySymbolTable(
      ILogger<SymbolTable> logger,
      TextDocumentItem textDocument,
      DiagnosticErrorReporter errorReporter,
      Dafny.Program program,
      bool loadCanceled
    ) {
      return new DafnyDocument(
        Options,
        textDocument,
        errorReporter.GetDiagnostics(textDocument.Uri),
<<<<<<< HEAD
        Array.Empty<IImplementationTask>(),
        new Dictionary<Position, IReadOnlyList<Diagnostic>>(),
=======
        new Dictionary<ImplementationId, IReadOnlyList<Diagnostic>>(),
>>>>>>> a34191bf
        Array.Empty<Counterexample>(),
        Array.Empty<Diagnostic>(),
        program,
        CreateEmptySymbolTable(program, logger),
        loadCanceled
      );
    }

    private static SymbolTable CreateEmptySymbolTable(Dafny.Program program, ILogger<SymbolTable> logger) {
      return new SymbolTable(
        logger,
        new CompilationUnit(program),
        new Dictionary<object, ILocalizableSymbol>(),
        new Dictionary<ISymbol, SymbolLocation>(),
        new IntervalTree<Position, ILocalizableSymbol>(),
        symbolsResolved: false
      );
    }

    public IObservable<DafnyDocument> Verify(DafnyDocument document, CancellationToken cancellationToken) {
      notificationPublisher.SendStatusNotification(document.TextDocumentItem, CompilationStatus.VerificationStarted);
<<<<<<< HEAD

      var implementationTasks = document.VerificationTasks;
      var _ = NotifyStatusAsync(document.TextDocumentItem, implementationTasks);

      var concurrentDictionary = new ConcurrentDictionary<Position, IReadOnlyList<Diagnostic>>();
      foreach (var task in implementationTasks) {
        var methodPosition = task.Implementation.tok.GetLspPosition();
        if (document.VerificationDiagnosticsPerMethod.TryGetValue(methodPosition, out var existingDiagnostics)) {
          concurrentDictionary.TryAdd(methodPosition, existingDiagnostics);
        }
      }
      var counterExamples = new ConcurrentStack<Counterexample>();

      var diagnostics = implementationTasks.ToDictionary(it => it, async it => {
        var result = await it.ActualTask;

        cancellationToken.ThrowIfCancellationRequested();

        var errorReporter = new DiagnosticErrorReporter(document.Uri);
        foreach (var counterExample in result.Errors) {
          counterExamples.Push(counterExample);
          errorReporter.ReportBoogieError(counterExample.CreateErrorInformation(result.Outcome, Options.ForceBplErrors));
        }
        var outcomeError = result.GetOutcomeError(Options);
        if (outcomeError != null) {
          errorReporter.ReportBoogieError(outcomeError);
        }

        return errorReporter.GetDiagnostics(document.Uri).OrderBy(d => d.Range.Start).ToList();
      });

      var result = implementationTasks.Select(it => it.ObservableStatus.Select(async _ => {
        if (it.CurrentStatus is VerificationStatus.Completed) {
          var itDiagnostics = await diagnostics[it];
          var methodPosition = it.Implementation.tok.GetLspPosition();

          concurrentDictionary.AddOrUpdate(methodPosition, itDiagnostics, (_, _) => itDiagnostics);
        }

        if (it.CurrentStatus is VerificationStatus.Running) {
          // For backwards compatibility

          var match = Regex.Match(it.Implementation.Name, "^.+[.](?<name>[^.]+)$");
          if (match.Success) {
            notificationPublisher.SendStatusNotification(document.TextDocumentItem, CompilationStatus.VerificationStarted, match.Groups["name"].Value);
          }
        }

        return document with {
          VerificationTasks = implementationTasks,
          VerificationDiagnosticsPerMethod = concurrentDictionary.ToImmutableDictionary(),
          CounterExamples = counterExamples.ToArray(),
        };
      }).SelectMany(t => t.ToObservable())).Merge().Replay();
      result.Connect();

      foreach (var implementationTask in document.VerificationTasks) {
        implementationTask.Run();
      }

      return result;
=======
      var progressReporter = new VerificationProgressReporter(document.TextDocumentItem, notificationPublisher);
      var programErrorReporter = new DiagnosticErrorReporter(document.Uri);
      document.Program.Reporter = programErrorReporter;
      var implementationTasks = verifier.Verify(document.Program, progressReporter, cancellationToken);
      foreach (var implementationTask in implementationTasks) {
        implementationTask.Run();
      }

      var _ = NotifyStatusAsync(document.TextDocumentItem, implementationTasks);

      var concurrentDictionary = new ConcurrentDictionary<ImplementationId, IReadOnlyList<Diagnostic>>();
      foreach (var task in implementationTasks) {
        var id = GetImplementationId(task.Implementation);
        if (document.VerificationDiagnosticsPerImplementation.TryGetValue(id, out var existingDiagnostics)) {
          concurrentDictionary.TryAdd(id, existingDiagnostics);
        }
      }
      var counterExamples = new ConcurrentStack<Counterexample>();
      var documentTasks = implementationTasks.Select(async implementationTask => {
        var result = await implementationTask.ActualTask;
        var id = GetImplementationId(implementationTask.Implementation);

        cancellationToken.ThrowIfCancellationRequested();

        var errorReporter = new DiagnosticErrorReporter(document.Uri);
        foreach (var counterExample in result.Errors) {
          counterExamples.Push(counterExample);
          errorReporter.ReportBoogieError(counterExample.CreateErrorInformation(result.Outcome, Options.ForceBplErrors));
        }
        var outcomeError = result.GetOutcomeError(Options);
        if (outcomeError != null) {
          errorReporter.ReportBoogieError(outcomeError);
        }

        var diagnostics = errorReporter.GetDiagnostics(document.Uri).OrderBy(d => d.Range.Start).ToList();
        concurrentDictionary.AddOrUpdate(id, diagnostics, (_, _) => diagnostics);

        return document with {
          VerificationDiagnosticsPerImplementation = concurrentDictionary.ToImmutableDictionary(),
          CounterExamples = counterExamples.ToArray(),
        };
      }).ToList();
      return documentTasks.Select(documentTask => documentTask.ToObservable()).Merge();
    }

    private async Task NotifyStatusAsync(TextDocumentItem item, IReadOnlyList<IImplementationTask> implementationTasks) {
      var results = await Task.WhenAll(implementationTasks.Select(t => t.ActualTask));
      logger.LogDebug($"Finished verification with {results.Sum(r => r.Errors.Count)} errors.");
      var verified = results.All(r => r.Outcome == ConditionGeneration.Outcome.Correct);
      var compilationStatusAfterVerification = verified
        ? CompilationStatus.VerificationSucceeded
        : CompilationStatus.VerificationFailed;
      notificationPublisher.SendStatusNotification(item, compilationStatusAfterVerification);
>>>>>>> a34191bf
    }

    private async Task NotifyStatusAsync(TextDocumentItem item, IReadOnlyList<IImplementationTask> implementationTasks) {
      var results = await Task.WhenAll(implementationTasks.Select(t => t.ActualTask));
      logger.LogDebug($"Finished verification with {results.Sum(r => r.Errors.Count)} errors.");
      var verified = results.All(r => r.Outcome == ConditionGeneration.Outcome.Correct);
      var compilationStatusAfterVerification = verified
        ? CompilationStatus.VerificationSucceeded
        : CompilationStatus.VerificationFailed;
      notificationPublisher.SendStatusNotification(item, compilationStatusAfterVerification);
    }

    ImplementationId GetImplementationId(Implementation implementation) {
      var prefix = implementation.Name.Split(Translator.NameSeparator)[0];
      return new ImplementationId(implementation.tok.GetLspPosition(), prefix);
    }
  }
}


public record ImplementationId(Position NamedVerificationTask, string Name);<|MERGE_RESOLUTION|>--- conflicted
+++ resolved
@@ -10,10 +10,7 @@
 using System.Linq;
 using System.Reactive.Linq;
 using System.Reactive.Threading.Tasks;
-<<<<<<< HEAD
 using System.Text.RegularExpressions;
-=======
->>>>>>> a34191bf
 using System.Threading;
 using System.Threading.Tasks;
 using Microsoft.Boogie;
@@ -84,7 +81,6 @@
       );
     }
 
-<<<<<<< HEAD
     public async Task<DafnyDocument> LoadAndPrepareVerificationTasksAsync(TextDocumentItem textDocument, CancellationToken cancellationToken) {
       var loaded = await LoadAsync(textDocument, cancellationToken);
       if (loaded.ParseAndResolutionDiagnostics.Any(d => d.Severity == DiagnosticSeverity.Error)) {
@@ -95,8 +91,6 @@
       };
     }
 
-=======
->>>>>>> a34191bf
     public async Task<DafnyDocument> LoadAsync(TextDocumentItem textDocument, CancellationToken cancellationToken) {
 #pragma warning disable CS1998
       return await await Task.Factory.StartNew(async () => LoadInternal(textDocument, cancellationToken), cancellationToken,
@@ -123,12 +117,8 @@
       var ghostDiagnostics = ghostStateDiagnosticCollector.GetGhostStateDiagnostics(symbolTable, cancellationToken).ToArray();
 
       return new DafnyDocument(Options, textDocument, errorReporter.GetDiagnostics(textDocument.Uri),
-<<<<<<< HEAD
         Array.Empty<IImplementationTask>(),
-        new Dictionary<Position, IReadOnlyList<Diagnostic>>(),
-=======
         new Dictionary<ImplementationId, IReadOnlyList<Diagnostic>>(),
->>>>>>> a34191bf
         Array.Empty<Counterexample>(),
         ghostDiagnostics, program, symbolTable);
     }
@@ -150,12 +140,8 @@
         Options,
         textDocument,
         errorReporter.GetDiagnostics(textDocument.Uri),
-<<<<<<< HEAD
         Array.Empty<IImplementationTask>(),
-        new Dictionary<Position, IReadOnlyList<Diagnostic>>(),
-=======
         new Dictionary<ImplementationId, IReadOnlyList<Diagnostic>>(),
->>>>>>> a34191bf
         Array.Empty<Counterexample>(),
         Array.Empty<Diagnostic>(),
         program,
@@ -177,77 +163,8 @@
 
     public IObservable<DafnyDocument> Verify(DafnyDocument document, CancellationToken cancellationToken) {
       notificationPublisher.SendStatusNotification(document.TextDocumentItem, CompilationStatus.VerificationStarted);
-<<<<<<< HEAD
 
       var implementationTasks = document.VerificationTasks;
-      var _ = NotifyStatusAsync(document.TextDocumentItem, implementationTasks);
-
-      var concurrentDictionary = new ConcurrentDictionary<Position, IReadOnlyList<Diagnostic>>();
-      foreach (var task in implementationTasks) {
-        var methodPosition = task.Implementation.tok.GetLspPosition();
-        if (document.VerificationDiagnosticsPerMethod.TryGetValue(methodPosition, out var existingDiagnostics)) {
-          concurrentDictionary.TryAdd(methodPosition, existingDiagnostics);
-        }
-      }
-      var counterExamples = new ConcurrentStack<Counterexample>();
-
-      var diagnostics = implementationTasks.ToDictionary(it => it, async it => {
-        var result = await it.ActualTask;
-
-        cancellationToken.ThrowIfCancellationRequested();
-
-        var errorReporter = new DiagnosticErrorReporter(document.Uri);
-        foreach (var counterExample in result.Errors) {
-          counterExamples.Push(counterExample);
-          errorReporter.ReportBoogieError(counterExample.CreateErrorInformation(result.Outcome, Options.ForceBplErrors));
-        }
-        var outcomeError = result.GetOutcomeError(Options);
-        if (outcomeError != null) {
-          errorReporter.ReportBoogieError(outcomeError);
-        }
-
-        return errorReporter.GetDiagnostics(document.Uri).OrderBy(d => d.Range.Start).ToList();
-      });
-
-      var result = implementationTasks.Select(it => it.ObservableStatus.Select(async _ => {
-        if (it.CurrentStatus is VerificationStatus.Completed) {
-          var itDiagnostics = await diagnostics[it];
-          var methodPosition = it.Implementation.tok.GetLspPosition();
-
-          concurrentDictionary.AddOrUpdate(methodPosition, itDiagnostics, (_, _) => itDiagnostics);
-        }
-
-        if (it.CurrentStatus is VerificationStatus.Running) {
-          // For backwards compatibility
-
-          var match = Regex.Match(it.Implementation.Name, "^.+[.](?<name>[^.]+)$");
-          if (match.Success) {
-            notificationPublisher.SendStatusNotification(document.TextDocumentItem, CompilationStatus.VerificationStarted, match.Groups["name"].Value);
-          }
-        }
-
-        return document with {
-          VerificationTasks = implementationTasks,
-          VerificationDiagnosticsPerMethod = concurrentDictionary.ToImmutableDictionary(),
-          CounterExamples = counterExamples.ToArray(),
-        };
-      }).SelectMany(t => t.ToObservable())).Merge().Replay();
-      result.Connect();
-
-      foreach (var implementationTask in document.VerificationTasks) {
-        implementationTask.Run();
-      }
-
-      return result;
-=======
-      var progressReporter = new VerificationProgressReporter(document.TextDocumentItem, notificationPublisher);
-      var programErrorReporter = new DiagnosticErrorReporter(document.Uri);
-      document.Program.Reporter = programErrorReporter;
-      var implementationTasks = verifier.Verify(document.Program, progressReporter, cancellationToken);
-      foreach (var implementationTask in implementationTasks) {
-        implementationTask.Run();
-      }
-
       var _ = NotifyStatusAsync(document.TextDocumentItem, implementationTasks);
 
       var concurrentDictionary = new ConcurrentDictionary<ImplementationId, IReadOnlyList<Diagnostic>>();
@@ -258,9 +175,10 @@
         }
       }
       var counterExamples = new ConcurrentStack<Counterexample>();
-      var documentTasks = implementationTasks.Select(async implementationTask => {
+
+      // TODO consider moving this inside the `result definition
+      var diagnostics = implementationTasks.ToDictionary(it => it, async implementationTask => {
         var result = await implementationTask.ActualTask;
-        var id = GetImplementationId(implementationTask.Implementation);
 
         cancellationToken.ThrowIfCancellationRequested();
 
@@ -274,15 +192,40 @@
           errorReporter.ReportBoogieError(outcomeError);
         }
 
-        var diagnostics = errorReporter.GetDiagnostics(document.Uri).OrderBy(d => d.Range.Start).ToList();
-        concurrentDictionary.AddOrUpdate(id, diagnostics, (_, _) => diagnostics);
+        return errorReporter.GetDiagnostics(document.Uri).OrderBy(d => d.Range.Start).ToList();
+      });
+
+      var result = implementationTasks.Select(implementationTask => implementationTask.ObservableStatus.Select(async _ => {
+        if (implementationTask.CurrentStatus is VerificationStatus.Completed) {
+          var itDiagnostics = await diagnostics[implementationTask];
+          var id = GetImplementationId(implementationTask.Implementation);
+
+
+          concurrentDictionary.AddOrUpdate(id, itDiagnostics, (_, _) => itDiagnostics);
+        }
+
+        if (implementationTask.CurrentStatus is VerificationStatus.Running) {
+          // For backwards compatibility
+
+          var match = Regex.Match(implementationTask.Implementation.Name, "^.+[.](?<name>[^.]+)$");
+          if (match.Success) {
+            notificationPublisher.SendStatusNotification(document.TextDocumentItem, CompilationStatus.VerificationStarted, match.Groups["name"].Value);
+          }
+        }
 
         return document with {
+          VerificationTasks = implementationTasks,
           VerificationDiagnosticsPerImplementation = concurrentDictionary.ToImmutableDictionary(),
           CounterExamples = counterExamples.ToArray(),
         };
-      }).ToList();
-      return documentTasks.Select(documentTask => documentTask.ToObservable()).Merge();
+      }).SelectMany(t => t.ToObservable())).Merge().Replay();
+      result.Connect();
+
+      foreach (var implementationTask in document.VerificationTasks) {
+        implementationTask.Run();
+      }
+
+      return result;
     }
 
     private async Task NotifyStatusAsync(TextDocumentItem item, IReadOnlyList<IImplementationTask> implementationTasks) {
@@ -293,17 +236,6 @@
         ? CompilationStatus.VerificationSucceeded
         : CompilationStatus.VerificationFailed;
       notificationPublisher.SendStatusNotification(item, compilationStatusAfterVerification);
->>>>>>> a34191bf
-    }
-
-    private async Task NotifyStatusAsync(TextDocumentItem item, IReadOnlyList<IImplementationTask> implementationTasks) {
-      var results = await Task.WhenAll(implementationTasks.Select(t => t.ActualTask));
-      logger.LogDebug($"Finished verification with {results.Sum(r => r.Errors.Count)} errors.");
-      var verified = results.All(r => r.Outcome == ConditionGeneration.Outcome.Correct);
-      var compilationStatusAfterVerification = verified
-        ? CompilationStatus.VerificationSucceeded
-        : CompilationStatus.VerificationFailed;
-      notificationPublisher.SendStatusNotification(item, compilationStatusAfterVerification);
     }
 
     ImplementationId GetImplementationId(Implementation implementation) {
