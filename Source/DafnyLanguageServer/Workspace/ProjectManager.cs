using System;
using System.Collections.Generic;
using System.Collections.Immutable;
using System.CommandLine;
using System.IO;
using System.Linq;
using System.Numerics;
using System.Reactive.Concurrency;
using System.Reactive.Disposables;
using System.Reactive.Linq;
using System.Reactive.Subjects;
using System.Reactive.Threading.Tasks;
using System.Threading;
using System.Threading.Tasks;
using IntervalTree;
using Microsoft.Boogie;
using Microsoft.Dafny.LanguageServer.Language;
using Microsoft.Dafny.LanguageServer.Workspace.ChangeProcessors;
using Microsoft.Dafny.LanguageServer.Workspace.Notifications;
using Microsoft.Extensions.Logging;
using OmniSharp.Extensions.LanguageServer.Protocol.Models;

namespace Microsoft.Dafny.LanguageServer.Workspace;

public delegate ProjectManager CreateProjectManager(
  CustomStackSizePoolTaskScheduler scheduler,
  VerificationResultCache verificationCache,
  DafnyProject project);

public record FilePosition(Uri Uri, Position Position);

/// <summary>
/// Handles operation on a single document.
/// Handles migration of previously published document state
/// </summary>
public class ProjectManager : IDisposable {

  public const int DefaultThrottleTime = 100;
  public static readonly Option<int> UpdateThrottling = new("--update-throttling", () => DefaultThrottleTime,
    @"How many milliseconds the server will wait before sending new document updates to the client. Higher values reduce bandwidth at the cost of responsiveness".TrimStart()) {
    IsHidden = true
  };

  public static readonly Option<VerifyOnMode> Verification = new("--verify-on", () => VerifyOnMode.Change, @"
(experimental)
Determine when to automatically verify the program. Choose from: Never, OnChange (verify everything in a file when changing the file), OnChangeProject or OnSave.".TrimStart()) {
    ArgumentHelpName = "event"
  };

  private readonly CreateMigrator createMigrator;
  public DafnyProject Project { get; }

  private readonly IdeStateObserver observer;
  public Compilation Compilation { get; private set; }
  private IDisposable observerSubscription;
  private readonly EventLoopScheduler ideStateUpdateScheduler = new();
  private readonly ILogger<ProjectManager> logger;

  /// <summary>
  /// The version of this project.
  /// Is incremented when any file in the project is updated.
  /// Is used as part of project-wide notifications.
  /// Can be used by the client to ignore outdated notifications
  /// </summary>
  private int version;

  private int openFileCount;

  private VerifyOnMode AutomaticVerificationMode => options.Get(Verification);

  private bool VerifyOnSave => options.Get(Verification) == VerifyOnMode.Save;
  public List<Location> RecentChanges { get; set; } = new();

  private readonly DafnyOptions options;
  private readonly DafnyOptions serverOptions;
  private readonly CreateCompilation createCompilation;
  private readonly ExecutionEngine boogieEngine;
  private readonly IFileSystem fileSystem;
  private readonly ITelemetryPublisher telemetryPublisher;
  private Lazy<IdeState> latestIdeState;
  private ReplaySubject<Lazy<IdeState>> states = new(1);
  public IObservable<Lazy<IdeState>> States => states;

  public ProjectManager(
    DafnyOptions serverOptions,
    ILogger<ProjectManager> logger,
    CreateMigrator createMigrator,
    IFileSystem fileSystem,
    ITelemetryPublisher telemetryPublisher,
    CreateCompilation createCompilation,
    CreateIdeStateObserver createIdeStateObserver,
    CustomStackSizePoolTaskScheduler scheduler,
    VerificationResultCache cache,
    DafnyProject project) {
    Project = project;
    this.telemetryPublisher = telemetryPublisher;
    this.serverOptions = serverOptions;
    this.fileSystem = fileSystem;
    this.createCompilation = createCompilation;
    this.createMigrator = createMigrator;
    this.logger = logger;

    options = DetermineProjectOptions(project, serverOptions);
    options.Printer = new OutputLogger(logger);
    boogieEngine = new ExecutionEngine(options, cache, scheduler);
    var initialCompilation = GetCompilationInput();
    var initialIdeState = initialCompilation.InitialIdeState(options);
    latestIdeState = new Lazy<IdeState>(initialIdeState);

    observer = createIdeStateObserver(initialIdeState);
    Compilation = createCompilation(options, boogieEngine, initialCompilation);

    observerSubscription = Disposable.Empty;
  }

  private CompilationInput GetCompilationInput() {
    var rootUris = Project.GetRootSourceUris(fileSystem).Concat(options.CliRootSourceUris).ToList();
    return new CompilationInput(options, version, Project, rootUris);
  }

  private const int MaxRememberedChanges = 100;
  private const int MaxRememberedChangedVerifiables = 5;

  public void UpdateDocument(DidChangeTextDocumentParams documentChange) {
    var migrator = createMigrator(documentChange, CancellationToken.None);
    Lazy<IdeState> lazyPreviousCompilationLastIdeState = latestIdeState;
    var upcomingVersion = version + 1;
    latestIdeState = new Lazy<IdeState>(() => {
      // If we migrate the observer before accessing latestIdeState, we can be sure it's migrated before it receives new events.
      observer.Migrate(options, migrator, upcomingVersion);
<<<<<<< HEAD
      return lazyPreviousCompilationLastIdeState.Value.Migrate(options, migrator, upcomingVersion, false);
=======
      return lazyPreviousCompilationLastIdeState.Value.Migrate(options, migrator, upcomingVersion);
>>>>>>> 174b4988
    });
    StartNewCompilation();

    lock (RecentChanges) {
      var newChanges = documentChange.ContentChanges.Where(c => c.Range != null).
        Select(contentChange => new Location {
          Range = contentChange.Range!,
          Uri = documentChange.TextDocument.Uri
        });
      var migratedChanges = RecentChanges.Select(location => {
        if (location.Uri != documentChange.TextDocument.Uri) {
          return location;
        }

        var newRange = migrator.MigrateRange(location.Range);
        if (newRange == null) {
          return null;
        }
        return new Location {
          Range = newRange,
          Uri = location.Uri
        };
      }).Where(r => r != null);
      RecentChanges = newChanges.Concat(migratedChanges).Take(MaxRememberedChanges).ToList()!;
    }
    TriggerVerificationForFile(documentChange.TextDocument.Uri.ToUri());
  }

  private void StartNewCompilation() {
    ++version;
    logger.LogDebug("Clearing result for workCompletedForCurrentVersion");

    observerSubscription.Dispose();

    Compilation.Dispose();
    var input = GetCompilationInput();
    Compilation = createCompilation(
      options,
      boogieEngine,
      input);
    var migratedUpdates = GetStates(Compilation);
    states = new ReplaySubject<Lazy<IdeState>>(1);
    var statesSubscription = observerSubscription =
      migratedUpdates.Do(s => latestIdeState = s).Subscribe(states);

    var throttleTime = options.Get(UpdateThrottling);
    var throttledUpdates = throttleTime == 0 ? States : States.Sample(TimeSpan.FromMilliseconds(throttleTime));
    var throttledSubscription = throttledUpdates.
      Select(x => x.Value).Subscribe(observer);
    observerSubscription = new CompositeDisposable(statesSubscription, throttledSubscription);

    Compilation.Start();
  }

  private IObservable<Lazy<IdeState>> GetStates(Compilation compilation) {
    var initialState = latestIdeState;
    var latestCompilationState = new Lazy<IdeState>(() => {
      var value = initialState.Value;
      return value with {
        Input = compilation.Input,
        VerificationTrees = compilation.Input.RootUris.ToImmutableDictionary(uri => uri,
          uri => value.VerificationTrees.GetValueOrDefault(uri) ??
                 new DocumentVerificationTree(new EmptyNode(), uri))
      };
    });

    return compilation.Updates.ObserveOn(ideStateUpdateScheduler).Select(ev => {
      var previousState = latestCompilationState.Value;
      if (ev is InternalCompilationException compilationException) {
        logger.LogError(compilationException.Exception, "error while handling document event");
        telemetryPublisher.PublishUnhandledException(compilationException.Exception);
      }
      latestCompilationState = new Lazy<IdeState>(() => ev.UpdateState(options, logger, previousState));
      return latestCompilationState;
    });
  }

  private void TriggerVerificationForFile(Uri triggeringFile) {
    if (AutomaticVerificationMode is VerifyOnMode.Change or VerifyOnMode.ChangeProject) {
      _ = VerifyEverythingAsync(AutomaticVerificationMode == VerifyOnMode.Change ? triggeringFile : null);
    } else {
      logger.LogDebug("Setting result for workCompletedForCurrentVersion");
    }
  }

  private static DafnyOptions DetermineProjectOptions(DafnyProject projectOptions, DafnyOptions serverOptions) {
    var result = new DafnyOptions(serverOptions);

    foreach (var option in LanguageServer.Options) {
      var hasProjectFileValue = projectOptions.TryGetValue(option, TextWriter.Null, out var projectFileValue);
      if (hasProjectFileValue) {
        result.Options.OptionArguments[option] = projectFileValue;
        result.ApplyBinding(option);
      }
    }

    if (result.SolverIdentifier == "Z3") {
      result.SolverVersion = null;
    }

    result.ApplyDefaultOptionsWithoutSettingsDefault();

    return result;
  }

  public void Save(TextDocumentIdentifier documentId) {
    if (VerifyOnSave) {
      logger.LogDebug("Clearing result for workCompletedForCurrentVersion");
      _ = VerifyEverythingAsync(documentId.Uri.ToUri());
    }
  }

  /// <summary>
  /// Needs to be thread-safe
  /// </summary>
  /// <returns></returns>
  public bool CloseDocument(out Task close) {
    if (Interlocked.Decrement(ref openFileCount) == 0) {
      close = CloseAsync();
      return true;
    }

    close = Task.CompletedTask;
    return false;
  }

  public async Task CloseAsync() {
    Compilation.Dispose();
    try {
      await Compilation.Finished;
      observer.OnCompleted();
    } catch (OperationCanceledException) {
    }
    Dispose();
  }

  public async Task WaitUntilFinished() {
    logger.LogDebug($"GetLastDocumentAsync passed ProjectManager check for {Project.Uri}");
    await Compilation.Finished;
  }

  public Task<IdeState> GetStateAfterParsingAsync() {
    return States.Select(l => l.Value).Where(s => s.Status > CompilationStatus.Parsing).FirstAsync().ToTask();
  }

  public Task<IdeState> GetStateAfterResolutionAsync() {
    return States.Select(l => l.Value).
      Where(s => s.Status is CompilationStatus.ParsingFailed or > CompilationStatus.ResolutionStarted).FirstAsync().ToTask();
  }

  /// <summary>
  /// This property and related code will be removed once we replace server gutter icons with client side computed gutter icons
  /// </summary>
  public static bool GutterIconTesting = false;

  public async Task VerifyEverythingAsync(Uri? uri) {
    var compilation = Compilation;
    try {
      compilation.IncrementJobs();
      var resolution = await compilation.Resolution;

<<<<<<< HEAD
      var verifiables = resolution.CanVerifies?.ToList();
      if (verifiables == null) {
=======
      var canVerifies = resolution.CanVerifies?.ToList();
      if (canVerifies == null) {
>>>>>>> 174b4988
        return;
      }

      if (uri != null) {
        canVerifies = canVerifies.Where(d => d.Tok.Uri == uri).ToList();
      }

      List<FilePosition> changedVerifiables;
      lock (RecentChanges) {
        changedVerifiables = GetChangedVerifiablesFromRanges(canVerifies, RecentChanges).ToList();
      }

      int GetPriorityAttribute(ISymbol symbol) {
        if (symbol is IAttributeBearingDeclaration hasAttributes &&
            hasAttributes.HasUserAttribute("priority", out var attribute) &&
            attribute.Args.Count >= 1 && attribute.Args[0] is LiteralExpr { Value: BigInteger priority }) {
          return (int)priority;
        }
        return 0;
      }

      int TopToBottomPriority(ISymbol symbol) {
        return symbol.Tok.pos;
      }
      var implementationOrder = changedVerifiables.Select((v, i) => (v, i)).ToDictionary(k => k.v, k => k.i);
      var orderedVerifiables = canVerifies.OrderByDescending(GetPriorityAttribute).CreateOrderedEnumerable(
        t => implementationOrder.GetOrDefault(t.Tok.GetFilePosition(), () => int.MaxValue),
        null, false).CreateOrderedEnumerable(TopToBottomPriority, null, false).ToList();
      logger.LogDebug($"Ordered verifiables: {string.Join(", ", orderedVerifiables.Select(v => v.NameToken.val))}");

      var orderedVerifiableLocations = orderedVerifiables.Select(v => v.NameToken.GetFilePosition()).ToList();
      if (GutterIconTesting) {
        foreach (var canVerify in orderedVerifiableLocations) {
          await compilation.VerifySymbol(canVerify, true);
        }

        logger.LogDebug($"Finished translation in VerifyEverything for {Project.Uri}");
      }

      foreach (var canVerify in orderedVerifiableLocations) {
        // Wait for each task to try and run, so the order is respected.
        await compilation.VerifySymbol(canVerify);
      }
    }
    finally {
      logger.LogDebug("Setting result for workCompletedForCurrentVersion");
      compilation.DecrementJobs();
    }
  }

  private IEnumerable<FilePosition> GetChangedVerifiablesFromRanges(IReadOnlyList<ICanVerify> verifiables, IEnumerable<Location> changedRanges) {
    IntervalTree<Position, Position> GetTree(Uri uri) {
      var intervalTree = new IntervalTree<Position, Position>();
      foreach (var canVerify in verifiables) {
        if (canVerify.Tok.Uri == uri) {
          intervalTree.Add(
            canVerify.RangeToken.StartToken.GetLspPosition(),
            canVerify.RangeToken.EndToken.GetLspPosition(true),
            canVerify.NameToken.GetLspPosition());
        }
      }
      return intervalTree;
    }

    Dictionary<Uri, IntervalTree<Position, Position>> trees = new();

    return changedRanges.SelectMany(changeRange => {
      var uri = changeRange.Uri.ToUri();
      var tree = trees.GetOrCreate(uri, () => GetTree(uri));
      return tree.Query(changeRange.Range.Start, changeRange.Range.End).Select(position => new FilePosition(uri, position));
    }).Distinct();
  }

  public void OpenDocument(Uri uri, bool triggerCompilation) {
    Interlocked.Increment(ref openFileCount);

    if (triggerCompilation) {
      StartNewCompilation();
      TriggerVerificationForFile(uri);
    }
  }

  public void Dispose() {
    boogieEngine.Dispose();
    ideStateUpdateScheduler.Dispose();
    observerSubscription.Dispose();
    Compilation.Dispose();
  }
}<|MERGE_RESOLUTION|>--- conflicted
+++ resolved
@@ -128,11 +128,7 @@
     latestIdeState = new Lazy<IdeState>(() => {
       // If we migrate the observer before accessing latestIdeState, we can be sure it's migrated before it receives new events.
       observer.Migrate(options, migrator, upcomingVersion);
-<<<<<<< HEAD
       return lazyPreviousCompilationLastIdeState.Value.Migrate(options, migrator, upcomingVersion, false);
-=======
-      return lazyPreviousCompilationLastIdeState.Value.Migrate(options, migrator, upcomingVersion);
->>>>>>> 174b4988
     });
     StartNewCompilation();
 
@@ -294,13 +290,8 @@
       compilation.IncrementJobs();
       var resolution = await compilation.Resolution;
 
-<<<<<<< HEAD
-      var verifiables = resolution.CanVerifies?.ToList();
-      if (verifiables == null) {
-=======
       var canVerifies = resolution.CanVerifies?.ToList();
       if (canVerifies == null) {
->>>>>>> 174b4988
         return;
       }
 
