--- conflicted
+++ resolved
@@ -10,10 +10,7 @@
 using System.Reactive.Threading.Tasks;
 using System.Threading;
 using System.Threading.Tasks;
-<<<<<<< HEAD
-=======
-using Microsoft.Dafny.LanguageServer.Workspace.Notifications;
->>>>>>> a8e4aad0
+using Microsoft.Boogie;
 
 namespace Microsoft.Dafny.LanguageServer.Workspace {
   /// <summary>
@@ -153,14 +150,9 @@
       try {
         var newDocument = await documentLoader.LoadAsync(updatedText, cancellationToken);
         if (newDocument.SymbolTable.Resolved) {
-<<<<<<< HEAD
-          return newDocument with {
-            VerificationDiagnosticsPerImplementation = migratedVerificationDiagnotics
-=======
           var resolvedDocument = newDocument with {
-            OldVerificationDiagnostics = migratedVerificationDiagnotics,
+            VerificationDiagnosticsPerImplementation = migratedVerificationDiagnotics,
             VerificationTree = migratedVerificationTree
->>>>>>> a8e4aad0
           };
           documentLoader.PublishVerificationDiagnostics(resolvedDocument, false);
           return resolvedDocument;
@@ -170,12 +162,8 @@
         // according to the change.
         var failedDocument = newDocument with {
           SymbolTable = relocator.RelocateSymbols(oldDocument.SymbolTable, documentChange, CancellationToken.None),
-<<<<<<< HEAD
-          VerificationDiagnosticsPerImplementation = migratedVerificationDiagnotics
-=======
-          OldVerificationDiagnostics = migratedVerificationDiagnotics,
+          VerificationDiagnosticsPerImplementation = migratedVerificationDiagnotics,
           VerificationTree = migratedVerificationTree
->>>>>>> a8e4aad0
         };
         documentLoader.PublishVerificationDiagnostics(failedDocument, false);
         return failedDocument;
@@ -187,13 +175,9 @@
           TextDocumentItem = updatedText,
           SymbolTable = relocator.RelocateSymbols(oldDocument.SymbolTable, documentChange, CancellationToken.None),
           CounterExamples = Array.Empty<Counterexample>(),
+          VerificationTree = migratedVerificationTree,
           LoadCanceled = true,
-<<<<<<< HEAD
           VerificationDiagnosticsPerImplementation = migratedVerificationDiagnotics
-=======
-          OldVerificationDiagnostics = migratedVerificationDiagnotics,
-          VerificationTree = migratedVerificationTree
->>>>>>> a8e4aad0
         };
       }
     }
