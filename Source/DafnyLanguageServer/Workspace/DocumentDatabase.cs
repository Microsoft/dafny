--- conflicted
+++ resolved
@@ -10,11 +10,8 @@
 using System.Reactive.Threading.Tasks;
 using System.Threading;
 using System.Threading.Tasks;
-<<<<<<< HEAD
 using Microsoft.Dafny.LanguageServer.Language;
-=======
 using Microsoft.Boogie;
->>>>>>> 1abd16e9
 
 namespace Microsoft.Dafny.LanguageServer.Workspace {
   /// <summary>
@@ -84,13 +81,9 @@
 
     private async Task<DafnyDocument> OpenAsync(TextDocumentItem textDocument, CancellationToken cancellationToken) {
       try {
-<<<<<<< HEAD
-        return await documentLoader.LoadAndPrepareVerificationTasksAsync(textDocument, cancellationToken);
-=======
-        var newDocument = await documentLoader.LoadAsync(textDocument, cancellationToken);
+        var newDocument = await documentLoader.LoadAndPrepareVerificationTasksAsync(textDocument, cancellationToken);
         documentLoader.PublishVerificationDiagnostics(newDocument, false);
         return newDocument;
->>>>>>> 1abd16e9
       } catch (OperationCanceledException) {
         // We do not allow canceling the load of the placeholder document. Otherwise, other components
         // start to have to check for nullability in later stages such as change request processors.
@@ -151,29 +144,19 @@
         kv => kv.Key with {
           NamedVerificationTask = relocator.RelocatePosition(kv.Key.NamedVerificationTask, documentChange, CancellationToken.None)
         },
-<<<<<<< HEAD
         kv => {
-          var migratedDiagnostics = relocator.RelocateDiagnostics(kv.Value.Diagnostics, documentChange, CancellationToken.None);
-          return kv.Value with { Diagnostics = migratedDiagnostics };
-        });
+           var migratedDiagnostics = relocator.RelocateDiagnostics(kv.Value.Diagnostics, documentChange, CancellationToken.None);
+           return kv.Value with { Diagnostics = migratedDiagnostics };
+         });
       logger.LogDebug($"Migrated {oldVerificationDiagnostics.Count} diagnostics into {migratedViews.Count} diagnostics.");
-=======
-        kv => relocator.RelocateDiagnostics(kv.Value, documentChange, CancellationToken.None));
-      logger.LogDebug($"Migrated {oldVerificationDiagnostics.Count} diagnostics into {migratedVerificationDiagnotics.Count} diagnostics.");
       var migratedVerificationTree =
         relocator.RelocateVerificationTree(oldDocument.VerificationTree, documentChange, CancellationToken.None);
->>>>>>> 1abd16e9
       try {
         var newDocument = await documentLoader.LoadAndPrepareVerificationTasksAsync(updatedText, cancellationToken);
         if (newDocument.SymbolTable.Resolved) {
-<<<<<<< HEAD
-          return newDocument with {
-            ImplementationViews = migratedViews
-=======
           var resolvedDocument = newDocument with {
-            VerificationDiagnosticsPerImplementation = migratedVerificationDiagnotics,
+            ImplementationViews = migratedViews,
             VerificationTree = migratedVerificationTree
->>>>>>> 1abd16e9
           };
           documentLoader.PublishVerificationDiagnostics(resolvedDocument, false);
           return resolvedDocument;
@@ -183,12 +166,8 @@
         // according to the change.
         var failedDocument = newDocument with {
           SymbolTable = relocator.RelocateSymbols(oldDocument.SymbolTable, documentChange, CancellationToken.None),
-<<<<<<< HEAD
-          ImplementationViews = migratedViews
-=======
-          VerificationDiagnosticsPerImplementation = migratedVerificationDiagnotics,
+          ImplementationViews = migratedViews,
           VerificationTree = migratedVerificationTree
->>>>>>> 1abd16e9
         };
         documentLoader.PublishVerificationDiagnostics(failedDocument, false);
         return failedDocument;
