--- conflicted
+++ resolved
@@ -89,27 +89,12 @@
       }
     }
 
-<<<<<<< HEAD
     private async Task<DafnyDocument> VerifyAsync(Task<DafnyDocument> documentTask, bool verify, CancellationToken cancellationToken) {
 #pragma warning disable VSTHRD003
       var document = await documentTask;
 #pragma warning restore VSTHRD003
       if (document.LoadCanceled || !verify || document.Errors.HasErrors) {
         throw new TaskCanceledException();
-=======
-    private async Task<DafnyDocument> VerifyHandleCancellationAsync(DafnyDocument document, CancellationToken cancellationToken) {
-      try {
-        return await documentLoader.VerifyAsync(document, cancellationToken);
-      } catch (OperationCanceledException) {
-        return document;
-      }
-    }
-
-    private async Task<DafnyDocument> LoadAndVerifyAsync(TextDocumentItem textDocument, bool verify, CancellationToken cancellationToken) {
-      var document = await documentLoader.LoadAsync(textDocument, cancellationToken);
-      if (!verify || document.Errors.HasErrors) {
-        return document;
->>>>>>> 09ee1c75
       }
       return await documentLoader.VerifyAsync(document, cancellationToken);
     }
@@ -207,24 +192,14 @@
       }
     }
 
-<<<<<<< HEAD
     public IObservable<DafnyDocument> SaveDocument(TextDocumentIdentifier documentId) {
-=======
-    public async Task<DafnyDocument> SaveDocumentAsync(TextDocumentIdentifier documentId) {
->>>>>>> 09ee1c75
       if (!documents.TryGetValue(documentId.Uri, out var databaseEntry)) {
         throw new ArgumentException($"the document {documentId.Uri} was not loaded before");
       }
       if (!VerifyOnSave) {
-<<<<<<< HEAD
         return Observable.Empty<DafnyDocument>();
       }
       return VerifyDocumentIfRequiredAsync(databaseEntry).ToObservable();
-=======
-        return await databaseEntry.Document;
-      }
-      return await VerifyDocumentIfRequiredAsync(databaseEntry);
->>>>>>> 09ee1c75
     }
 
     private async Task<DafnyDocument> VerifyDocumentIfRequiredAsync(DocumentEntry databaseEntry) {
@@ -236,12 +211,8 @@
       var verifiedDocumentTask = documentLoader.VerifyAsync(document, cancellationSource.Token);
       var updatedEntry = new DocumentEntry(
         document.Version,
-<<<<<<< HEAD
         Task.FromResult(document),
         verifiedDocumentTask,
-=======
-        Task.Run(() => VerifyHandleCancellationAsync(document, cancellationSource.Token)),
->>>>>>> 09ee1c75
         cancellationSource
       );
       documents[document.Uri] = updatedEntry;
