--- conflicted
+++ resolved
@@ -164,6 +164,10 @@
       GroupBy(i => ((IToken)i.tok).Uri).
       ToDictionary(g => g.Key, g => g);
 
+    if (logger.IsEnabled(LogLevel.Debug)) {
+      logger.LogDebug($"ReportImplementationsBeforeVerification for ${compilation.Project.Uri}, version {compilation.Version}, implementations: " +
+                      $"{string.Join(", ", implementations.Select(i => i.Name))}");
+    }
     foreach (var tree in compilation.VerificationTrees.Values) {
       // We migrate existing implementations to the new provided ones if they exist.
       // (same child number, same file and same position)
@@ -171,20 +175,7 @@
         methodTree.ResetNewChildren();
       }
 
-<<<<<<< HEAD
-    if (logger.IsEnabled(LogLevel.Debug)) {
-      logger.LogDebug($"ReportImplementationsBeforeVerification for ${compilation.Project.Uri}, version {compilation.Version}, implementations: " +
-                      $"{string.Join(", ", implementations.Select(i => i.Name))}");
-    }
-
-    // We migrate existing implementations to the new provided ones if they exist.
-    // (same child number, same file and same position)
-    foreach (var methodTree in compilation.VerificationTree.Children) {
-      methodTree.ResetNewChildren();
-    }
-=======
       foreach (var implementation in implementationsPerUri.GetValueOrDefault(tree.Uri) ?? Enumerable.Empty<Implementation>()) {
->>>>>>> 4b0ea54b
 
         var targetMethodNode = GetTargetMethodTree(tree, implementation,
           out var oldImplementationNode, true);
