--- conflicted
+++ resolved
@@ -159,10 +159,15 @@
   /// to its original method tree.
   /// Also set the implementation priority depending on the last edited methods 
   /// </summary>
-<<<<<<< HEAD
   public virtual void ReportImplementationsBeforeVerification(CompilationAfterResolution compilation, ICanVerify canVerify, Implementation[] implementations) {
     var uri = canVerify.Tok.Uri;
     var tree = compilation.VerificationTrees[uri];
+
+    if (logger.IsEnabled(LogLevel.Debug)) {
+      logger.LogDebug($"ReportImplementationsBeforeVerification for ${compilation.Project.Uri}, version {compilation.Version}, implementations: " +
+                      $"{string.Join(", ", implementations.Select(i => i.Name))}");
+    }
+
     // We migrate existing implementations to the new provided ones if they exist.
     // (same child number, same file and same position)
     var canVerifyNode = tree.Children.OfType<TopLevelDeclMemberVerificationTree>()
@@ -170,23 +175,7 @@
     if (canVerifyNode == null) {
       return;
     }
-=======
-  public virtual void ReportImplementationsBeforeVerification(CompilationAfterTranslation compilation, Implementation[] implementations) {
-    var implementationsPerUri = implementations.
-      GroupBy(i => ((IToken)i.tok).Uri).
-      ToDictionary(g => g.Key, g => g);
-
-    if (logger.IsEnabled(LogLevel.Debug)) {
-      logger.LogDebug($"ReportImplementationsBeforeVerification for ${compilation.Project.Uri}, version {compilation.Version}, implementations: " +
-                      $"{string.Join(", ", implementations.Select(i => i.Name))}");
-    }
-    foreach (var tree in compilation.VerificationTrees.Values) {
-      // We migrate existing implementations to the new provided ones if they exist.
-      // (same child number, same file and same position)
-      foreach (var methodTree in tree.Children) {
-        methodTree.ResetNewChildren();
-      }
->>>>>>> 5b7a07f9
+
 
     canVerifyNode.ResetNewChildren();
 
