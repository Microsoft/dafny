using System;
using System.Collections.Generic;
using System.Linq;
using System.Reactive.Concurrency;
using System.Reactive.Linq;
using System.Reactive.Subjects;
using System.Threading;
using System.Threading.Tasks;
using Microsoft.Boogie;
using Microsoft.Dafny.LanguageServer.Language;
using Microsoft.Dafny.LanguageServer.Workspace.Notifications;
using Microsoft.Extensions.DependencyInjection;
using Microsoft.Extensions.Logging;
using OmniSharp.Extensions.LanguageServer.Protocol.Models;
using VC;
using Range = OmniSharp.Extensions.LanguageServer.Protocol.Models.Range;

namespace Microsoft.Dafny.LanguageServer.Workspace;

/// <summary>
/// The compilation of a single document version.
/// The document will be parsed, resolved, translated to Boogie and verified.
///
/// Compilation may be configured to pause after translation,
/// requiring a call to CompilationManager.Verify for the document to be verified.
///
/// Compilation is agnostic to document updates, it does not handle the migration of old document state.
/// </summary>
public class Compilation {

  private readonly ILogger logger;
  private readonly ITextDocumentLoader documentLoader;
  private readonly ICompilationStatusNotificationPublisher statusPublisher;
  private readonly INotificationPublisher notificationPublisher;
  private readonly IProgramVerifier verifier;

  private readonly IServiceProvider services;

  // TODO CompilationManager shouldn't be aware of migration
  private readonly VerificationTree? migratedVerificationTree;

  private TaskCompletionSource started = new();
  private readonly IScheduler verificationUpdateScheduler = new EventLoopScheduler();
  private readonly CancellationTokenSource cancellationSource;
  private readonly Subject<Document> documentUpdates = new();
  public IObservable<Document> DocumentUpdates => documentUpdates;

  public Task<DocumentAfterParsing> ResolvedDocument { get; }
  public Task<DocumentAfterTranslation> TranslatedDocument { get; }

  public Compilation(IServiceProvider services,
    DafnyOptions options,
<<<<<<< HEAD
    DocumentTextBuffer textBuffer, // TODO remove this guy
=======
    VersionedTextDocumentIdentifier documentIdentifier,
>>>>>>> b4b4e686
    VerificationTree? migratedVerificationTree) {
    this.options = options;
    this.documentIdentifier = documentIdentifier;
    this.fileSystem = services.GetRequiredService<IFileSystem>();
    documentLoader = services.GetRequiredService<ITextDocumentLoader>();
    logger = services.GetRequiredService<ILogger<Compilation>>();
    notificationPublisher = services.GetRequiredService<INotificationPublisher>();
    verifier = services.GetRequiredService<IProgramVerifier>();
    statusPublisher = services.GetRequiredService<ICompilationStatusNotificationPublisher>();

    this.services = services;
    this.migratedVerificationTree = migratedVerificationTree;
    cancellationSource = new();

    MarkVerificationFinished();

    ResolvedDocument = ResolveAsync();
    TranslatedDocument = TranslateAsync();
  }

  public void Start() {
    started.TrySetResult();
  }

  private async Task<DocumentAfterParsing> ResolveAsync() {
    try {
      await started.Task;
      var documentAfterParsing = await documentLoader.LoadAsync(options, documentIdentifier, fileSystem, cancellationSource.Token);

      // TODO, let gutter icon publications also used the published CompilationView.
      var state = documentAfterParsing.InitialIdeState(options);
      state = state with {
        VerificationTree = migratedVerificationTree ?? state.VerificationTree
      };
      notificationPublisher.PublishGutterIcons(state, false);

      logger.LogDebug($"documentUpdates.HasObservers: {documentUpdates.HasObservers}, threadId: {Thread.CurrentThread.ManagedThreadId}");
      documentUpdates.OnNext(documentAfterParsing);
      logger.LogDebug($"Passed documentAfterParsing to documentUpdates.OnNext, resolving ResolvedDocument task for version {documentAfterParsing.Version}.");
      return documentAfterParsing;

    } catch (Exception e) {
      documentUpdates.OnError(e);
      throw;
    }
  }

  private async Task<DocumentAfterTranslation> TranslateAsync() {
    var parsedCompilation = await ResolvedDocument;
    if (!options.Verify) {
      throw new OperationCanceledException();
    }
    if (parsedCompilation is not DocumentAfterResolution resolvedCompilation) {
      throw new OperationCanceledException();
    }

    try {
      var translatedDocument = await PrepareVerificationTasksAsync(resolvedCompilation, cancellationSource.Token);
      documentUpdates.OnNext(translatedDocument);
      foreach (var task in translatedDocument.VerificationTasks!) {
        cancellationSource.Token.Register(task.Cancel);
      }

      return translatedDocument;
    } catch (Exception e) {
      documentUpdates.OnError(e);
      throw;
    }
  }

  public async Task<DocumentAfterTranslation> PrepareVerificationTasksAsync(
    DocumentAfterResolution loaded,
    CancellationToken cancellationToken) {
    if (loaded.ResolutionDiagnostics.Values.SelectMany(x => x).Any(d =>
          d.Level == ErrorLevel.Error &&
          d.Source != MessageSource.Compiler &&
          d.Source != MessageSource.Verifier)) {
      throw new TaskCanceledException();
    }

    statusPublisher.SendStatusNotification(loaded.DocumentIdentifier, CompilationStatus.PreparingVerification);

    var verificationTasks =
      await verifier.GetVerificationTasksAsync(loaded, cancellationToken);

    var initialViews = new Dictionary<ImplementationId, ImplementationView>();
    foreach (var task in verificationTasks) {
      var status = StatusFromBoogieStatus(task.CacheStatus);
      var implementationId = GetImplementationId(task.Implementation);
      try {
        if (task.CacheStatus is Completed completed) {
          var view = new ImplementationView(task.Implementation.tok.GetLspRange(), status,
            GetDiagnosticsFromResult(loaded, completed.Result).ToList());
          initialViews.Add(implementationId, view);
        } else {
          var view = new ImplementationView(task.Implementation.tok.GetLspRange(), status, Array.Empty<DafnyDiagnostic>());
          initialViews.Add(implementationId, view);
        }
      } catch (ArgumentException) {
        logger.LogCritical($"Two different implementation tasks have the same id, second name is {task.Implementation.Name}.");
      }
    }

    var translated = new DocumentAfterTranslation(services,
      loaded.DocumentIdentifier, loaded.Program,
      loaded.ResolutionDiagnostics, loaded.SymbolTable, loaded.SignatureAndCompletionTable, loaded.GhostDiagnostics, verificationTasks,
      new(),
      initialViews,
      migratedVerificationTree ?? new DocumentVerificationTree(loaded.DocumentIdentifier));

    translated.GutterProgressReporter.RecomputeVerificationTree();

    if (ReportGutterStatus) {
      translated.GutterProgressReporter.ReportRealtimeDiagnostics(false, translated);
    }
    translated.GutterProgressReporter.ReportImplementationsBeforeVerification(
      verificationTasks.Select(t => t.Implementation).ToArray());
    return translated;
  }

  private static ImplementationId GetImplementationId(Implementation implementation) {
    var prefix = implementation.Name.Split(Translator.NameSeparator)[0];

    // Refining declarations get the token of what they're refining, so to distinguish them we need to
    // add the refining module name to the prefix.
    if (implementation.tok is RefinementToken refinementToken) {
      prefix += "." + refinementToken.InheritingModule.Name;
    }
    return new ImplementationId(implementation.tok.GetLspPosition(), prefix);
  }

  private void SetAllUnvisitedMethodsAsVerified(DocumentAfterTranslation document) {
    foreach (var tree in document.VerificationTree.Children) {
      tree.SetVerifiedIfPending();
    }
  }

  private int runningVerificationJobs = 0;
  public bool VerifyTask(DocumentAfterTranslation document, IImplementationTask implementationTask) {

    var statusUpdates = implementationTask.TryRun();
    if (statusUpdates == null) {
      if (implementationTask.CacheStatus is Completed completedCache) {
        foreach (var result in completedCache.Result.VCResults) {
          document.GutterProgressReporter.ReportVerifyImplementationRunning(implementationTask.Implementation);
          document.GutterProgressReporter.ReportAssertionBatchResult(
            new AssertionBatchResult(implementationTask.Implementation, result));
        }
        document.GutterProgressReporter.ReportEndVerifyImplementation(implementationTask.Implementation,
          completedCache.Result);
      }

      return false;
    }

    Interlocked.Increment(ref runningVerificationJobs);
    MarkVerificationStarted();
    statusUpdates.ObserveOn(verificationUpdateScheduler).Subscribe(
      update => {
        try {
          HandleStatusUpdate(document, implementationTask, update);
        } catch (Exception e) {
          logger.LogCritical(e, "Caught exception in statusUpdates OnNext.");
        }
      },
      e => {
        logger.LogError(e, "Caught error in statusUpdates observable.");
        StatusUpdateHandlerFinally();
      },
      StatusUpdateHandlerFinally
    );

    void StatusUpdateHandlerFinally() {
      try {
        var remainingJobs = Interlocked.Decrement(ref runningVerificationJobs);
        if (remainingJobs == 0) {
          logger.LogDebug($"Calling FinishedNotifications because there are no remaining verification jobs for version {document.Version}.");
          FinishedNotifications(document);
        }
      } catch (Exception e) {
        logger.LogCritical(e, "Caught exception while handling finally code of statusUpdates handler.");
      }
    }

    return true;
  }

  public void FinishedNotifications(DocumentAfterTranslation document) {
    MarkVerificationFinished();
    if (ReportGutterStatus) {
      // All unvisited trees need to set them as "verified"
      if (!cancellationSource.IsCancellationRequested) {
        SetAllUnvisitedMethodsAsVerified(document);
      }

      document.GutterProgressReporter.ReportRealtimeDiagnostics(true, document);
    }
  }

  private void HandleStatusUpdate(DocumentAfterTranslation document, IImplementationTask implementationTask, IVerificationStatus boogieStatus) {
    var id = GetImplementationId(implementationTask.Implementation);
    var status = StatusFromBoogieStatus(boogieStatus);
    var implementationRange = implementationTask.Implementation.tok.GetLspRange();
    logger.LogDebug($"Received status {boogieStatus} for {implementationTask.Implementation.Name}");
    if (boogieStatus is Running) {
      document.GutterProgressReporter.ReportVerifyImplementationRunning(implementationTask.Implementation);
    }

    if (boogieStatus is BatchCompleted batchCompleted) {
      document.GutterProgressReporter.ReportAssertionBatchResult(
        new AssertionBatchResult(implementationTask.Implementation, batchCompleted.VcResult));
    }

    if (boogieStatus is Completed completed) {
      var verificationResult = completed.Result;
      foreach (var counterExample in verificationResult.Errors) {
        document.Counterexamples.Add(counterExample);
      }
      // Sometimes, the boogie status is set as Completed
      // but the assertion batches were not reported yet.
      // because they are on a different thread.
      // This loop will ensure that every vc result has been dealt with
      // before we report that the verification of the implementation is finished 
      foreach (var result in completed.Result.VCResults) {
        document.GutterProgressReporter.ReportAssertionBatchResult(
          new AssertionBatchResult(implementationTask.Implementation, result));
      }

      var diagnostics = GetDiagnosticsFromResult(document, verificationResult).ToList();
      var view = new ImplementationView(implementationRange, status, diagnostics);
      document.ImplementationIdToView[id] = view;
      document.GutterProgressReporter.ReportEndVerifyImplementation(implementationTask.Implementation, verificationResult);
    } else {
      var existingView = document.ImplementationIdToView.GetValueOrDefault(id) ??
                         new ImplementationView(implementationRange, status, Array.Empty<DafnyDiagnostic>());
      document.ImplementationIdToView[id] = existingView with { Status = status };
    }

    documentUpdates.OnNext(document);
  }

  private bool ReportGutterStatus => options.Get(ServerCommand.LineVerificationStatus);

  private List<DafnyDiagnostic> GetDiagnosticsFromResult(DocumentAfterResolution document, VerificationResult result) {
    var errorReporter = new DiagnosticErrorReporter(options, document.Uri);
    foreach (var counterExample in result.Errors) {
      errorReporter.ReportBoogieError(counterExample.CreateErrorInformation(result.Outcome, options.ForceBplErrors));
    }

    var outcomeError = result.GetOutcomeError(options);
    if (outcomeError != null) {
      errorReporter.ReportBoogieError(outcomeError);
    }

    var diagnostics = errorReporter.GetDiagnostics(document.Uri);
    return diagnostics.OrderBy(d => d.Token.GetLspPosition()).ToList();
  }

  private static PublishedVerificationStatus StatusFromBoogieStatus(IVerificationStatus verificationStatus) {
    switch (verificationStatus) {
      case Stale:
        return PublishedVerificationStatus.Stale;
      case Queued:
        return PublishedVerificationStatus.Queued;
      case Running:
        return PublishedVerificationStatus.Running;
      case Completed completed:
        return completed.Result.Outcome == ConditionGeneration.Outcome.Correct
          ? PublishedVerificationStatus.Correct
          : PublishedVerificationStatus.Error;
      case BatchCompleted batchCompleted:
        return batchCompleted.VcResult.outcome == ProverInterface.Outcome.Valid
          ? PublishedVerificationStatus.Correct
          : PublishedVerificationStatus.Error;
      default:
        throw new ArgumentOutOfRangeException();
    }
  }

  public void CancelPendingUpdates() {
    cancellationSource.Cancel();
  }

  private TaskCompletionSource verificationCompleted = new();
  private readonly DafnyOptions options;
  private readonly VersionedTextDocumentIdentifier documentIdentifier;
  private readonly IFileSystem fileSystem;

  public void MarkVerificationStarted() {
    logger.LogTrace("MarkVerificationStarted called");
    if (verificationCompleted.Task.IsCompleted) {
      verificationCompleted = new TaskCompletionSource();
    }
  }

  public void MarkVerificationFinished() {
    logger.LogTrace("MarkVerificationFinished called");
    verificationCompleted.TrySetResult();
  }

  public Task<DocumentAfterParsing> LastDocument => TranslatedDocument.ContinueWith(
    t => {
      if (t.IsCompletedSuccessfully) {
#pragma warning disable VSTHRD103
        logger.LogDebug($"LastDocument will return document version {t.Result.Version}");
        return verificationCompleted.Task.ContinueWith(
          verificationCompletedTask => {
            logger.LogDebug($"verificationCompleted finished with status {verificationCompletedTask.Status}");
            return Task.FromResult<DocumentAfterParsing>(t.Result);
          }, TaskScheduler.Current).Unwrap();
#pragma warning restore VSTHRD103
      }

      return ResolvedDocument;
    }, TaskScheduler.Current).Unwrap();

  public async Task<TextEditContainer?> GetTextEditToFormatCode() {
    // TODO https://github.com/dafny-lang/dafny/issues/3416
    var parsedDocument = await ResolvedDocument;
    if (parsedDocument.AllFileDiagnostics.Any(diagnostic =>
          diagnostic.Level == ErrorLevel.Error &&
          diagnostic.Source == MessageSource.Parser
        )) {
      return null;
    }

    var firstToken = parsedDocument.Program.GetFirstTopLevelToken();
    if (firstToken == null) {
      return null;
    }
    var result = Formatting.__default.ReindentProgramFromFirstToken(firstToken,
      IndentationFormatter.ForProgram(parsedDocument.Program));

    var lastToken = firstToken;
    while (lastToken.Next != null) {
      lastToken = lastToken.Next;
    }
    // TODO: https://github.com/dafny-lang/dafny/issues/3415
    return new TextEditContainer(new TextEdit[] {
      // TODO end position doesn't take into account trailing trivia
      new() {NewText = result, Range = new Range(new Position(0,0), lastToken.GetLspPosition())}
    });

  }
}<|MERGE_RESOLUTION|>--- conflicted
+++ resolved
@@ -50,14 +50,9 @@
 
   public Compilation(IServiceProvider services,
     DafnyOptions options,
-<<<<<<< HEAD
-    DocumentTextBuffer textBuffer, // TODO remove this guy
-=======
-    VersionedTextDocumentIdentifier documentIdentifier,
->>>>>>> b4b4e686
+    DafnyProject dafnyProject,
     VerificationTree? migratedVerificationTree) {
     this.options = options;
-    this.documentIdentifier = documentIdentifier;
     this.fileSystem = services.GetRequiredService<IFileSystem>();
     documentLoader = services.GetRequiredService<ITextDocumentLoader>();
     logger = services.GetRequiredService<ILogger<Compilation>>();
@@ -340,7 +335,6 @@
 
   private TaskCompletionSource verificationCompleted = new();
   private readonly DafnyOptions options;
-  private readonly VersionedTextDocumentIdentifier documentIdentifier;
   private readonly IFileSystem fileSystem;
 
   public void MarkVerificationStarted() {
