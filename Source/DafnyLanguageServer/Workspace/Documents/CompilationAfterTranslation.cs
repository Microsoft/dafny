using System;
using System.Collections.Generic;
<<<<<<< HEAD
using Microsoft.Boogie;
using Microsoft.Dafny.LanguageServer.Workspace.Notifications;
=======
using System.Linq;
using Microsoft.Boogie;
using Microsoft.Dafny.LanguageServer.Workspace.Notifications;
using OmniSharp.Extensions.LanguageServer.Protocol.Models;
>>>>>>> c69fcae5

namespace Microsoft.Dafny.LanguageServer.Workspace;

public class CompilationAfterTranslation : CompilationAfterResolution {
  public CompilationAfterTranslation(
    CompilationAfterResolution compilationAfterResolution,
    IReadOnlyDictionary<Uri, List<DafnyDiagnostic>> diagnostics,
<<<<<<< HEAD
    VerificationTree? verificationTree
    )
    : base(compilationAfterResolution, diagnostics,
      compilationAfterResolution.SymbolTable, compilationAfterResolution.SignatureAndCompletionTable,
      compilationAfterResolution.GhostDiagnostics,
      compilationAfterResolution.ImplementationsPerVerifiable,
      compilationAfterResolution.TranslatedModules,
      compilationAfterResolution.Counterexamples) {
    VerificationTree = verificationTree;
=======
    IReadOnlyList<IImplementationTask> verificationTasks,
    List<Counterexample> counterexamples,
    Dictionary<ImplementationId, ImplementationView> implementationIdToView,
    Dictionary<Uri, VerificationTree> verificationTrees
    )
    : base(compilationAfterResolution, diagnostics,
      compilationAfterResolution.SymbolTable, compilationAfterResolution.SignatureAndCompletionTable,
      compilationAfterResolution.GhostDiagnostics) {
    VerificationTrees = verificationTrees;
    VerificationTasks = verificationTasks;
    Counterexamples = counterexamples;
    ImplementationIdToView = implementationIdToView;
>>>>>>> c69fcae5
  }

  public override VerificationTree GetVerificationTree(Uri uri) {
    return VerificationTrees[uri];
  }

  public override IdeState ToIdeState(IdeState previousState) {
    return base.ToIdeState(previousState) with {
      ImplementationsWereUpdated = true,
<<<<<<< HEAD
      VerificationTree = GetVerificationTree(),
      Counterexamples = new List<Counterexample>(Counterexamples)
=======
      VerificationTrees = VerificationTrees,
      Counterexamples = new List<Counterexample>(Counterexamples),
      ImplementationIdToView = new Dictionary<ImplementationId, IdeImplementationView>(implementationViewsWithMigratedDiagnostics)
>>>>>>> c69fcae5
    };
  }
  /// <summary>
  /// Contains the real-time status of all verification efforts.
  /// Can be migrated from a previous document
  /// The position and the range are never sent to the client.
  /// </summary>
<<<<<<< HEAD
  public VerificationTree? VerificationTree { get; set; }
=======
  public Dictionary<Uri, VerificationTree> VerificationTrees { get; set; }
  public List<Counterexample> Counterexamples { get; set; }
  public Dictionary<ImplementationId, ImplementationView> ImplementationIdToView { get; set; }
>>>>>>> c69fcae5
}<|MERGE_RESOLUTION|>--- conflicted
+++ resolved
@@ -1,14 +1,6 @@
 using System;
 using System.Collections.Generic;
-<<<<<<< HEAD
-using Microsoft.Boogie;
 using Microsoft.Dafny.LanguageServer.Workspace.Notifications;
-=======
-using System.Linq;
-using Microsoft.Boogie;
-using Microsoft.Dafny.LanguageServer.Workspace.Notifications;
-using OmniSharp.Extensions.LanguageServer.Protocol.Models;
->>>>>>> c69fcae5
 
 namespace Microsoft.Dafny.LanguageServer.Workspace;
 
@@ -16,8 +8,7 @@
   public CompilationAfterTranslation(
     CompilationAfterResolution compilationAfterResolution,
     IReadOnlyDictionary<Uri, List<DafnyDiagnostic>> diagnostics,
-<<<<<<< HEAD
-    VerificationTree? verificationTree
+    Dictionary<Uri, VerificationTree> verificationTrees
     )
     : base(compilationAfterResolution, diagnostics,
       compilationAfterResolution.SymbolTable, compilationAfterResolution.SignatureAndCompletionTable,
@@ -25,21 +16,7 @@
       compilationAfterResolution.ImplementationsPerVerifiable,
       compilationAfterResolution.TranslatedModules,
       compilationAfterResolution.Counterexamples) {
-    VerificationTree = verificationTree;
-=======
-    IReadOnlyList<IImplementationTask> verificationTasks,
-    List<Counterexample> counterexamples,
-    Dictionary<ImplementationId, ImplementationView> implementationIdToView,
-    Dictionary<Uri, VerificationTree> verificationTrees
-    )
-    : base(compilationAfterResolution, diagnostics,
-      compilationAfterResolution.SymbolTable, compilationAfterResolution.SignatureAndCompletionTable,
-      compilationAfterResolution.GhostDiagnostics) {
-    VerificationTrees = verificationTrees;
-    VerificationTasks = verificationTasks;
-    Counterexamples = counterexamples;
-    ImplementationIdToView = implementationIdToView;
->>>>>>> c69fcae5
+      VerificationTrees = verificationTrees;
   }
 
   public override VerificationTree GetVerificationTree(Uri uri) {
@@ -49,14 +26,7 @@
   public override IdeState ToIdeState(IdeState previousState) {
     return base.ToIdeState(previousState) with {
       ImplementationsWereUpdated = true,
-<<<<<<< HEAD
-      VerificationTree = GetVerificationTree(),
-      Counterexamples = new List<Counterexample>(Counterexamples)
-=======
       VerificationTrees = VerificationTrees,
-      Counterexamples = new List<Counterexample>(Counterexamples),
-      ImplementationIdToView = new Dictionary<ImplementationId, IdeImplementationView>(implementationViewsWithMigratedDiagnostics)
->>>>>>> c69fcae5
     };
   }
   /// <summary>
@@ -64,11 +34,5 @@
   /// Can be migrated from a previous document
   /// The position and the range are never sent to the client.
   /// </summary>
-<<<<<<< HEAD
-  public VerificationTree? VerificationTree { get; set; }
-=======
   public Dictionary<Uri, VerificationTree> VerificationTrees { get; set; }
-  public List<Counterexample> Counterexamples { get; set; }
-  public Dictionary<ImplementationId, ImplementationView> ImplementationIdToView { get; set; }
->>>>>>> c69fcae5
 }