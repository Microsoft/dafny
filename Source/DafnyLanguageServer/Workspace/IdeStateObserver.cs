
using System;
using System.Collections.Generic;
using System.Collections.Immutable;
using System.Linq;
using System.Threading;
using Microsoft.Boogie;
using Microsoft.Dafny.LanguageServer.Workspace.ChangeProcessors;
using Microsoft.Extensions.Logging;
using OmniSharp.Extensions.LanguageServer.Protocol.Models;
using Range = OmniSharp.Extensions.LanguageServer.Protocol.Models.Range;

namespace Microsoft.Dafny.LanguageServer.Workspace;

public delegate IdeStateObserver CreateIdeStateObserver(Compilation compilation);

public class IdeStateObserver : IObserver<IdeState> {
  private readonly ILogger logger;
  private readonly ITelemetryPublisher telemetryPublisher;
  private readonly INotificationPublisher notificationPublisher;
  private readonly ITextDocumentLoader loader;
  private readonly IRelocator relocator;
  private readonly Compilation compilation;

  private readonly object lastPublishedStateLock = new();

  public IdeState LastPublishedState { get; private set; }

  public IdeStateObserver(ILogger logger,
    ITelemetryPublisher telemetryPublisher,
    INotificationPublisher notificationPublisher,
    ITextDocumentLoader loader,
    IRelocator relocator,
    Compilation compilation) {
    LastPublishedState = loader.CreateUnloaded(compilation);
    this.logger = logger;
    this.telemetryPublisher = telemetryPublisher;
    this.notificationPublisher = notificationPublisher;
    this.loader = loader;
    this.compilation = compilation;
    this.relocator = relocator;
  }

  public void OnCompleted() {
<<<<<<< HEAD
    var initialCompilation = new Compilation(LastPublishedState.Version + 1, LastPublishedState.Compilation.Project, compilation.RootUris);
    var ideState = loader.CreateUnloaded(initialCompilation);
    notificationPublisher.PublishNotifications(LastPublishedState, ideState);
=======
    var ideState = loader.CreateUnloaded(compilation) with { Compilation = new Compilation(LastPublishedState.Version + 1, LastPublishedState.Compilation.Project, compilation.RootUris) };
#pragma warning disable VSTHRD002
    notificationPublisher.PublishNotifications(LastPublishedState, ideState).Wait();
#pragma warning restore VSTHRD002
>>>>>>> 5b7a07f9
    telemetryPublisher.PublishUpdateComplete();
  }

  public void OnError(Exception exception) {
    if (exception is OperationCanceledException) {
      logger.LogDebug("document processing cancelled.");
      return;
    }

    var internalErrorDiagnostic = new Diagnostic {
      Message =
        "Dafny encountered an internal error. Please report it at <https://github.com/dafny-lang/dafny/issues>.\n" +
        exception,
      Severity = DiagnosticSeverity.Error,
      Range = new Range(0, 0, 0, 1)
    };
    var documentToPublish = LastPublishedState with {
      ResolutionDiagnostics = ImmutableDictionary<Uri, IReadOnlyList<Diagnostic>>.Empty.Add(compilation.Project.Uri, new[] { internalErrorDiagnostic })
    };

    OnNext(documentToPublish);

    logger.LogError(exception, "error while handling document event");
    telemetryPublisher.PublishUnhandledException(exception);
  }

  public void OnNext(IdeState snapshot) {
    logger.LogTrace($"IdeStateObserver.OnNext entered, threadId: {Thread.CurrentThread.ManagedThreadId}");
    lock (lastPublishedStateLock) {
      if (snapshot.Version < LastPublishedState.Version) {
        return;
      }

      // To prevent older updates from being sent after newer ones, we can only run one PublishNotifications at a time.
      // So we wait for it here to finish, and the lock in this method prevents more than one from running at a time.
#pragma warning disable VSTHRD002
      notificationPublisher.PublishNotifications(LastPublishedState, snapshot).Wait();
#pragma warning restore VSTHRD002
      LastPublishedState = snapshot;
    }
  }

  public void Migrate(DidChangeTextDocumentParams documentChange, int version) {

    var migratedVerificationTrees = LastPublishedState.VerificationTrees.ToDictionary(
      kv => kv.Key, kv =>
        relocator.RelocateVerificationTree(kv.Value, documentChange, CancellationToken.None));
    LastPublishedState = LastPublishedState with {
      Version = version,
      VerificationResults = MigrateImplementationViews(documentChange, LastPublishedState.VerificationResults),
      SignatureAndCompletionTable = relocator.RelocateSymbols(LastPublishedState.SignatureAndCompletionTable,
        documentChange, CancellationToken.None),
      VerificationTrees = migratedVerificationTrees
    };
  }

  private Dictionary<Location, IdeVerificationResult> MigrateImplementationViews(DidChangeTextDocumentParams documentChange,
      Dictionary<Location, IdeVerificationResult> oldVerificationDiagnostics) {
    var result = new Dictionary<Location, IdeVerificationResult>();
    foreach (var entry in oldVerificationDiagnostics) {
      var newOuterRange = relocator.RelocateRange(entry.Key.Range, documentChange, CancellationToken.None);
      if (newOuterRange == null) {
        continue;
      }

      var newValue = new Dictionary<string, IdeImplementationView>();
      foreach (var innerEntry in entry.Value.Implementations) {
        var newInnerRange = relocator.RelocateRange(innerEntry.Value.Range, documentChange, CancellationToken.None);
        if (newInnerRange != null) {
          newValue.Add(innerEntry.Key, innerEntry.Value with {
            Range = newInnerRange,
            Diagnostics = relocator.RelocateDiagnostics(innerEntry.Value.Diagnostics, documentChange, CancellationToken.None)
          });
        }
      }
      result.Add(new Location() {
        Uri = entry.Key.Uri,
        Range = newOuterRange
      }, entry.Value with { Implementations = newValue });
    }
    return result;
  }
}<|MERGE_RESOLUTION|>--- conflicted
+++ resolved
@@ -42,16 +42,11 @@
   }
 
   public void OnCompleted() {
-<<<<<<< HEAD
     var initialCompilation = new Compilation(LastPublishedState.Version + 1, LastPublishedState.Compilation.Project, compilation.RootUris);
     var ideState = loader.CreateUnloaded(initialCompilation);
-    notificationPublisher.PublishNotifications(LastPublishedState, ideState);
-=======
-    var ideState = loader.CreateUnloaded(compilation) with { Compilation = new Compilation(LastPublishedState.Version + 1, LastPublishedState.Compilation.Project, compilation.RootUris) };
 #pragma warning disable VSTHRD002
     notificationPublisher.PublishNotifications(LastPublishedState, ideState).Wait();
 #pragma warning restore VSTHRD002
->>>>>>> 5b7a07f9
     telemetryPublisher.PublishUpdateComplete();
   }
 
