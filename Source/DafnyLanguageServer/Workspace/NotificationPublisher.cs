--- conflicted
+++ resolved
@@ -135,11 +135,7 @@
     }
 
 
-<<<<<<< HEAD
     private readonly Dictionary<Uri, VerificationStatusGutter> previouslyPublishedIcons = new();
-=======
-    private Dictionary<Uri, VerificationStatusGutter> previouslyPublishedIcons = new();
->>>>>>> 46910c79
     public void PublishGutterIcons(Uri uri, IdeState state, bool verificationStarted) {
       if (!options.Get(ServerCommand.LineVerificationStatus)) {
         return;
@@ -153,11 +149,7 @@
       var verificationStatusGutter = VerificationStatusGutter.ComputeFrom(
         DocumentUri.From(uri),
         filesystem.GetVersion(uri) ?? 0,
-<<<<<<< HEAD
-        tree.Children.Select(child => child.GetCopyForNotification()).ToArray(),
-=======
         tree.Children,
->>>>>>> 46910c79
         errors,
         linesCount,
         verificationStarted
