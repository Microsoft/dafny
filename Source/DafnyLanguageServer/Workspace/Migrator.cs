--- conflicted
+++ resolved
@@ -114,34 +114,13 @@
 
   public LegacySignatureAndCompletionTable MigrateSymbolTable(LegacySignatureAndCompletionTable originalSymbolTable) {
     var uri = changeParams.TextDocument.Uri.ToUri();
-<<<<<<< HEAD
-    var migratedLookupTree = originalSymbolTable.LookupTree.GetValueOrDefault(uri);
-    var migratedDeclarations = originalSymbolTable.Locations.GetValueOrDefault(uri);
-=======
     var migratedLookupTreeForUri = originalSymbolTable.LookupTreePerUri.GetValueOrDefault(uri);
     var migratedLocationsForUri = originalSymbolTable.LocationsPerUri.GetValueOrDefault(uri);
->>>>>>> 92dcf1ce
     foreach (var change in changeParams.ContentChanges) {
       cancellationToken.ThrowIfCancellationRequested();
       if (change.Range == null) {
         migratedLookupTreeForUri = new IntervalTree<Position, ILocalizableSymbol>();
       } else {
-<<<<<<< HEAD
-        if (migratedLookupTree != null) {
-          migratedLookupTree = ApplyLookupTreeChange(migratedLookupTree, change);
-        }
-      }
-
-      if (migratedDeclarations != null) {
-        migratedDeclarations = ApplyDeclarationsChange(originalSymbolTable, migratedDeclarations, change, GetPositionAtEndOfAppliedChange(change));
-      }
-    }
-    if (migratedLookupTree != null) {
-      logger.LogTrace("migrated the lookup tree, lookup before={SymbolsBefore}, after={SymbolsAfter}",
-        originalSymbolTable.LookupTree.Count, migratedLookupTree.Count);
-      // TODO IntervalTree goes out of sync after any change and "fixes" its state upon the first query. Replace it with another implementation that can be queried without potential side-effects.
-      migratedLookupTree.Query(new Position(0, 0));
-=======
         if (migratedLookupTreeForUri != null) {
           migratedLookupTreeForUri = ApplyLookupTreeChange(migratedLookupTreeForUri, change);
         }
@@ -165,19 +144,13 @@
     var migratedLookupTrees = originalSymbolTable.LookupTreePerUri;
     if (migratedLookupTreeForUri != null) {
       migratedLookupTrees = migratedLookupTrees.SetItem(uri, migratedLookupTreeForUri);
->>>>>>> 92dcf1ce
     }
     return new LegacySignatureAndCompletionTable(
       loggerSymbolTable,
       originalSymbolTable.CompilationUnit,
       originalSymbolTable.Declarations,
-<<<<<<< HEAD
-      originalSymbolTable.Locations.SetItem(uri, migratedDeclarations!),
-      originalSymbolTable.LookupTree.SetItem(uri, migratedLookupTree!),
-=======
       migratedLocations,
       migratedLookupTrees,
->>>>>>> 92dcf1ce
       false
     );
   }
