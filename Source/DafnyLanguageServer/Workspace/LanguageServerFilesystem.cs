--- conflicted
+++ resolved
@@ -28,12 +28,8 @@
 
   private readonly ConcurrentDictionary<Uri, Entry> openFiles = new();
 
-<<<<<<< HEAD
   public bool OpenDocument(TextDocumentItem document) {
-=======
-  public void OpenDocument(TextDocumentItem document) {
     logger.LogDebug($"Opening file {document.Uri}");
->>>>>>> 6681a255
     var uri = document.Uri.ToUri();
     if (openFiles.ContainsKey(uri)) {
       throw new InvalidOperationException($"Cannot open file {uri} because it is already open");
