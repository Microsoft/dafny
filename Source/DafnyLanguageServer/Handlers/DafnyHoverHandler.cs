--- conflicted
+++ resolved
@@ -241,11 +241,7 @@
 
       string information = "";
 
-<<<<<<< HEAD
-      string CouldProveOrNotPrefix = (assertionNode.StatusVerification) switch {
-=======
-      string couldProveOrNotPrefix = (assertionNode?.StatusVerification) switch {
->>>>>>> 4e43cefe
+      string couldProveOrNotPrefix = (assertionNode.StatusVerification) switch {
         GutterVerificationStatus.Verified => "Did prove: ",
         GutterVerificationStatus.Error => "Could not prove: ",
         GutterVerificationStatus.Inconclusive => "Not able to prove: ",
@@ -267,11 +263,7 @@
           // however, nested postconditions should be displayed
           if (errorToken is BoogieRangeToken rangeToken && !hoveringPostcondition) {
             var originalText = rangeToken.PrintOriginal();
-<<<<<<< HEAD
-            deltaInformation += "  \n" + (token == null ? CouldProveOrNotPrefix : "Inside ") + "`" + originalText + "`";
-=======
-            deltaInformation += "  \n" + couldProveOrNotPrefix + originalText;
->>>>>>> 4e43cefe
+            deltaInformation += "  \n" + (token == null ? couldProveOrNotPrefix : "Inside ") + "`" + originalText + "`";
           }
 
           hoveringPostcondition = false;
