﻿using System;
using System.Collections.Generic;
using System.Globalization;
using System.IO;
using System.Linq;
using Microsoft.Dafny.LanguageServer.Language.Symbols;
using Microsoft.Dafny.LanguageServer.Workspace;
using Microsoft.Extensions.Logging;
using OmniSharp.Extensions.LanguageServer.Protocol.Client.Capabilities;
using OmniSharp.Extensions.LanguageServer.Protocol.Document;
using OmniSharp.Extensions.LanguageServer.Protocol.Models;
using System.Threading;
using System.Threading.Tasks;
using Microsoft.Boogie;
using Microsoft.Dafny.LanguageServer.Language;
using Microsoft.Dafny.LanguageServer.Util;
using Microsoft.Dafny.LanguageServer.Workspace.Notifications;
using EnsuresDescription = Microsoft.Dafny.ProofObligationDescription.EnsuresDescription;

namespace Microsoft.Dafny.LanguageServer.Handlers {
  public class DafnyHoverHandler : HoverHandlerBase {
    // TODO add the range of the name to the hover.
    private readonly ILogger logger;
    private readonly IProjectDatabase projects;
    private DafnyOptions options;

    private const long RuLimitToBeOverCostly = 10000000;
    private const string OverCostlyMessage =
      " [⚠](https://dafny-lang.github.io/dafny/DafnyRef/DafnyRef#sec-verification-debugging-slow)";

    public DafnyHoverHandler(ILogger<DafnyHoverHandler> logger, IProjectDatabase projects, DafnyOptions options) {
      this.logger = logger;
      this.projects = projects;
      this.options = options;
    }

    protected override HoverRegistrationOptions CreateRegistrationOptions(HoverCapability capability, ClientCapabilities clientCapabilities) {
      return new HoverRegistrationOptions {
        DocumentSelector = DocumentSelector.ForLanguage("dafny")
      };
    }

    public override async Task<Hover?> Handle(HoverParams request, CancellationToken cancellationToken) {
      logger.LogDebug("received hover request for {Document}", request.TextDocument);
      var state = await projects.GetResolvedDocumentAsyncInternal(request.TextDocument);
      if (state == null) {
        logger.LogWarning("the document {Document} is not loaded", request.TextDocument);
        return null;
      }
      var diagnosticHoverContent = GetDiagnosticsHover(state, request.TextDocument.Uri.ToUri(), request.Position, out var areMethodStatistics);
      var (symbol, symbolHoverContent) = GetStaticHoverContent(request, state);
      if (diagnosticHoverContent == null && symbolHoverContent == null) {
        return null;
      }

      // If diagnostics are method diagnostics, we prioritize displaying the symbol information.
      // This makes testing easier and less surprise for the user.
      var hoverContent = areMethodStatistics && symbolHoverContent != null && symbol is not MemberDecl ? "" : (diagnosticHoverContent ?? "");
      hoverContent = symbolHoverContent != null ? hoverContent + (hoverContent != "" ? "  \n" : "") + symbolHoverContent : hoverContent;
      return CreateMarkdownHover(hoverContent);
    }

    private (ISymbol? symbol, string? symbolHoverContent) GetStaticHoverContent(HoverParams request, IdeState state) {
      LList<INode>? nodePath =
        state.Program.FindNodeChain(request.TextDocument.Uri.ToUri(), request.Position.ToDafnyPosition());
      ISymbol? symbol;

      var usage = nodePath?.Data as IHasUsages;
      if (usage == null) {
        // If we hover over a usage, display the information of the declaration
        symbol = nodePath?.Data as ISymbol;
        if (symbol != null && !symbol.NameToken.ToRange().ToLspRange().Contains(request.Position)) {
          symbol = null;
        }
      } else {
        symbol = state.SymbolTable.UsageToDeclaration.GetValueOrDefault(usage) as ISymbol;
      }

      if (symbol == null) {
        logger.LogDebug("no symbol was found at {Position} in {Document}", request.Position, request.TextDocument);
      }

      var symbolHoverContent = symbol != null ? CreateSymbolMarkdown(symbol) : null;
      return (symbol, symbolHoverContent);
    }

    class AssertionBatchIndexComparer : IComparer<AssertionBatchIndex> {
      public int Compare(AssertionBatchIndex? key1, AssertionBatchIndex? key2) {
        return key1 == null || key2 == null ? -1 :
          key1.ImplementationIndex < key2.ImplementationIndex ? -1 :
          key1.ImplementationIndex == key2.ImplementationIndex ? key1.RelativeIndex - key2.RelativeIndex : 1;
      }
    }

    private string? GetDiagnosticsHover(IdeState state, Uri uri, Position position, out bool areMethodStatistics) {
      areMethodStatistics = false;
      var uriDiagnostics = state.GetDiagnostics().GetOrDefault(uri, Enumerable.Empty<Diagnostic>).ToList();
      foreach (var diagnostic in uriDiagnostics) {
        if (diagnostic.Range.Contains(position)) {
          string? detail = ErrorRegistry.GetDetail(diagnostic.Code);
          if (detail is not null) {
            return detail;
          }
        }
      }

      return GetVerificationHoverContent(state, uri, position, ref areMethodStatistics, uriDiagnostics);
    }

    private string? GetVerificationHoverContent(IdeState state, Uri uri, Position position, ref bool areMethodStatistics,
      List<Diagnostic> uriDiagnostics) {
      if (uriDiagnostics.Any(diagnostic =>
            diagnostic.Severity == DiagnosticSeverity.Error && (
              diagnostic.Source == MessageSource.Parser.ToString() ||
              diagnostic.Source == MessageSource.Resolver.ToString()))) {
        return null;
      }

      var tree = state.VerificationTrees.GetValueOrDefault(uri);
      if (tree == null) {
        return null;
      }

      foreach (var node in tree.Children.OfType<TopLevelDeclMemberVerificationTree>()) {
        if (!node.Range.Contains(position)) {
          continue;
        }

        var assertionBatchCount = node.AssertionBatchCount;
        var information = "";
        var orderedAssertionBatches =
          node.AssertionBatches
            .OrderBy(keyValue => keyValue.Key, new AssertionBatchIndexComparer())
            .Select(keyValuePair => keyValuePair.Value)
            .ToList();

        foreach (var assertionBatch in orderedAssertionBatches) {
          if (!assertionBatch.Range.Contains(position)) {
            continue;
          }

          var assertionIndex = 0;
          var assertions = assertionBatch.Children.OfType<AssertionVerificationTree>().ToList();
          foreach (var assertionNode in assertions) {
            if (assertionNode.Range.Contains(position) ||
                assertionNode.ImmediatelyRelatedRanges.Any(range => range.Contains(position))) {
              if (information != "") {
                information += "\n\n";
              }

              information += GetAssertionInformation(state, position, assertionNode, assertionBatch,
                assertionIndex, assertionBatchCount, node);
            }

            assertionIndex++;
          }
        }

        if (information != "") {
          return information;
        }

        // Ok no assertion here. Maybe a method?
        if (node.Position.Line == position.Line) {
          areMethodStatistics = true;
          return GetTopLevelInformation(node, orderedAssertionBatches);
        }
      }

      return null;
    }

    private string GetTopLevelInformation(TopLevelDeclMemberVerificationTree node, List<AssertionBatchVerificationTree> orderedAssertionBatches) {
      int assertionBatchCount = orderedAssertionBatches.Count;
      var information = $"**Verification performance metrics for {node.PrefixedDisplayName}**:\n\n";
      if (!node.Started) {
        information += "_Verification not started yet_  \n";
      } else if (!node.Finished) {
        information += "_Still verifying..._  \n";
      }

      var assertionBatchesToReport =
        orderedAssertionBatches.OrderByDescending(a => a.ResourceCount).Take(3).ToList();
      if (assertionBatchesToReport.Count == 0 && node.Finished) {
        information += "No assertions.";
      } else if (assertionBatchesToReport.Count >= 1) {
        information += $"- Total resource usage: {FormatResourceCount(node.ResourceCount)}";
        if (node.ResourceCount > RuLimitToBeOverCostly) {
          information += OverCostlyMessage;
        }

        information += "  \n";
        if (orderedAssertionBatches.Count == 1) {
          var assertionBatch = AddAssertionBatchDocumentation("assertion batch");
          var numberOfAssertions = orderedAssertionBatches.First().NumberOfAssertions;
          information +=
            $"- Only one {assertionBatch} containing {numberOfAssertions} assertion{(numberOfAssertions == 1 ? "" : "s")}.";
        } else {
          var assertionBatches = AddAssertionBatchDocumentation("assertion batches");
          information += $"- Most costly {assertionBatches}:";
          var result =
            new List<(string index, string line, string numberOfAssertions, string assertionPlural, string
              resourceCount, bool overCostly)>();
          foreach (var costlierAssertionBatch in assertionBatchesToReport) {
            var item = costlierAssertionBatch.Range.Start.Line + 1;
            var overCostly = costlierAssertionBatch.ResourceCount > RuLimitToBeOverCostly;
            result.Add(("#" + costlierAssertionBatch.RelativeNumber, item.ToString(),
              costlierAssertionBatch.Children.Count + "",
              costlierAssertionBatch.Children.Count != 1 ? "s" : "",
              FormatResourceCount(costlierAssertionBatch.ResourceCount), overCostly));
          }

          var maxIndexLength = result.Select(item => item.index.Length).Max();
          var maxLineLength = result.Select(item => item.line.Length).Max();
          var maxNumberOfAssertionsLength = result.Select(item => item.numberOfAssertions.Length).Max();
          var maxAssertionsPluralLength = result.Select(item => item.assertionPlural.Length).Max();
          var maxResourceLength = result.Select(item => item.resourceCount.Length).Max();
          foreach (var (index, line, numberOfAssertions, assertionPlural, resource, overCostly) in result) {
            information +=
              $"  \n  - {index.PadLeft(maxIndexLength)}/{assertionBatchCount}" +
              $" with {numberOfAssertions.PadLeft(maxNumberOfAssertionsLength)} assertion" +
              assertionPlural.PadRight(maxAssertionsPluralLength) +
              $" at line {line.PadLeft(maxLineLength)}, {resource.PadLeft(maxResourceLength)}";
            if (overCostly) {
              information += OverCostlyMessage;
            }
          }
        }
      }

      return information;
    }

    private string GetAssertionInformation(IdeState ideState, Position position, AssertionVerificationTree assertionNode,
      AssertionBatchVerificationTree assertionBatch, int assertionIndex, int assertionBatchCount,
      TopLevelDeclMemberVerificationTree node) {
      var assertCmd = assertionNode.GetAssertion();
      var batchRef = AddAssertionBatchDocumentation("batch");
      var assertionCount = assertionBatch.Children.Count;


      var currentlyHoveringPostcondition =
        assertionNode.GetCounterExample() is ReturnCounterexample returnCounterexample2 &&
          !returnCounterexample2.FailingReturn.tok.GetLspRange().Contains(position);

      var obsolescence = assertionNode.StatusCurrent switch {
        CurrentStatus.Current => "",
        CurrentStatus.Obsolete => "(obsolete) ",
        _ => "(verifying) "
      };

      string GetDescription(Boogie.ProofObligationDescription? description) {
        switch (assertionNode?.StatusVerification) {
          case GutterVerificationStatus.Verified: {
              var successDescription = description?.SuccessDescription ?? "_no message_";
              return $"{obsolescence}<span style='color:green'>**Success:**</span> " +
                     successDescription;
            }
          case GutterVerificationStatus.Error:
            var failureDescription = description?.FailureDescription ?? "_no message_";
            if (description is EnsuresDescription ensuresDescription) {
              if (currentlyHoveringPostcondition) {
                failureDescription = ensuresDescription.FailureDescriptionSingle;
              } else {
                failureDescription = ensuresDescription.FailureAtPathDescription;
              }
            }
            return $"{obsolescence}[**Error:**](https://dafny-lang.github.io/dafny/DafnyRef/DafnyRef#sec-verification-debugging) " +
                   failureDescription;
          case GutterVerificationStatus.Inconclusive:
            return $"{obsolescence}**Ignored or could not reach conclusion**";
          default: return $"{obsolescence}**Waiting to be verified...**";
        };
      }

      var counterexample = assertionNode.GetCounterExample();

      string information = "";

      string couldProveOrNotPrefix = (assertionNode.StatusVerification) switch {
        GutterVerificationStatus.Verified => "Did prove: ",
        GutterVerificationStatus.Error => "Could not prove: ",
        GutterVerificationStatus.Inconclusive => "Not able to prove: ",
        _ => "Unknown: "
      };

      string MoreInformation(Boogie.IToken? token, bool hoveringPostcondition) {
        string deltaInformation = "";
        while (token != null) {
          var errorToken = token;
          if (token is NestedToken nestedToken) {
            errorToken = nestedToken.Outer;
            token = nestedToken.Inner;
          } else {
            token = null;
          }

          // It's not necessary to restate the postcondition itself if the user is already hovering it
          // however, nested postconditions should be displayed
          if (errorToken is BoogieRangeToken rangeToken && !hoveringPostcondition) {
            var originalText = rangeToken.PrintOriginal();
            deltaInformation += "  \n" + (token == null ? couldProveOrNotPrefix : "Inside ") + "`" + originalText + "`";
          }

          hoveringPostcondition = false;
        }

        return deltaInformation;
      }

      if (counterexample is ReturnCounterexample returnCounterexample) {
        if (assertionNode.StatusVerification == GutterVerificationStatus.Error &&
            returnCounterexample.FailingEnsures.Description.SuccessDescription != "assertion always holds") {
          // Specialization for ensures marked with {:error} attribute
          // Note that GetDescription checks if user is hovering postcondition
          // so if there is no {:error}, it falls back to a correct error message
          information += GetDescription(returnCounterexample.FailingEnsures.Description);
        } else {
          information += GetDescription(returnCounterexample.FailingReturn.Description);
        }
        information += MoreInformation(returnCounterexample.FailingAssert.tok, currentlyHoveringPostcondition);
      } else if (counterexample is CallCounterexample callCounterexample) {
        if (assertionNode.StatusVerification == GutterVerificationStatus.Error &&
            callCounterexample.FailingRequires.Description.SuccessDescription != "assertion always holds"
            ) {
          // Specialization for requires marked with {:error} attribute
          information += GetDescription(callCounterexample.FailingRequires.Description);
        } else {
          information += GetDescription(callCounterexample.FailingCall.Description);
        }
        information += MoreInformation(callCounterexample.FailingRequires.tok, false);
      } else if (assertCmd is AssertRequiresCmd assertRequiresCmd) {
        information += GetDescription(assertRequiresCmd.Description);
        information += MoreInformation(assertRequiresCmd.Requires.tok, currentlyHoveringPostcondition);
      } else if (assertCmd is AssertEnsuresCmd assertEnsuresCmd) {
        information += GetDescription(assertEnsuresCmd.Description);
        information += MoreInformation(assertEnsuresCmd.Ensures.tok, currentlyHoveringPostcondition);
      } else {
        information += GetDescription(assertCmd?.Description);
        if (assertCmd?.tok is NestedToken) {
          information += MoreInformation(assertCmd.tok, currentlyHoveringPostcondition);
        }
      }

      information += "  \n";
      information += "This is " + (assertionCount == 1
        ? "the only assertion"
        : $"assertion #{assertionIndex + 1} of {assertionCount}");
      if (assertionBatchCount > 1) {
        information += $" in {batchRef} #{assertionBatch.RelativeNumber} of {assertionBatchCount}";
      }

      information += " in " + node.PrefixedDisplayName + "  \n";
      if (assertionBatchCount > 1) {
        information += AddAssertionBatchDocumentation("Batch") +
                       $" #{assertionBatch.RelativeNumber} resource usage: " +
                       FormatResourceCount(assertionBatch.ResourceCount);
      } else {
        information += "Resource usage: " +
                       FormatResourceCount(assertionBatch.ResourceCount);
      }

      // Not the main error displayed in diagnostics
      if (currentlyHoveringPostcondition) {
        information += "  \n" + (assertionNode?.SecondaryPosition != null
          ? $"Return path: {Path.GetFileName(assertionNode.Filename)}({assertionNode.SecondaryPosition.Line + 1}, {assertionNode.SecondaryPosition.Character + 1})"
          : "");
      }

      if (assertionNode?.GetCounterExample() is CallCounterexample) {
        information += "  \n" + (assertionNode.SecondaryPosition != null
          ? $"Failing precondition: {Path.GetFileName(assertionNode.Filename)}({assertionNode.SecondaryPosition.Line + 1}, {assertionNode.SecondaryPosition.Character + 1})"
          : "");
      }

      return information;
    }

    private static readonly int SignificativeDigits = 3;

    public static long RoundToSignificativeDigits(long nodeResourceCount) {
      var nDigits = ("" + nodeResourceCount).Length;
      if (nDigits > SignificativeDigits) {
        var toRemove = (long)Math.Pow(10, nDigits - SignificativeDigits);
        nodeResourceCount += toRemove / 2;
        nodeResourceCount -= (nodeResourceCount % toRemove);
      }

      return nodeResourceCount;
    }

    public static string FormatResourceCount(long nodeResourceCount) {
      var suffix = 0;
      var fractional = 0;
      nodeResourceCount = RoundToSignificativeDigits(nodeResourceCount);

      while (nodeResourceCount / 1000 >= 1 && suffix < 4) {
        fractional = (int)(nodeResourceCount % 1000);
        nodeResourceCount /= 1000;
        suffix += 1; // We don't go past 4 because no suffix beyond T should be useful
      }
      var nfi = new NumberFormatInfo() {
        NumberDecimalDigits = 0,
        NumberGroupSeparator = "",
      };
      var nodeResourceCountStr = nodeResourceCount.ToString(nfi);
      var fractionalStr = nodeResourceCountStr.Length >= SignificativeDigits || suffix == 0 ?
        "" :
        "." + $"{fractional:000}".Remove(SignificativeDigits - nodeResourceCountStr.Length);
      var letterSuffix = suffix switch {
        0 => "",
        1 => "K",
        2 => "M",
        3 => "G",
        _ => "T"
      };
      return $"{nodeResourceCountStr}{fractionalStr}{letterSuffix} RU";
    }

    private static string AddAssertionBatchDocumentation(string batchReference) {
      return $"[{batchReference}](https://dafny-lang.github.io/dafny/DafnyRef/DafnyRef#sec-verification-attributes-on-assert-statements)";
    }

    private static Hover CreateMarkdownHover(string information) {
      return new Hover {
        Contents = new MarkedStringsOrMarkupContent(
          new MarkupContent {
            Kind = MarkupKind.Markdown,
            Value = information
          }
        )
      };
    }

    private string CreateSymbolMarkdown(ISymbol symbol) {
      var docString = symbol is IHasDocstring nodeWithDocstring ? nodeWithDocstring.GetDocstring(options) : "";
<<<<<<< HEAD
      return (docString + $"\n```dafny\n{symbol.GetHoverText(options)}\n```").TrimStart();
=======
      return (docString + $"\n```dafny\n{symbol.GetDescription(options)}\n```").TrimStart();
>>>>>>> 5167023d
    }
  }
}<|MERGE_RESOLUTION|>--- conflicted
+++ resolved
@@ -434,11 +434,7 @@
 
     private string CreateSymbolMarkdown(ISymbol symbol) {
       var docString = symbol is IHasDocstring nodeWithDocstring ? nodeWithDocstring.GetDocstring(options) : "";
-<<<<<<< HEAD
-      return (docString + $"\n```dafny\n{symbol.GetHoverText(options)}\n```").TrimStart();
-=======
       return (docString + $"\n```dafny\n{symbol.GetDescription(options)}\n```").TrimStart();
->>>>>>> 5167023d
     }
   }
 }