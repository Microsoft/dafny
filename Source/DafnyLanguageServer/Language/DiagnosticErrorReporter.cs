using OmniSharp.Extensions.LanguageServer.Protocol;
using System;
using System.Collections.Generic;
using System.Collections.Immutable;
using System.Linq;
using System.Threading;
using VCGeneration;

namespace Microsoft.Dafny.LanguageServer.Language {
  public class DiagnosticErrorReporter : ErrorReporter {
    private const MessageSource VerifierMessageSource = MessageSource.Verifier;
    private const string RelatedLocationCategory = "Related location";
    private const string RelatedLocationMessage = RelatedLocationCategory;

    private readonly Uri entryUri;
    private readonly Dictionary<Uri, List<DafnyDiagnostic>> diagnostics = new();
    private readonly Dictionary<ErrorLevel, int> counts = new();
    private readonly Dictionary<ErrorLevel, int> countsNotVerificationOrCompiler = new();
    private readonly ReaderWriterLockSlim rwLock = new();

    /// <summary>
    /// Creates a new instance with the given uri of the entry document.
    /// </summary>
    /// <param name="entryUri">The entry document's uri.</param>
    /// <remarks>
    /// The uri of the entry document is necessary to report general compiler errors as part of this document.
    /// </remarks>
    public DiagnosticErrorReporter(DafnyOptions options, Uri entryUri) : base(options) {
      this.entryUri = entryUri;
    }

    public IReadOnlyDictionary<Uri, List<DafnyDiagnostic>> AllDiagnosticsCopy => diagnostics.ToImmutableDictionary();

    public IReadOnlyList<DafnyDiagnostic> GetDiagnostics(DocumentUri documentUri) {
      rwLock.EnterReadLock();
      try {
        // Concurrency: Return a copy of the list not to expose a reference to an object that requires synchronization.
        // LATER: Make the Diagnostic type immutable, since we're not protecting it from concurrent accesses
        return new List<DafnyDiagnostic>(
          diagnostics.GetValueOrDefault(documentUri.ToUri()) ??
          Enumerable.Empty<DafnyDiagnostic>());
      }
      finally {
        rwLock.ExitReadLock();
      }
    }

    public void ReportBoogieError(ErrorInformation error, bool useRange = true) {
      var relatedInformation = new List<DafnyRelatedInformation>();
      foreach (var auxiliaryInformation in error.Aux) {
        if (auxiliaryInformation.Category == RelatedLocationCategory) {
<<<<<<< HEAD
          relatedInformation.AddRange(CreateDiagnosticRelatedInformationFor(Translator.ToDafnyToken(true, auxiliaryInformation.Tok), auxiliaryInformation.Msg));
=======
          relatedInformation.AddRange(CreateDiagnosticRelatedInformationFor(BoogieGenerator.ToDafnyToken(auxiliaryInformation.Tok), auxiliaryInformation.Msg));
>>>>>>> b68e6931
        } else {
          // The execution trace is an additional auxiliary which identifies itself with
          // line=0 and character=0. These positions cause errors when exposing them, Furthermore,
          // the execution trace message appears to not have any interesting information.
          if (auxiliaryInformation.Tok.line > 0) {
<<<<<<< HEAD
            Info(VerifierMessageSource, Translator.ToDafnyToken(true, auxiliaryInformation.Tok), auxiliaryInformation.Msg);
=======
            Info(VerifierMessageSource, BoogieGenerator.ToDafnyToken(auxiliaryInformation.Tok), auxiliaryInformation.Msg);
>>>>>>> b68e6931
          }
        }
      }

      if (error.Tok is NestedToken { Inner: var innerToken }) {
        relatedInformation.AddRange(CreateDiagnosticRelatedInformationFor(innerToken, "Related location"));
      }

<<<<<<< HEAD
      var dafnyToken = Translator.ToDafnyToken(useRange, error.Tok);
=======
      var dafnyToken = BoogieGenerator.ToDafnyToken(error.Tok);
>>>>>>> b68e6931
      var uri = GetUriOrDefault(dafnyToken);
      var dafnyDiagnostic = new DafnyDiagnostic(null, dafnyToken, error.Msg,
        VerifierMessageSource, ErrorLevel.Error, relatedInformation);
      AddDiagnosticForFile(
        dafnyDiagnostic,
        VerifierMessageSource,
        uri
      );
    }

    public static readonly string PostConditionFailingMessage = new ProofObligationDescription.EnsuresDescription(null, null).FailureDescription;

    private static string FormatRelated(string related) {
      return $"Could not prove: {related}";
    }

    private IEnumerable<DafnyRelatedInformation> CreateDiagnosticRelatedInformationFor(IToken token, string message) {
      var (tokenForMessage, inner) = token is NestedToken nestedToken ? (nestedToken.Outer, nestedToken.Inner) : (token, null);
      var dafnyToken = Translator.ToDafnyToken(true, tokenForMessage);
      if (dafnyToken is RangeToken rangeToken) {
        if (message == PostConditionFailingMessage) {
          var postcondition = rangeToken.PrintOriginal();
          message = $"This postcondition might not hold: {postcondition}";
        } else if (message == "Related location") {
          message = FormatRelated(rangeToken.PrintOriginal());
        }
      }

      yield return new DafnyRelatedInformation(token, message);
      if (inner != null) {
        foreach (var nestedInformation in CreateDiagnosticRelatedInformationFor(inner, RelatedLocationMessage)) {
          yield return nestedInformation;
        }
      }
    }

    protected override bool MessageCore(MessageSource source, ErrorLevel level, string? errorId, IToken rootTok, string msg) {
      if (ErrorsOnly && level != ErrorLevel.Error) {
        return false;
      }
      var relatedInformation = new List<DafnyRelatedInformation>();
      var tok = rootTok;
      while (tok is NestedToken nestedToken) {
        tok = nestedToken.Inner;
        if (!(tok is RangeToken)) {
          relatedInformation.AddRange(
            CreateDiagnosticRelatedInformationFor(
              tok, nestedToken.Message ?? "Related location")
          );
          break;
        }
      }

      var dafnyDiagnostic = new DafnyDiagnostic(errorId, rootTok, msg, source, level, relatedInformation);
      AddDiagnosticForFile(dafnyDiagnostic, source, GetUriOrDefault(rootTok));
      return true;
    }

    public override int Count(ErrorLevel level) {
      rwLock.EnterReadLock();
      try {
        return counts.GetValueOrDefault(level, 0);
      }
      finally {
        rwLock.ExitReadLock();
      }
    }

    public override int CountExceptVerifierAndCompiler(ErrorLevel level) {
      rwLock.EnterReadLock();
      try {
        return countsNotVerificationOrCompiler.GetValueOrDefault(level, 0);
      }
      finally {
        rwLock.ExitReadLock();
      }
    }

    private void AddDiagnosticForFile(DafnyDiagnostic dafnyDiagnostic, MessageSource messageSource, Uri uri) {
      rwLock.EnterWriteLock();
      try {
        counts[dafnyDiagnostic.Level] = counts.GetValueOrDefault(dafnyDiagnostic.Level, 0) + 1;
        if (messageSource != MessageSource.Verifier && messageSource != MessageSource.Compiler) {
          countsNotVerificationOrCompiler[dafnyDiagnostic.Level] =
            countsNotVerificationOrCompiler.GetValueOrDefault(dafnyDiagnostic.Level, 0) + 1;
        }
        diagnostics.GetOrCreate(uri, () => new List<DafnyDiagnostic>()).Add(dafnyDiagnostic);
      }
      finally {
        rwLock.ExitWriteLock();
      }
    }

    private Uri GetUriOrDefault(IToken token) {
      return token.Filepath == null
        ? entryUri
        : token.Uri;
    }
  }
}<|MERGE_RESOLUTION|>--- conflicted
+++ resolved
@@ -49,21 +49,13 @@
       var relatedInformation = new List<DafnyRelatedInformation>();
       foreach (var auxiliaryInformation in error.Aux) {
         if (auxiliaryInformation.Category == RelatedLocationCategory) {
-<<<<<<< HEAD
-          relatedInformation.AddRange(CreateDiagnosticRelatedInformationFor(Translator.ToDafnyToken(true, auxiliaryInformation.Tok), auxiliaryInformation.Msg));
-=======
-          relatedInformation.AddRange(CreateDiagnosticRelatedInformationFor(BoogieGenerator.ToDafnyToken(auxiliaryInformation.Tok), auxiliaryInformation.Msg));
->>>>>>> b68e6931
+          relatedInformation.AddRange(CreateDiagnosticRelatedInformationFor(BoogieGenerator.ToDafnyToken(true, auxiliaryInformation.Tok), auxiliaryInformation.Msg));
         } else {
           // The execution trace is an additional auxiliary which identifies itself with
           // line=0 and character=0. These positions cause errors when exposing them, Furthermore,
           // the execution trace message appears to not have any interesting information.
           if (auxiliaryInformation.Tok.line > 0) {
-<<<<<<< HEAD
-            Info(VerifierMessageSource, Translator.ToDafnyToken(true, auxiliaryInformation.Tok), auxiliaryInformation.Msg);
-=======
-            Info(VerifierMessageSource, BoogieGenerator.ToDafnyToken(auxiliaryInformation.Tok), auxiliaryInformation.Msg);
->>>>>>> b68e6931
+            Info(VerifierMessageSource, BoogieGenerator.ToDafnyToken(true, auxiliaryInformation.Tok), auxiliaryInformation.Msg);
           }
         }
       }
@@ -72,11 +64,7 @@
         relatedInformation.AddRange(CreateDiagnosticRelatedInformationFor(innerToken, "Related location"));
       }
 
-<<<<<<< HEAD
-      var dafnyToken = Translator.ToDafnyToken(useRange, error.Tok);
-=======
-      var dafnyToken = BoogieGenerator.ToDafnyToken(error.Tok);
->>>>>>> b68e6931
+      var dafnyToken = BoogieGenerator.ToDafnyToken(useRange, error.Tok);
       var uri = GetUriOrDefault(dafnyToken);
       var dafnyDiagnostic = new DafnyDiagnostic(null, dafnyToken, error.Msg,
         VerifierMessageSource, ErrorLevel.Error, relatedInformation);
@@ -95,7 +83,7 @@
 
     private IEnumerable<DafnyRelatedInformation> CreateDiagnosticRelatedInformationFor(IToken token, string message) {
       var (tokenForMessage, inner) = token is NestedToken nestedToken ? (nestedToken.Outer, nestedToken.Inner) : (token, null);
-      var dafnyToken = Translator.ToDafnyToken(true, tokenForMessage);
+      var dafnyToken = BoogieGenerator.ToDafnyToken(true, tokenForMessage);
       if (dafnyToken is RangeToken rangeToken) {
         if (message == PostConditionFailingMessage) {
           var postcondition = rangeToken.PrintOriginal();
