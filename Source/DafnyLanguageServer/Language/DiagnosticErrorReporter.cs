--- conflicted
+++ resolved
@@ -78,13 +78,8 @@
       );
     }
 
-<<<<<<< HEAD
     public static readonly string PostConditionFailingMessage = new ProofObligationDescription.EnsuresDescription().FailureDescription;
-    private readonly string entryDocumentsource;
-=======
-    public static readonly string PostConditionFailingMessage = new EnsuresDescription().FailureDescription;
     private readonly string entryDocumentSource;
->>>>>>> 6a45d61b
 
     public static string FormatRelated(string related) {
       return $"Could not prove: {related}";
