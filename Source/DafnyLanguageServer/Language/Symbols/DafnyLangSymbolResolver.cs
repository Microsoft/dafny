﻿using System;
using System.Collections.Generic;
using System.Linq;
using Microsoft.Dafny.LanguageServer.Util;
using Microsoft.Extensions.Logging;
using OmniSharp.Extensions.LanguageServer.Protocol.Models;
using System.Threading;
using Microsoft.Dafny.LanguageServer.Workspace;

namespace Microsoft.Dafny.LanguageServer.Language.Symbols {
  /// <summary>
  /// Symbol resolver that utilizes dafny-lang to resolve the symbols.
  /// </summary>
  /// <remarks>
  /// dafny-lang makes use of static members and assembly loading. Since thread-safety of this is not guaranteed,
  /// this resolver serializes all invocations.
  /// </remarks>
  public class DafnyLangSymbolResolver : ISymbolResolver {
    private readonly ILoggerFactory loggerFactory;
    private readonly ILogger logger;
    private readonly SemaphoreSlim resolverMutex = new(1);
    private readonly ITelemetryPublisher telemetryPublisher;

<<<<<<< HEAD
    public DafnyLangSymbolResolver(ILoggerFactory loggerFactory) {
      this.loggerFactory = loggerFactory;
      logger = loggerFactory.CreateLogger<DafnyLangSymbolResolver>();
=======
    public DafnyLangSymbolResolver(ILogger<DafnyLangSymbolResolver> logger, ITelemetryPublisher telemetryPublisher) {
      this.logger = logger;
      this.telemetryPublisher = telemetryPublisher;
>>>>>>> b2bb2341
    }

    public CompilationUnit ResolveSymbols(TextDocumentItem textDocument, Program program, CancellationToken cancellationToken) {
      // TODO The resolution requires mutual exclusion since it sets static variables of classes like Microsoft.Dafny.Type.
      //      Although, the variables are marked "ThreadStatic" - thus it might not be necessary. But there might be
      //      other classes as well.
      resolverMutex.Wait(cancellationToken);
      try {
<<<<<<< HEAD
        RunDafnyResolver(program);
        // We cannot proceed without a successful resolution. Due to the contracts in dafny-lang, we cannot
        // access a property without potential contract violations. For example, a variable may have an
        // unresolved type represented by null. However, the contract prohibits the use of the type property
        // because it must not be null.
        if (program.Reporter.HasErrorsUntilResolver) {
=======
        if (!RunDafnyResolver(textDocument, program, cancellationToken)) {
          // We cannot proceed without a successful resolution. Due to the contracts in dafny-lang, we cannot
          // access a property without potential contract violations. For example, a variable may have an
          // unresolved type represented by null. However, the contract prohibits the use of the type property
          // because it must not be null.
          canDoVerification = false;
>>>>>>> b2bb2341
          return new CompilationUnit(textDocument.Uri.ToUri(), program);
        }
      }
      finally {
        resolverMutex.Release();
      }
<<<<<<< HEAD
      return new SymbolDeclarationResolver(logger, cancellationToken).ProcessProgram(textDocument.Uri.ToUri(), program);
    }

    private readonly ResolutionCache resolutionCache = new();
    private void RunDafnyResolver(Program program) {
      var resolver = new CachingResolver(program, loggerFactory.CreateLogger<CachingResolver>(), resolutionCache);
      resolver.Resolve(program);
      resolutionCache.Prune();
=======
      canDoVerification = true;
      var beforeLegacyServerResolution = DateTime.Now;
      var compilationUnit = new SymbolDeclarationResolver(logger, cancellationToken).ProcessProgram(textDocument.Uri.ToUri(), program);
      telemetryPublisher.PublishTime("LegacyServerResolution", textDocument.Uri.ToString(), DateTime.Now - beforeLegacyServerResolution);
      return compilationUnit;
    }

    private bool RunDafnyResolver(TextDocumentItem document, Dafny.Program program, CancellationToken cancellationToken) {
      var beforeResolution = DateTime.Now;
      try {
        var resolver = new Resolver(program);
        resolver.ResolveProgram(program, cancellationToken);
        int resolverErrors = resolver.Reporter.ErrorCountUntilResolver;
        if (resolverErrors > 0) {
          logger.LogDebug("encountered {ErrorCount} errors while resolving {DocumentUri}", resolverErrors,
            document.Uri);
          return false;
        }

        return true;
      }
      finally {
        telemetryPublisher.PublishTime("Resolution", document.Uri.ToString(), DateTime.Now - beforeResolution);
      }
>>>>>>> b2bb2341
    }

    private class SymbolDeclarationResolver {
      private readonly ILogger logger;
      private readonly CancellationToken cancellationToken;

      public SymbolDeclarationResolver(ILogger logger, CancellationToken cancellationToken) {
        this.logger = logger;
        this.cancellationToken = cancellationToken;
      }

      public CompilationUnit ProcessProgram(Uri entryDocument, Dafny.Program program) {
        var compilationUnit = new CompilationUnit(entryDocument, program);
        // program.CompileModules would probably more suitable here, since we want the symbols of the System module as well.
        // However, it appears that the AST of program.CompileModules does not hold the correct location of the nodes - at least of the declarations.
        foreach (var module in compilationUnit.Program.Modules()) {
          cancellationToken.ThrowIfCancellationRequested();
          compilationUnit.Modules.Add(ProcessModule(compilationUnit, module));
        }
        compilationUnit.Modules.Add(ProcessModule(compilationUnit, compilationUnit.Program.BuiltIns.SystemModule));
        return compilationUnit;
      }

      private ModuleSymbol ProcessModule(Symbol scope, ModuleDefinition moduleDefinition) {
        var moduleSymbol = new ModuleSymbol(scope, moduleDefinition);
        foreach (var declaration in moduleDefinition.TopLevelDecls) {
          cancellationToken.ThrowIfCancellationRequested();
          var topLevelSymbol = ProcessTopLevelDeclaration(moduleSymbol, declaration);
          if (topLevelSymbol != null) {
            moduleSymbol.Declarations.Add(topLevelSymbol);
          }
        }
        return moduleSymbol;
      }

      private Symbol? ProcessTopLevelDeclaration(ModuleSymbol moduleSymbol, TopLevelDecl topLevelDeclaration) {
        switch (topLevelDeclaration) {
          case ClassLikeDecl classDeclaration:
            return ProcessClass(moduleSymbol, classDeclaration);
          case DefaultClassDecl defaultClassDecl:
            return ProcessClass(moduleSymbol, defaultClassDecl);
          case LiteralModuleDecl literalModuleDeclaration:
            return ProcessModule(moduleSymbol, literalModuleDeclaration.ModuleDef);
          case ValuetypeDecl valueTypeDeclaration:
            return ProcessValueType(moduleSymbol, valueTypeDeclaration);
          case DatatypeDecl dataTypeDeclaration:
            return ProcessDataType(moduleSymbol, dataTypeDeclaration);
          default:
            logger.LogTrace("encountered unknown top level declaration {Name} of type {Type}", topLevelDeclaration.Name, topLevelDeclaration.GetType());
            return null;
        }
      }

      private ClassSymbol ProcessClass(Symbol scope, TopLevelDeclWithMembers classDeclaration) {
        var classSymbol = new ClassSymbol(scope, classDeclaration);
        ProcessAndAddAllMembers(classSymbol, classDeclaration);
        return classSymbol;
      }

      private static ValueTypeSymbol ProcessValueType(Symbol scope, ValuetypeDecl valueTypeDecarlation) {
        return new ValueTypeSymbol(scope, valueTypeDecarlation);
      }

      private DataTypeSymbol ProcessDataType(Symbol scope, DatatypeDecl dataTypeDeclaration) {
        var dataTypeSymbol = new DataTypeSymbol(scope, dataTypeDeclaration);
        ProcessAndAddAllMembers(dataTypeSymbol, dataTypeDeclaration);
        return dataTypeSymbol;
      }

      private void ProcessAndAddAllMembers(TypeWithMembersSymbolBase containingType, TopLevelDeclWithMembers declaration) {
        foreach (var member in declaration.Members) {
          cancellationToken.ThrowIfCancellationRequested();
          var memberSymbol = ProcessTypeMember(containingType, member);
          if (memberSymbol != null) {
            // TODO When respecting all possible class members, this should never be null.
            containingType.Members.Add(memberSymbol);
          }
        }
      }

      private Symbol? ProcessTypeMember(Symbol scope, MemberDecl memberDeclaration) {
        cancellationToken.ThrowIfCancellationRequested();
        switch (memberDeclaration) {
          case Function function:
            return ProcessFunction(scope, function);
          case Method method:
            // TODO handle the constructors explicitly? The constructor is a sub-class of Method.
            return ProcessMethod(scope, method);
          case Field field:
            return ProcessField(scope, field);
          default:
            // TODO The last missing member is AmbiguousMemberDecl which is created by the resolver.
            //      When is this class exactly used?
            logger.LogDebug("encountered unknown member declaration {DeclarationType}", memberDeclaration.GetType());
            return null;
        }
      }

      private FunctionSymbol ProcessFunction(Symbol scope, Function function) {
        var functionSymbol = new FunctionSymbol(scope, function);
        foreach (var parameter in function.Formals) {
          cancellationToken.ThrowIfCancellationRequested();
          functionSymbol.Parameters.Add(ProcessFormal(scope, parameter));
        }
        if (function.Result != null) {
          functionSymbol.Parameters.Add(ProcessFormal(scope, function.Result));
        }
        ScopeSymbol? ExpressionHandler(Expression? expression) =>
          expression == null
            ? null
            : ProcessExpression(new ScopeSymbol(functionSymbol, functionSymbol.Declaration), expression);
        functionSymbol.Body = ExpressionHandler(function.Body);
        functionSymbol.Ensures.AddRange(ProcessListAttributedExpressions(function.Ens, ExpressionHandler));
        functionSymbol.Requires.AddRange(ProcessListAttributedExpressions(function.Req, ExpressionHandler));
        functionSymbol.Reads.AddRange(ProcessListFramedExpressions(function.Reads, ExpressionHandler));
        functionSymbol.Decreases.AddRange(ProcessListExpressions(function.Decreases.Expressions, ExpressionHandler));
        functionSymbol.ByMethodBody = function.ByMethodBody == null ? null : ProcessFunctionByMethodBody(functionSymbol, function.ByMethodBody);
        return functionSymbol;
      }

      private IEnumerable<ScopeSymbol> ProcessListAttributedExpressions(
        IEnumerable<AttributedExpression> list, Func<Expression?, ScopeSymbol?> expressionHandler
        ) {
        return list
          .Select(attributedExpression => expressionHandler(attributedExpression.E))
          .Where(x => x != null)
          .Cast<ScopeSymbol>();
      }

      private IEnumerable<ScopeSymbol> ProcessListFramedExpressions(
        IEnumerable<FrameExpression> list, Func<Expression?, ScopeSymbol?> expressionHandler
        ) {
        return list
          .Select(frameExpression => expressionHandler(frameExpression.E))
          .Where(x => x != null)
          .Cast<ScopeSymbol>();
      }

      private IEnumerable<ScopeSymbol> ProcessListExpressions<T>(
        IEnumerable<T> list, Func<T, ScopeSymbol?> expressionHandler
        ) where T : class {
        return list
          .Select(expression => expressionHandler(expression))
          .Where(x => x != null)
          .Cast<ScopeSymbol>();
      }

      private MethodSymbol ProcessMethod(Symbol scope, Method method) {
        var methodSymbol = new MethodSymbol(scope, method);
        foreach (var parameter in method.Ins) {
          cancellationToken.ThrowIfCancellationRequested();
          methodSymbol.Parameters.Add(ProcessFormal(scope, parameter));
        }
        foreach (var result in method.Outs) {
          cancellationToken.ThrowIfCancellationRequested();
          methodSymbol.Returns.Add(ProcessFormal(scope, result));
        }
        methodSymbol.Block = method.Body == null ? null : ProcessMethodBody(methodSymbol, method.Body);
        ScopeSymbol? ExpressionHandler(Expression? expression) =>
          expression == null
            ? null
            : ProcessExpression(new ScopeSymbol(methodSymbol, methodSymbol.Declaration), expression);
        methodSymbol.Ensures.AddRange(ProcessListAttributedExpressions(method.Ens, ExpressionHandler));
        methodSymbol.Requires.AddRange(ProcessListAttributedExpressions(method.Req, ExpressionHandler));
        methodSymbol.Modifies.AddRange(ProcessListExpressions(
          method.Mod.Expressions.Select(frameExpression => frameExpression.E), ExpressionHandler));
        methodSymbol.Decreases.AddRange(ProcessListExpressions(method.Decreases.Expressions, ExpressionHandler));

        return methodSymbol;
      }

      private ScopeSymbol ProcessBlockStmt(ScopeSymbol rootBlock, BlockStmt blockStatement) {
        var localVisitor = new LocalVariableDeclarationVisitor(logger, rootBlock);
        localVisitor.Resolve(blockStatement);
        return rootBlock;
      }

      private ScopeSymbol ProcessFunctionByMethodBody(
        FunctionSymbol functionSymbol, BlockStmt blockStatement
      ) {
        return ProcessBlockStmt(new ScopeSymbol(functionSymbol, blockStatement), blockStatement);
      }

      private ScopeSymbol ProcessMethodBody(MethodSymbol methodSymbol, BlockStmt blockStatement) {
        return ProcessBlockStmt(new ScopeSymbol(methodSymbol, blockStatement), blockStatement);
      }

      private ScopeSymbol ProcessExpression(ScopeSymbol rootBlock, Expression expression) {
        // The outer function symbol takes ownership of the function already.
        var localVisitor = new LocalVariableDeclarationVisitor(logger, rootBlock);
        localVisitor.Resolve(expression);
        return rootBlock;
      }

      private static FieldSymbol ProcessField(Symbol scope, Field field) {
        return new FieldSymbol(scope, field);
      }

      private static VariableSymbol ProcessFormal(Symbol scope, Formal formal) {
        return new VariableSymbol(scope, formal);
      }
    }

    private class LocalVariableDeclarationVisitor : SyntaxTreeVisitor {
      private readonly ILogger logger;

      private ScopeSymbol block;

      public LocalVariableDeclarationVisitor(ILogger logger, ScopeSymbol rootBlock) {
        // TODO support cancellation
        this.logger = logger;
        block = rootBlock;
      }

      public void Resolve(BlockStmt blockStatement) {
        // The base is directly visited to avoid doubly nesting the root block of the method.
        base.Visit(blockStatement);
      }

      public void Resolve(Expression bodyExpression) {
        // The base is directly visited to avoid doubly nesting the root block of the method.
        base.Visit(bodyExpression);
      }

      public override void VisitUnknown(object node, IToken token) {
        logger.LogTrace("encountered unknown syntax node of type {NodeType} in {Filename}@({Line},{Column})",
          node.GetType(), token.GetDocumentFileName(), token.line, token.col);
      }

      public override void Visit(BlockStmt blockStatement) {
        var oldBlock = block;
        block = new ScopeSymbol(block, blockStatement);
        oldBlock.Symbols.Add(block);
        base.Visit(blockStatement);
        block = oldBlock;
      }

      public override void Visit(LocalVariable localVariable) {
        block.Symbols.Add(new VariableSymbol(block, localVariable));
      }

      public override void Visit(LambdaExpr lambdaExpression) {
        ProcessBoundVariableBearingExpression(lambdaExpression, () => base.Visit(lambdaExpression));
      }

      public override void Visit(ForallExpr forallExpression) {
        ProcessBoundVariableBearingExpression(forallExpression, () => base.Visit(forallExpression));
      }

      public override void Visit(ExistsExpr existExpression) {
        ProcessBoundVariableBearingExpression(existExpression, () => base.Visit(existExpression));
      }

      public override void Visit(SetComprehension setComprehension) {
        ProcessBoundVariableBearingExpression(setComprehension, () => base.Visit(setComprehension));
      }

      public override void Visit(MapComprehension mapComprehension) {
        ProcessBoundVariableBearingExpression(mapComprehension, () => base.Visit(mapComprehension));
      }

      public override void Visit(LetExpr letExpression) {
        ProcessBoundVariableBearingExpression(letExpression, () => base.Visit(letExpression));
      }

      private void ProcessBoundVariableBearingExpression<TExpr>(
        TExpr boundVarExpression, System.Action baseVisit
        ) where TExpr : Expression, IBoundVarsBearingExpression {
        var oldBlock = block;
        // To prevent two scope symbols from pointing to the same node,
        // (this crashes `declarations[nodes]` later on)
        // we reuse the existing scope symbol if it happens to be a top-level
        // bounded variable bearing expression that otherwise would create a new scope symbol
        if (block.Node != boundVarExpression) {
          block = new ScopeSymbol(block, boundVarExpression);
          oldBlock.Symbols.Add(block);
        }
        foreach (var parameter in boundVarExpression.AllBoundVars) {
          block.Symbols.Add(ProcessBoundVar(block, parameter));
        }
        baseVisit();
        block = oldBlock;
      }

      private static VariableSymbol ProcessBoundVar(Symbol scope, BoundVar formal) {
        return new VariableSymbol(scope, formal);
      }
    }
  }
}<|MERGE_RESOLUTION|>--- conflicted
+++ resolved
@@ -21,66 +21,43 @@
     private readonly SemaphoreSlim resolverMutex = new(1);
     private readonly ITelemetryPublisher telemetryPublisher;
 
-<<<<<<< HEAD
-    public DafnyLangSymbolResolver(ILoggerFactory loggerFactory) {
+    public DafnyLangSymbolResolver(ILoggerFactory loggerFactory, ITelemetryPublisher telemetryPublisher) {
       this.loggerFactory = loggerFactory;
       logger = loggerFactory.CreateLogger<DafnyLangSymbolResolver>();
-=======
-    public DafnyLangSymbolResolver(ILogger<DafnyLangSymbolResolver> logger, ITelemetryPublisher telemetryPublisher) {
-      this.logger = logger;
       this.telemetryPublisher = telemetryPublisher;
->>>>>>> b2bb2341
-    }
-
+    }
+
+    private readonly ResolutionCache resolutionCache = new();
     public CompilationUnit ResolveSymbols(TextDocumentItem textDocument, Program program, CancellationToken cancellationToken) {
       // TODO The resolution requires mutual exclusion since it sets static variables of classes like Microsoft.Dafny.Type.
       //      Although, the variables are marked "ThreadStatic" - thus it might not be necessary. But there might be
       //      other classes as well.
       resolverMutex.Wait(cancellationToken);
       try {
-<<<<<<< HEAD
-        RunDafnyResolver(program);
+        RunDafnyResolver(textDocument, program, cancellationToken);
         // We cannot proceed without a successful resolution. Due to the contracts in dafny-lang, we cannot
         // access a property without potential contract violations. For example, a variable may have an
         // unresolved type represented by null. However, the contract prohibits the use of the type property
         // because it must not be null.
         if (program.Reporter.HasErrorsUntilResolver) {
-=======
-        if (!RunDafnyResolver(textDocument, program, cancellationToken)) {
-          // We cannot proceed without a successful resolution. Due to the contracts in dafny-lang, we cannot
-          // access a property without potential contract violations. For example, a variable may have an
-          // unresolved type represented by null. However, the contract prohibits the use of the type property
-          // because it must not be null.
-          canDoVerification = false;
->>>>>>> b2bb2341
           return new CompilationUnit(textDocument.Uri.ToUri(), program);
         }
       }
       finally {
         resolverMutex.Release();
       }
-<<<<<<< HEAD
-      return new SymbolDeclarationResolver(logger, cancellationToken).ProcessProgram(textDocument.Uri.ToUri(), program);
-    }
-
-    private readonly ResolutionCache resolutionCache = new();
-    private void RunDafnyResolver(Program program) {
-      var resolver = new CachingResolver(program, loggerFactory.CreateLogger<CachingResolver>(), resolutionCache);
-      resolver.Resolve(program);
-      resolutionCache.Prune();
-=======
-      canDoVerification = true;
       var beforeLegacyServerResolution = DateTime.Now;
       var compilationUnit = new SymbolDeclarationResolver(logger, cancellationToken).ProcessProgram(textDocument.Uri.ToUri(), program);
       telemetryPublisher.PublishTime("LegacyServerResolution", textDocument.Uri.ToString(), DateTime.Now - beforeLegacyServerResolution);
       return compilationUnit;
     }
 
-    private bool RunDafnyResolver(TextDocumentItem document, Dafny.Program program, CancellationToken cancellationToken) {
+    private bool RunDafnyResolver(TextDocumentItem document, Program program, CancellationToken cancellationToken) {
       var beforeResolution = DateTime.Now;
       try {
-        var resolver = new Resolver(program);
-        resolver.ResolveProgram(program, cancellationToken);
+        var resolver = new CachingResolver(program, loggerFactory.CreateLogger<CachingResolver>(), resolutionCache);
+        resolver.Resolve(program, cancellationToken);
+        resolutionCache.Prune();
         int resolverErrors = resolver.Reporter.ErrorCountUntilResolver;
         if (resolverErrors > 0) {
           logger.LogDebug("encountered {ErrorCount} errors while resolving {DocumentUri}", resolverErrors,
@@ -93,7 +70,6 @@
       finally {
         telemetryPublisher.PublishTime("Resolution", document.Uri.ToString(), DateTime.Now - beforeResolution);
       }
->>>>>>> b2bb2341
     }
 
     private class SymbolDeclarationResolver {
