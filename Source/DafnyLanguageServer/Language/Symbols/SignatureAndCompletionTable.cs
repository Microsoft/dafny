--- conflicted
+++ resolved
@@ -53,15 +53,9 @@
         symbolsResolved: false);
     }
 
-<<<<<<< HEAD
     public static Program GetEmptyProgram(DafnyOptions options, Uri uri) {
-      var outerModule = new DefaultModuleDefinition(new List<Uri>() { uri }, false);
+      var outerModule = new DefaultModuleDefinition(new List<Uri> { uri });
       var errorReporter = new DiagnosticErrorReporter(options, uri);
-=======
-    public static Program GetEmptyProgram(DafnyOptions options, VersionedTextDocumentIdentifier documentIdentifier) {
-      var outerModule = new DefaultModuleDefinition(new List<Uri> { documentIdentifier.Uri.ToUri() });
-      var errorReporter = new DiagnosticErrorReporter(options, documentIdentifier.Uri);
->>>>>>> e95d4ce6
       var compilation = new CompilationData(errorReporter, new List<Include>(), new List<Uri>(), Sets.Empty<Uri>(),
         Sets.Empty<Uri>());
       var emptyProgram = new Program(
