﻿using Microsoft.Extensions.Logging;
using System;
using System.Collections.Generic;
using System.IO;
using System.Linq;
using System.Threading;
using Microsoft.Dafny.LanguageServer.Workspace;

namespace Microsoft.Dafny.LanguageServer.Language {
  /// <summary>
  /// Parser implementation that makes use of the parse of dafny-lang. It may only be initialized exactly once since
  /// it requires initial setup of static members.
  /// </summary>
  /// <remarks>
  /// dafny-lang makes use of static members and assembly loading. Since thread-safety of this is not guaranteed,
  /// this parser serializes all invocations.
  /// </remarks>
  public sealed class DafnyLangParser : IDafnyParser {
    private readonly DafnyOptions options;
    private readonly IFileSystem fileSystem;
    private readonly ITelemetryPublisher telemetryPublisher;
    private readonly ILogger<DafnyLangParser> logger;
    private readonly SemaphoreSlim mutex = new(1);
    private readonly ProgramParser programParser;

    public DafnyLangParser(DafnyOptions options, IFileSystem fileSystem, ITelemetryPublisher telemetryPublisher,
      ILogger<DafnyLangParser> logger, ILogger<CachingParser> innerParserLogger) {
      this.options = options;
      this.fileSystem = fileSystem;
      this.telemetryPublisher = telemetryPublisher;
      this.logger = logger;
      programParser = options.Get(ServerCommand.UseCaching)
        ? new CachingParser(innerParserLogger, fileSystem)
        : new ProgramParser(innerParserLogger, fileSystem);
    }

    public Program Parse(Compilation compilation, ErrorReporter reporter, CancellationToken cancellationToken) {
      mutex.Wait(cancellationToken);

      var beforeParsing = DateTime.Now;
      try {
<<<<<<< HEAD
        var rootSourceUris = project.GetRootSourceUris(fileSystem).Concat(options.CliRootSourceUris).ToList();
=======
        var rootSourceUris = compilation.RootUris;
>>>>>>> 54ccbb8b
        List<DafnyFile> dafnyFiles = new();
        foreach (var rootSourceUri in rootSourceUris) {
          try {
            dafnyFiles.Add(new DafnyFile(reporter.Options, rootSourceUri, fileSystem.ReadFile(rootSourceUri)));
          } catch (IOException) {
            logger.LogError($"Tried to parse file {rootSourceUri} that could not be found");
          }
        }
<<<<<<< HEAD

        return programParser.ParseFiles(project.ProjectName, dafnyFiles, reporter, cancellationToken);
=======
        var result = cachingParser.ParseFiles(compilation.Project.ProjectName, dafnyFiles, reporter, cancellationToken);
        cachingParser.Prune();
        return result;
>>>>>>> 54ccbb8b
      }
      finally {
        telemetryPublisher.PublishTime("Parse", compilation.Project.Uri.ToString(), DateTime.Now - beforeParsing);
        mutex.Release();
      }
    }
  }
}<|MERGE_RESOLUTION|>--- conflicted
+++ resolved
@@ -39,11 +39,7 @@
 
       var beforeParsing = DateTime.Now;
       try {
-<<<<<<< HEAD
-        var rootSourceUris = project.GetRootSourceUris(fileSystem).Concat(options.CliRootSourceUris).ToList();
-=======
         var rootSourceUris = compilation.RootUris;
->>>>>>> 54ccbb8b
         List<DafnyFile> dafnyFiles = new();
         foreach (var rootSourceUri in rootSourceUris) {
           try {
@@ -52,14 +48,7 @@
             logger.LogError($"Tried to parse file {rootSourceUri} that could not be found");
           }
         }
-<<<<<<< HEAD
-
-        return programParser.ParseFiles(project.ProjectName, dafnyFiles, reporter, cancellationToken);
-=======
-        var result = cachingParser.ParseFiles(compilation.Project.ProjectName, dafnyFiles, reporter, cancellationToken);
-        cachingParser.Prune();
-        return result;
->>>>>>> 54ccbb8b
+        return programParser.ParseFiles(compilation.Project.ProjectName, dafnyFiles, reporter, cancellationToken);
       }
       finally {
         telemetryPublisher.PublishTime("Parse", compilation.Project.Uri.ToString(), DateTime.Now - beforeParsing);
