--- conflicted
+++ resolved
@@ -89,11 +89,7 @@
       Type.ResetScopes();
       return new Dafny.Program(
         document.Uri.ToString(),
-<<<<<<< HEAD
-        new LiteralModuleDecl(new DefaultModuleDef(), null),
-=======
         new LiteralModuleDecl(new DefaultModuleDefinition(), null),
->>>>>>> 63f2c710
         // BuiltIns cannot be initialized without Type.ResetScopes() before.
         new BuiltIns(),
         errorReporter,
