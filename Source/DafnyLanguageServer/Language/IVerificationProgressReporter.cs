using System.Diagnostics;
using Microsoft.Boogie;
using Microsoft.Dafny.LanguageServer.Workspace;
using Microsoft.Dafny.LanguageServer.Workspace.Notifications;
using VC;

namespace Microsoft.Dafny.LanguageServer.Language {
  /// <summary>
  /// A callback interface to report verification progress
  /// </summary>
  public interface IVerificationProgressReporter {
<<<<<<< HEAD
    VerificationTree Tree { get; }
    void RecomputeVerificationTree();
    void ReportRealtimeDiagnostics(bool verificationStarted, CompilationAfterResolution compilation);

    void ReportVerifyImplementationRunning(Implementation implToken);
    void ReportEndVerifyImplementation(Implementation implToken, VerificationResult verificationResult);
    void ReportImplementationsBeforeVerification(Implementation[] implementations);
    void ReportAssertionBatchResult(AssertionBatchResult batchResult);
    void SetAllUnvisitedMethodsAsVerified();
=======
    void RecomputeVerificationTree(CompilationAfterTranslation compilation);
    void ReportRealtimeDiagnostics(CompilationAfterTranslation compilation, bool verificationStarted);

    void ReportVerifyImplementationRunning(CompilationAfterTranslation compilation, Implementation implToken);
    void ReportEndVerifyImplementation(CompilationAfterTranslation compilation, Implementation implToken, Boogie.VerificationResult verificationResult);
    void ReportImplementationsBeforeVerification(CompilationAfterTranslation compilation, Implementation[] implementations);
    void ReportAssertionBatchResult(CompilationAfterTranslation compilation, AssertionBatchResult batchResult);
>>>>>>> e95d4ce6
  }
}<|MERGE_RESOLUTION|>--- conflicted
+++ resolved
@@ -9,17 +9,6 @@
   /// A callback interface to report verification progress
   /// </summary>
   public interface IVerificationProgressReporter {
-<<<<<<< HEAD
-    VerificationTree Tree { get; }
-    void RecomputeVerificationTree();
-    void ReportRealtimeDiagnostics(bool verificationStarted, CompilationAfterResolution compilation);
-
-    void ReportVerifyImplementationRunning(Implementation implToken);
-    void ReportEndVerifyImplementation(Implementation implToken, VerificationResult verificationResult);
-    void ReportImplementationsBeforeVerification(Implementation[] implementations);
-    void ReportAssertionBatchResult(AssertionBatchResult batchResult);
-    void SetAllUnvisitedMethodsAsVerified();
-=======
     void RecomputeVerificationTree(CompilationAfterTranslation compilation);
     void ReportRealtimeDiagnostics(CompilationAfterTranslation compilation, bool verificationStarted);
 
@@ -27,6 +16,6 @@
     void ReportEndVerifyImplementation(CompilationAfterTranslation compilation, Implementation implToken, Boogie.VerificationResult verificationResult);
     void ReportImplementationsBeforeVerification(CompilationAfterTranslation compilation, Implementation[] implementations);
     void ReportAssertionBatchResult(CompilationAfterTranslation compilation, AssertionBatchResult batchResult);
->>>>>>> e95d4ce6
+    void SetAllUnvisitedMethodsAsVerified(CompilationAfterTranslation compilation);
   }
 }