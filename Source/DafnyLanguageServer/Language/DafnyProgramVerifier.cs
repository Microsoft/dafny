--- conflicted
+++ resolved
@@ -83,12 +83,8 @@
         var programId = program.FullName;
         foreach (var (moduleName, boogieProgram) in translated) {
           cancellationToken.ThrowIfCancellationRequested();
-<<<<<<< HEAD
-          var verificationResult = VerifyWithBoogie(executionEngine, boogieProgram, cancellationToken);
-=======
           var boogieProgramId = (programId ?? "main_program_id") + "_" + moduleName;
-          var verificationResult = VerifyWithBoogie(boogieProgram, cancellationToken, boogieProgramId);
->>>>>>> b160f2f8
+          var verificationResult = VerifyWithBoogie(executionEngine, boogieProgram, cancellationToken, boogieProgramId);
           verified = verified && verificationResult;
         }
         return new VerificationResult(verified, printer.SerializedCounterExamples);
@@ -98,8 +94,7 @@
       }
     }
 
-<<<<<<< HEAD
-    private bool VerifyWithBoogie(ExecutionEngine engine, Boogie.Program program, CancellationToken cancellationToken) {
+    private bool VerifyWithBoogie(ExecutionEngine engine, Boogie.Program program, CancellationToken cancellationToken, string programId) {
       program.Resolve(engine.Options);
       program.Typecheck(engine.Options);
 
@@ -107,18 +102,8 @@
       engine.CollectModSets(program);
       engine.CoalesceBlocks(program);
       engine.Inline(program);
-      // TODO Is the programId of any relevance? The requestId is used to cancel a verification.
-=======
-    private bool VerifyWithBoogie(Boogie.Program program, CancellationToken cancellationToken, string programId) {
-      program.Resolve();
-      program.Typecheck();
 
-      ExecutionEngine.EliminateDeadVariables(program);
-      ExecutionEngine.CollectModSets(program);
-      ExecutionEngine.CoalesceBlocks(program);
-      ExecutionEngine.Inline(program);
       // TODO The requestId is used to cancel a verification.
->>>>>>> b160f2f8
       //      However, the cancelling a verification is currently not possible since it blocks a text document
       //      synchronization event which are serialized. Thus, no event is processed until the pending
       //      synchronization is completed.
@@ -126,11 +111,7 @@
       using (cancellationToken.Register(() => CancelVerification(uniqueRequestId))) {
         try {
           var statistics = new PipelineStatistics();
-<<<<<<< HEAD
-          var outcome = engine.InferAndVerify(program, statistics, uniqueId, null, uniqueId);
-=======
-          var outcome = ExecutionEngine.InferAndVerify(program, statistics, programId, null, uniqueRequestId);
->>>>>>> b160f2f8
+          var outcome = engine.InferAndVerify(program, statistics, programId, null, uniqueRequestId);
           return Main.IsBoogieVerified(outcome, statistics);
         } catch (Exception e) when (e is not OperationCanceledException) {
           if (!cancellationToken.IsCancellationRequested) {
