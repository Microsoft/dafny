﻿using Microsoft.Boogie;
using Microsoft.Extensions.Logging;
using Microsoft.Extensions.Options;
using System;
using System.Diagnostics.CodeAnalysis;
using System.IO;
using System.Text;
using System.Text.RegularExpressions;
using System.Threading;

namespace Microsoft.Dafny.LanguageServer.Language {
  /// <summary>
  /// dafny-lang based implementation of the program verifier. Since it makes use of static members,
  /// any access is synchronized. Moreover, it ensures that exactly one instance exists over the whole
  /// application lifetime.
  /// </summary>
  /// <remarks>
  /// dafny-lang makes use of static members and assembly loading. Since thread-safety of this is not guaranteed,
  /// this verifier serializes all invocations.
  /// </remarks>
  public class DafnyProgramVerifier : IProgramVerifier {
    private static readonly object InitializationSyncObject = new();
    private static bool initialized;

    private readonly ILogger logger;
    private readonly VerifierOptions options;
    private readonly SemaphoreSlim mutex = new(1);
    private readonly VerificationResultCache cache = new();

    DafnyOptions Options => DafnyOptions.O;

    private DafnyProgramVerifier(ILogger<DafnyProgramVerifier> logger, VerifierOptions options) {
      this.logger = logger;
      this.options = options;
    }

    /// <summary>
    /// Factory method to safely create a new instance of the verifier. It ensures that global/static
    /// settings are set exactly ones.
    /// </summary>
    /// <param name="logger">A logger instance that may be used by this verifier instance.</param>
    /// <param name="options">Settings for the verifier.</param>
    /// <returns>A safely created dafny verifier instance.</returns>
    public static DafnyProgramVerifier Create(ILogger<DafnyProgramVerifier> logger, IOptions<VerifierOptions> options) {
      lock (InitializationSyncObject) {
        if (!initialized) {
          // TODO This may be subject to change. See Microsoft.Boogie.Counterexample
          //      A dash means write to the textwriter instead of a file.
          // https://github.com/boogie-org/boogie/blob/b03dd2e4d5170757006eef94cbb07739ba50dddb/Source/VCGeneration/Couterexample.cs#L217
          DafnyOptions.O.ModelViewFile = "-";
          DafnyOptions.O.VerifySnapshots = (int)options.Value.VerifySnapshots;
          initialized = true;
          logger.LogTrace("Initialized the boogie verifier with " +
                          "VerifySnapshots={VerifySnapshots}.",
                          DafnyOptions.O.VerifySnapshots);
        }
        return new DafnyProgramVerifier(logger, options.Value);
      }
    }

    private static int GetConfiguredCoreCount(VerifierOptions options) {
      return options.VcsCores == 0
        ? Math.Max(1, Environment.ProcessorCount / 2)
        : Convert.ToInt32(options.VcsCores);
    }

    public VerificationResult Verify(Dafny.Program program,
                                     IVerificationProgressReporter progressReporter,
                                     CancellationToken cancellationToken) {
      mutex.Wait(cancellationToken);
      try {
        // The printer is responsible for two things: It logs boogie errors and captures the counter example model.
        var errorReporter = (DiagnosticErrorReporter)program.reporter;
        var printer = new ModelCapturingOutputPrinter(logger, errorReporter, progressReporter);
        ExecutionEngine.printer = printer;
        // Do not set these settings within the object's construction. It will break some tests within
        // VerificationNotificationTest and DiagnosticsTest that rely on updating these settings.
        DafnyOptions.O.TimeLimit = options.TimeLimit;
        DafnyOptions.O.VcsCores = GetConfiguredCoreCount(options);
        var executionEngine = new ExecutionEngine(DafnyOptions.O, cache);
        var translated = Translator.Translate(program, errorReporter, new Translator.TranslatorFlags { InsertChecksums = true });
        bool verified = true;
        var programId = program.FullName;
        foreach (var (moduleName, boogieProgram) in translated) {
          cancellationToken.ThrowIfCancellationRequested();
          var boogieProgramId = (programId ?? "main_program_id") + "_" + moduleName;
          var verificationResult = VerifyWithBoogie(executionEngine, boogieProgram, cancellationToken, boogieProgramId);
          verified = verified && verificationResult;
        }
        return new VerificationResult(verified, printer.SerializedCounterExamples);
      }
      finally {
        mutex.Release();
      }
    }

    private bool VerifyWithBoogie(ExecutionEngine engine, Boogie.Program program, CancellationToken cancellationToken, string programId) {
      program.Resolve(engine.Options);
      program.Typecheck(engine.Options);

      engine.EliminateDeadVariables(program);
      engine.CollectModSets(program);
      engine.CoalesceBlocks(program);
      engine.Inline(program);

<<<<<<< HEAD
      ExecutionEngine.EliminateDeadVariables(program);
      ExecutionEngine.CollectModSets(program);
      ExecutionEngine.CoalesceBlocks(program);
      ExecutionEngine.Inline(program);
=======
      // TODO The requestId is used to cancel a verification.
      //      However, the cancelling a verification is currently not possible since it blocks a text document
      //      synchronization event which are serialized. Thus, no event is processed until the pending
      //      synchronization is completed.
>>>>>>> c5f71427
      var uniqueRequestId = Guid.NewGuid().ToString();
      using (cancellationToken.Register(() => CancelVerification(uniqueRequestId))) {
        try {
          var statistics = new PipelineStatistics();
          var outcome = engine.InferAndVerify(program, statistics, programId, null, uniqueRequestId);
          return Main.IsBoogieVerified(outcome, statistics);
        } catch (Exception e) when (e is not OperationCanceledException) {
          if (!cancellationToken.IsCancellationRequested) {
            throw;
          }
          // It appears that Boogie disposes resources that are still in use upon cancellation.
          // Therefore, we log this error and proceed with the cancellation.
          logger.LogDebug(e, "boogie error occured when cancelling the verification");
          throw new OperationCanceledException(cancellationToken);
        }
      }
    }

    private void CancelVerification(string requestId) {
      logger.LogDebug("requesting verification cancellation of {RequestId}", requestId);
      ExecutionEngine.CancelRequest(requestId);
    }

    private class ModelCapturingOutputPrinter : OutputPrinter {
      private readonly ILogger logger;
      private readonly DiagnosticErrorReporter errorReporter;
      private readonly IVerificationProgressReporter progressReporter;
      private StringBuilder? serializedCounterExamples;

      public string? SerializedCounterExamples => serializedCounterExamples?.ToString();

      public ModelCapturingOutputPrinter(ILogger logger, DiagnosticErrorReporter errorReporter,
                                         IVerificationProgressReporter progressReporter) {
        this.logger = logger;
        this.errorReporter = errorReporter;
        this.progressReporter = progressReporter;
      }

      public void AdvisoryWriteLine(string format, params object[] args) {
      }

      public void ErrorWriteLine(TextWriter tw, string s) {
        logger.LogError(s);
      }

      public void ErrorWriteLine(TextWriter tw, string format, params object[] args) {
        logger.LogError(format, args);
      }

      public void Inform(string s, TextWriter tw) {
        logger.LogInformation(s);
        var match = Regex.Match(s, "^Verifying .+[.](?<name>[^.]+) [.][.][.]$");
        if (match.Success) {
          progressReporter.ReportProgress(match.Groups["name"].Value);
        }
      }

      public void ReportBplError(IToken tok, string message, bool error, TextWriter tw, [AllowNull] string category) {
        logger.LogError(message);
      }

      public void WriteErrorInformation(ErrorInformation errorInfo, TextWriter tw, bool skipExecutionTrace) {
        CaptureCounterExamples(errorInfo);
        errorReporter.ReportBoogieError(errorInfo);
      }

      private void CaptureCounterExamples(ErrorInformation errorInfo) {
        if (errorInfo.Model is StringWriter modelString) {
          // We do not know a-priori how many errors we'll receive. Therefore we capture all models
          // in a custom stringbuilder and reset the original one to not duplicate the outputs.
          serializedCounterExamples ??= new StringBuilder();
          serializedCounterExamples.Append(modelString.ToString());
          modelString.GetStringBuilder().Clear();
        }
      }

      public void WriteTrailer(PipelineStatistics stats) {
      }
    }
  }
}<|MERGE_RESOLUTION|>--- conflicted
+++ resolved
@@ -102,18 +102,7 @@
       engine.CollectModSets(program);
       engine.CoalesceBlocks(program);
       engine.Inline(program);
-
-<<<<<<< HEAD
-      ExecutionEngine.EliminateDeadVariables(program);
-      ExecutionEngine.CollectModSets(program);
-      ExecutionEngine.CoalesceBlocks(program);
-      ExecutionEngine.Inline(program);
-=======
-      // TODO The requestId is used to cancel a verification.
-      //      However, the cancelling a verification is currently not possible since it blocks a text document
-      //      synchronization event which are serialized. Thus, no event is processed until the pending
-      //      synchronization is completed.
->>>>>>> c5f71427
+      
       var uniqueRequestId = Guid.NewGuid().ToString();
       using (cancellationToken.Register(() => CancelVerification(uniqueRequestId))) {
         try {
