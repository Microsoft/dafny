--- conflicted
+++ resolved
@@ -74,13 +74,7 @@
     private const int TranslatorMaxStackSize = 0x10000000; // 256MB
     static readonly ThreadTaskScheduler TranslatorScheduler = new(TranslatorMaxStackSize);
 
-<<<<<<< HEAD
     public IReadOnlyList<IImplementationTask> GetImplementationTasks(DafnyDocument document, IVerificationProgressReporter progressReporter) {
-
-=======
-    public IReadOnlyList<IImplementationTask> Verify(DafnyDocument document,
-      IVerificationProgressReporter progressReporter) {
->>>>>>> 82c6337e
       var program = document.Program;
       var errorReporter = (DiagnosticErrorReporter)program.Reporter;
       if (options.GutterStatus) {
