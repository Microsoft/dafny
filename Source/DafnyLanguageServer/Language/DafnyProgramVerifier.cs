--- conflicted
+++ resolved
@@ -71,39 +71,6 @@
     public IReadOnlyList<IImplementationTask> VerifyAsync(Dafny.Program program,
                                      IVerificationProgressReporter progressReporter,
                                      CancellationToken cancellationToken) {
-<<<<<<< HEAD
-=======
-      await mutex.WaitAsync(cancellationToken);
-      try {
-        // The printer is responsible for two things: It logs boogie errors and captures the counter example model.
-        var errorReporter = (DiagnosticErrorReporter)program.reporter;
-        var printer = new ModelCapturingOutputPrinter(logger, errorReporter, progressReporter);
-        // Do not set these settings within the object's construction. It will break some tests within
-        // VerificationNotificationTest and DiagnosticsTest that rely on updating these settings.
-        DafnyOptions.O.TimeLimit = options.TimeLimit;
-        DafnyOptions.O.VcsCores = GetConfiguredCoreCount(options);
-        DafnyOptions.O.Printer = printer;
-
-        var executionEngine = new ExecutionEngine(DafnyOptions.O, cache);
-        var translated = Translator.Translate(program, errorReporter, new Translator.TranslatorFlags {
-          InsertChecksums = true,
-          ReportRanges = true
-        });
-        var moduleTasks = translated.Select(t => {
-          var (moduleName, boogieProgram) = t;
-          var programId = program.FullName;
-          var boogieProgramId = (programId ?? "main_program_id") + "_" + moduleName;
-          return VerifyWithBoogieAsync(TextWriter.Null, executionEngine, boogieProgram, cancellationToken, boogieProgramId);
-        }).ToList();
-        await Task.WhenAll(moduleTasks);
-        var verified = moduleTasks.All(t => t.Result);
-        return new VerificationResult(verified, printer.SerializedCounterExamples);
-      }
-      finally {
-        mutex.Release();
-      }
-    }
->>>>>>> 7918c708
 
       // The printer is responsible for two things: It logs boogie errors and captures the counter example model.
       // TODO, use less printer.
@@ -116,7 +83,10 @@
       DafnyOptions.O.Printer = printer;
 
       var executionEngine = new ExecutionEngine(DafnyOptions.O, cache);
-      var translated = Translator.Translate(program, errorReporter, new Translator.TranslatorFlags { InsertChecksums = true });
+      var translated = Translator.Translate(program, errorReporter, new Translator.TranslatorFlags { 
+        InsertChecksums = true,
+        ReportRanges = true 
+      });
       return translated.SelectMany(t => {
         var (_, boogieProgram) = t;
         var results = executionEngine.GetImplementationTasks(boogieProgram);
