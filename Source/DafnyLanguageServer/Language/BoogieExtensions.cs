<<<<<<< HEAD
﻿using System;
using Microsoft.Boogie;
using Microsoft.Dafny.LanguageServer.Util;
using OmniSharp.Extensions.LanguageServer.Protocol.Models;
using Range = OmniSharp.Extensions.LanguageServer.Protocol.Models.Range;
=======
﻿using OmniSharp.Extensions.LanguageServer.Protocol.Models;
>>>>>>> 228193c2

namespace Microsoft.Dafny.LanguageServer.Language {
  /// <summary>
  /// Extension methods for the use with boogie data.
  /// </summary>
  public static class BoogieExtensions {
    /// <summary>
    /// The offset to convert a boogie line-number to an LSP line-number.
    /// </summary>
    private const int LineOffset = -1;

    /// <summary>
    /// The offset to convert a boogie column-number to an LSP column-number.
    /// </summary>
    private const int ColumnOffset = -1;

    /// <summary>
    /// Gets the LSP range of the specified token.
    /// </summary>
    /// <param name="startToken">The token to get the range of.</param>
    /// <param name="endToken">An optional other token to get the end of the range of.</param>
    /// <returns>The LSP range of the token.</returns>
    public static Range GetLspRange(this Boogie.IToken startToken, Boogie.IToken? endToken = null) {
      endToken ??= startToken;
      endToken = endToken is RangeToken rangeToken ? rangeToken.EndToken : endToken;
      return new Range(
        GetLspPosition(startToken),
        ToLspPosition(endToken.line, endToken.col + endToken.val.Length)
      );
    }

    /// <summary>
    /// Gets the LSP position of the specified token (i.e., the position of the first character of the token).
    /// </summary>
    /// <param name="token">The token to get the position of.</param>
    /// <param name="end">Whether to take the ending position of the token instead.</param>
    /// <returns>The LSP position of the token.</returns>
    public static Position GetLspPosition(this Boogie.IToken token, bool end = false) {
      return ToLspPosition(token.line, token.col + (end ? token.val.Length : 0));
    }

    /// <summary>
    /// Converts a given line and column of a boogie document to its LSP counterpart.
    /// </summary>
    /// <param name="boogieLine">The line in the boogie format.</param>
    /// <param name="boogieColumn">The column in the boogie format.</param>
    /// <returns>The given boogie line and column as a LSP position.</returns>
    public static Position ToLspPosition(int boogieLine, int boogieColumn) {
      return new Position(boogieLine + LineOffset, boogieColumn + ColumnOffset);
    }

    public static IToken ToBoogieToken(this Position position, string document) {
      try {
        return new Token() {
          line = position.Line - LineOffset,
          col = position.Character - ColumnOffset,
          val = "",
          pos = position.ToAbsolutePosition(document)
        };
      } catch (ArgumentException) {
        return Token.NoToken;
      }
    }

    public static RangeToken ToBoogieToken(this Range range, string document) {
      var start = range.Start.ToBoogieToken(document);
      var end = range.End.ToBoogieToken(document);
      if (end.line == 0) { // Sometimes the end is not a valid token because of over approximation
        end = start;
      }
      return new RangeToken(start, end);
    }
  }
}<|MERGE_RESOLUTION|>--- conflicted
+++ resolved
@@ -1,12 +1,7 @@
-<<<<<<< HEAD
 ﻿using System;
-using Microsoft.Boogie;
 using Microsoft.Dafny.LanguageServer.Util;
 using OmniSharp.Extensions.LanguageServer.Protocol.Models;
 using Range = OmniSharp.Extensions.LanguageServer.Protocol.Models.Range;
-=======
-﻿using OmniSharp.Extensions.LanguageServer.Protocol.Models;
->>>>>>> 228193c2
 
 namespace Microsoft.Dafny.LanguageServer.Language {
   /// <summary>
@@ -58,16 +53,16 @@
       return new Position(boogieLine + LineOffset, boogieColumn + ColumnOffset);
     }
 
-    public static IToken ToBoogieToken(this Position position, string document) {
+    public static Boogie.IToken ToBoogieToken(this Position position, string document) {
       try {
-        return new Token() {
+        return new Boogie.Token() {
           line = position.Line - LineOffset,
           col = position.Character - ColumnOffset,
           val = "",
           pos = position.ToAbsolutePosition(document)
         };
       } catch (ArgumentException) {
-        return Token.NoToken;
+        return Boogie.Token.NoToken;
       }
     }
 
