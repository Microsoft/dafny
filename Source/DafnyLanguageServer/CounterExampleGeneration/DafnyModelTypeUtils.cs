// Copyright by the contributors to the Dafny Project
// SPDX-License-Identifier: MIT

using System;
using System.Linq;
using System.Text.RegularExpressions;

namespace Microsoft.Dafny.LanguageServer.CounterExampleGeneration {

  /// <summary>
  /// This class stores various transformations that could be useful to perform
  /// on types extracted from DafnyModel (e.g. to convert Boogie type names
  /// back to the original Dafny names)
  /// </summary>
  public static class DafnyModelTypeUtils {

    private static readonly Regex ModuleSeparatorRegex = new("(?<=[^_](__)*)_m");
    private static readonly Regex UnderscoreRemovalRegex = new("__");

    public static Type GetNonNullable(Type type) {
      if (type is not UserDefinedType userType) {
        return type;
      }

      return new UserDefinedType(new Token(),
        userType.Name.TrimEnd('?'), userType.TypeArgs);
    }

    public static Type ReplaceTypeVariables(Type type, Type with) {
      return ReplaceType(type, t => t.Name.Contains('$'), _ => with);
    }

    /// <summary>
    /// Recursively replace all types within <param>type</param> that satisfy
    /// <param>condition</param>
    /// </summary>
    public static Type ReplaceType(Type type, Func<UserDefinedType, Boolean> condition,
      Func<UserDefinedType, Type> replacement) {
      if ((type is not UserDefinedType userType) || (type is ArrowType) || (type.AsArrowType != null)) {
        return TransformType(type, t => ReplaceType(t, condition, replacement));
      }
      var newType = condition(userType) ? replacement(userType) : type;
      newType.TypeArgs = newType.TypeArgs.ConvertAll(t =>
        TransformType(t, t => ReplaceType(t, condition, replacement)));
      if (newType is not UserDefinedType newUserType) {
        return newType;
      }
      return new UserDefinedType(newUserType.tok, newUserType.Name,
        newUserType.TypeArgs);
    }

    public static Type GetInDafnyFormat(Type type) {
      if ((type is not UserDefinedType userType) || (type is ArrowType) || (type.AsArrowType != null)) {
        return TransformType(type, GetInDafnyFormat);
      }
      // The line below converts "_m" used in boogie to separate modules to ".":
      var newName = ModuleSeparatorRegex.Replace(userType.Name, ".");
      // strip everything after @, this is done for type variables:
      newName = newName.Split("@")[0];
      // The code below converts every "__" to "_":
      newName = UnderscoreRemovalRegex.Replace(newName, "_");
<<<<<<< HEAD
      if (newName.ToLower().StartsWith("_system._tuple#")) {
        newName = newName[8..];
      }
      if (newName.StartsWith("_System.Tuple")) {
        newName = "_tuple#" + newName[13..];
      }
=======
>>>>>>> 51548a8d
      return new UserDefinedType(new Token(), newName,
        type.TypeArgs.ConvertAll(t => TransformType(t, GetInDafnyFormat)));
    }

    /// <summary>
    /// Recursively transform all UserDefinedType objects within a given type
    /// </summary>
    private static Type TransformType(Type type, Func<UserDefinedType, Type> transform) {
      if (type is ArrowType || type.AsArrowType != null) {
        var arrowType = type.AsArrowType;
        return new ArrowType(new Token(),
          arrowType.Args.Select(t => TransformType(t, transform)).ToList(),
          TransformType(arrowType.Result, transform));
      }
      switch (type) {
        case BasicType:
          return type;
        case MapType mapType:
          return new MapType(mapType.Finite,
            TransformType(mapType.Domain, transform),
            TransformType(mapType.Range, transform));
        case SeqType seqType:
          return new SeqType(TransformType(seqType.Arg, transform));
        case SetType setType:
          return new SetType(setType.Finite, TransformType(setType.Arg, transform));
        case MultiSetType multiSetType:
          return new MultiSetType(TransformType(multiSetType, transform));
        case UserDefinedType userDefinedType:
          return transform(userDefinedType);
        case InferredTypeProxy inferredTypeProxy:
          var tmp = new InferredTypeProxy();
          tmp.T = TransformType(inferredTypeProxy.T, transform);
          return tmp;
      }
      return type;
    }
  }
}<|MERGE_RESOLUTION|>--- conflicted
+++ resolved
@@ -16,6 +16,7 @@
 
     private static readonly Regex ModuleSeparatorRegex = new("(?<=[^_](__)*)_m");
     private static readonly Regex UnderscoreRemovalRegex = new("__");
+    private static readonly Regex TupleRegex = new("_[Ss]ystem\\._?[Tt]uple#?");
 
     public static Type GetNonNullable(Type type) {
       if (type is not UserDefinedType userType) {
@@ -59,15 +60,7 @@
       newName = newName.Split("@")[0];
       // The code below converts every "__" to "_":
       newName = UnderscoreRemovalRegex.Replace(newName, "_");
-<<<<<<< HEAD
-      if (newName.ToLower().StartsWith("_system._tuple#")) {
-        newName = newName[8..];
-      }
-      if (newName.StartsWith("_System.Tuple")) {
-        newName = "_tuple#" + newName[13..];
-      }
-=======
->>>>>>> 51548a8d
+      newName = TupleRegex.Replace(newName, "_tuple#");
       return new UserDefinedType(new Token(), newName,
         type.TypeArgs.ConvertAll(t => TransformType(t, GetInDafnyFormat)));
     }
