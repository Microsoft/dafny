--- conflicted
+++ resolved
@@ -79,13 +79,8 @@
      * Return a sequence backed by the given array without making a defensive
      * copy.  Only safe if the array never changes afterward.
      */
-<<<<<<< HEAD
     public static <T> DafnySequence<T> unsafeWrapArray(Array<T> elements) {
-        return new ArrayDafnySequence<>(elements);
-=======
-    public static <T> DafnySequence<T> unsafeWrapArray(T[] elements) {
         return new ArrayDafnySequence<>(elements, true);
->>>>>>> 0b87105b
     }
 
     public static <T> DafnySequence<T> unsafeWrapRawArray(Type<T> type, Object elements) {
@@ -423,31 +418,26 @@
 }
 
 final class ArrayDafnySequence<T> extends NonLazyDafnySequence<T> {
-<<<<<<< HEAD
     private final Array<T> seq;
+    @SuppressWarnings("unused")
+    private boolean unsafe; // for debugging purposes
 
     // NOTE: Input array is *shared*; must be a copy if it comes from a public input
+    ArrayDafnySequence(Type<T> elementType, Object elements, boolean unsafe) {
+        this(Array.wrap(elementType, elements), unsafe);
+    }
+
     ArrayDafnySequence(Type<T> elementType, Object elements) {
         this(Array.wrap(elementType, elements));
-=======
-    // not T[] because generics and arrays don't mix
-    private Object[] seq;
-    @SuppressWarnings("unused")
-    private boolean unsafe; // for debugging purposes
-
-    // NOTE: Input array is *shared*; must be a copy if it comes from a public input
-    ArrayDafnySequence(Object[] elements, boolean unsafe) {
+    }
+
+    ArrayDafnySequence(Array<T> elements, boolean unsafe) {
         this.seq = elements;
         this.unsafe = unsafe;
     }
 
-    ArrayDafnySequence(Object[] elements) {
-        this(elements, false);
->>>>>>> 0b87105b
-    }
-
     ArrayDafnySequence(Array<T> array) {
-        this.seq = array;
+        this(array, false);
     }
 
     Array<T> unwrap() {
