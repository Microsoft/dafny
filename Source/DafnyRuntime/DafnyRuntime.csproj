--- conflicted
+++ resolved
@@ -6,12 +6,7 @@
       <GeneratePackageOnBuild>true</GeneratePackageOnBuild>
       <GenerateAssemblyInfo>false</GenerateAssemblyInfo>
       <DefineConstants>TRACE;ISDAFNYRUNTIMELIB</DefineConstants>
-<<<<<<< HEAD
-      <VersionPrefix>1.2.0</VersionPrefix>
-      <TargetFramework>netstandard2.0</TargetFramework>
-=======
       <TargetFramework>net6.0</TargetFramework>
->>>>>>> b5b90194
       <OutputPath>..\..\Binaries\</OutputPath>
       <LangVersion>7.3</LangVersion>
       <PackageLicenseExpression>MIT</PackageLicenseExpression>
