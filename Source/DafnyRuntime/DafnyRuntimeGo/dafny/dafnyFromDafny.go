// Package dafny
// Dafny module dafny compiled into Go

package dafny

type Dummy__ struct{}

// Definition of class Default__
type Default__ struct {
	dummy byte
}

func New_Default___() *Default__ {
	_this := Default__{}

	return &_this
}

type CompanionStruct_Default___ struct {
}

var Companion_Default___ = CompanionStruct_Default___{}

func (_this *Default__) Equals(other *Default__) bool {
	return _this == other
}

func (_this *Default__) EqualsGeneric(x interface{}) bool {
	other, ok := x.(*Default__)
	return ok && _this.Equals(other)
}

func (*Default__) String() string {
	return "dafny.Default__"
}
func (_this *Default__) ParentTraits_() []*TraitID {
	return [](*TraitID){}
}

var _ TraitOffspring = &Default__{}

func (_static *CompanionStruct_Default___) SizeAdditionInRange(a uint32, b uint32) bool {
	var _hresult bool = false
	_ = _hresult
	_hresult = (a) <= ((Companion_Default___.SIZE__T__MAX()) - (func() uint32 { return (b) })())
	return _hresult
	return _hresult
}
func (_static *CompanionStruct_Default___) AppendRecursive(builder *Vector, e Sequence) {
	if func(_is_0 Sequence) bool {
		return InstanceOf(_is_0, (*ConcatSequence)(nil))
	}(e) {
		var _0_concat *ConcatSequence
		_ = _0_concat
		_0_concat = e.(*ConcatSequence)
		Companion_Default___.AppendRecursive(builder, (_0_concat).Left())
		Companion_Default___.AppendRecursive(builder, (_0_concat).Right())
	} else if func(_is_1 Sequence) bool {
		return InstanceOf(_is_1, (*LazySequence)(nil))
	}(e) {
		var _1_lazy *LazySequence
		_ = _1_lazy
		_1_lazy = e.(*LazySequence)
		var _2_boxed Sequence
		_ = _2_boxed
		var _out0 interface{}
		_ = _out0
		_out0 = ((_1_lazy).Box()).Get()
		_2_boxed = Companion_Sequence_.CastTo_(Companion_Sequence_.CastTo_(_out0))
		Companion_Default___.AppendRecursive(builder, _2_boxed)
	} else {
		var _3_a ImmutableArray
		_ = _3_a
		var _out1 ImmutableArray
		_ = _out1
		_out1 = Companion_ImmutableArray_.CastTo_((e).ToArray())
		_3_a = Companion_ImmutableArray_.CastTo_(_out1)
		(builder).Append(_3_a)
	}
}
func (_static *CompanionStruct_Default___) AppendOptimized(builder *Vector, e Sequence, stack *Vector) {
	goto TAIL_CALL_START
TAIL_CALL_START:
	if func(_is_2 Sequence) bool {
		return InstanceOf(_is_2, (*ConcatSequence)(nil))
	}(e) {
		var _4_concat *ConcatSequence
		_ = _4_concat
		_4_concat = e.(*ConcatSequence)
		if !(Companion_Default___.SizeAdditionInRange(stack.Size, Companion_Default___.ONE__SIZE())) {
			panic("dafnyRuntime.dfy[DafnyGo](766,6): " + (SeqOfString("expectation violation")).String())
		}
		(stack).AddLast((_4_concat).Right())
		{
			var _in0 *Vector = builder
			_ = _in0
			var _in1 Sequence = (_4_concat).Left()
			_ = _in1
			var _in2 *Vector = stack
			_ = _in2
			builder = _in0
			e = _in1
			stack = _in2
			goto TAIL_CALL_START
			goto L0_0
		}
	L0_0:
	} else if func(_is_3 Sequence) bool {
		return InstanceOf(_is_3, (*LazySequence)(nil))
	}(e) {
		var _5_lazy *LazySequence
		_ = _5_lazy
		_5_lazy = e.(*LazySequence)
		var _6_boxed Sequence
		_ = _6_boxed
		var _out2 interface{}
		_ = _out2
		_out2 = ((_5_lazy).Box()).Get()
		_6_boxed = Companion_Sequence_.CastTo_(Companion_Sequence_.CastTo_(_out2))
		var _in3 *Vector = builder
		_ = _in3
		var _in4 Sequence = _6_boxed
		_ = _in4
		var _in5 *Vector = stack
		_ = _in5
		builder = _in3
		e = _in4
		stack = _in5
		goto TAIL_CALL_START
	} else if func(_is_4 Sequence) bool {
		return InstanceOf(_is_4, (*ArraySequence)(nil))
	}(e) {
		var _7_a *ArraySequence
		_ = _7_a
		_7_a = e.(*ArraySequence)
		(builder).Append((_7_a).Values())
		if (uint32(0)) < (stack.Size) {
			var _8_next Sequence
			_ = _8_next
			var _out3 interface{}
			_ = _out3
			_out3 = (stack).RemoveLast()
			_8_next = Companion_Sequence_.CastTo_(Companion_Sequence_.CastTo_(_out3))
			{
				var _in6 *Vector = builder
				_ = _in6
				var _in7 Sequence = _8_next
				_ = _in7
				var _in8 *Vector = stack
				_ = _in8
				builder = _in6
				e = _in7
				stack = _in8
				goto TAIL_CALL_START
				goto L1_1_0_0_0
			}
		L1_1_0_0_0:
		}
	} else {
		if !(false) {
			panic("dafnyRuntime.dfy[DafnyGo](789,6): " + (SeqOfString("Unsupported Sequence implementation")).String())
		}
	}
}
func (_static *CompanionStruct_Default___) SIZE__T__LIMIT() Int {
	return IntOfInt64(2147483648)
}
func (_static *CompanionStruct_Default___) SIZE__T__MAX() uint32 {
	return ((Companion_Default___.SIZE__T__LIMIT()).Minus(One)).Uint32()
}
func (_static *CompanionStruct_Default___) ZERO__SIZE() uint32 {
	return uint32(0)
}
func (_static *CompanionStruct_Default___) ONE__SIZE() uint32 {
	return uint32(1)
}
func (_static *CompanionStruct_Default___) TWO__SIZE() uint32 {
	return uint32(2)
}
func (_static *CompanionStruct_Default___) TEN__SIZE() uint32 {
	return uint32(10)
}

// End of class Default__

// Definition of trait Sequence
type Sequence interface {
	String() string
	Equals(other Sequence) bool
	EqualsGeneric(x interface{}) bool
	VerbatimString(isLiteral bool) string
	SetString() Sequence
	IsString() bool
	IsString_set_(value bool)
	Cardinality() uint32
	Select(index uint32) interface{}
	Drop(lo uint32) Sequence
	Take(hi uint32) Sequence
	Subsequence(lo uint32, hi uint32) Sequence
	ToArray() ImmutableArray
	Elements() Sequence
	UniqueElements() Set
}

func (_static *CompanionStruct_Sequence_) SetString(_this Sequence) Sequence {
	{
		var ret Sequence = (Sequence)(nil)
		_ = ret
		(_this).IsString_set_(true)
		ret = _this
		return ret
		return ret
	}
}
func (_static *CompanionStruct_Sequence_) Select(_this Sequence, index uint32) interface{} {
	{
		var ret interface{} = (interface{})(nil)
		_ = ret
		var _9_a ImmutableArray
		_ = _9_a
		var _out4 ImmutableArray
		_ = _out4
		_out4 = (_this).ToArray()
		_9_a = _out4
		ret = (_9_a).Select(index)
		return ret
		return ret
	}
}
func (_static *CompanionStruct_Sequence_) Drop(_this Sequence, lo uint32) Sequence {
	{
		var ret Sequence = (Sequence)(nil)
		_ = ret
		var _out5 Sequence
		_ = _out5
		_out5 = (_this).Subsequence(lo, (_this).Cardinality())
		ret = _out5
		return ret
	}
}
func (_static *CompanionStruct_Sequence_) Take(_this Sequence, hi uint32) Sequence {
	{
		var ret Sequence = (Sequence)(nil)
		_ = ret
		var _out6 Sequence
		_ = _out6
		_out6 = (_this).Subsequence(uint32(0), hi)
		ret = _out6
		return ret
	}
}
func (_static *CompanionStruct_Sequence_) Subsequence(_this Sequence, lo uint32, hi uint32) Sequence {
	{
		var ret Sequence = (Sequence)(nil)
		_ = ret
		var _10_a ImmutableArray
		_ = _10_a
		var _out7 ImmutableArray
		_ = _out7
		_out7 = (_this).ToArray()
		_10_a = _out7
		var _11_subarray ImmutableArray
		_ = _11_subarray
		var _out8 ImmutableArray
		_ = _out8
		_out8 = Companion_ImmutableArray_.CastTo_((_10_a).Subarray(lo, hi))
		_11_subarray = Companion_ImmutableArray_.CastTo_(_out8)
		var _nw0 *ArraySequence = New_ArraySequence_()
		_ = _nw0
		_nw0.Ctor__(_11_subarray, false)
		ret = _nw0
		return ret
	}
}
func (_static *CompanionStruct_Sequence_) Elements(_this Sequence) Sequence {
	{
		return _this
	}
}
func (_static *CompanionStruct_Sequence_) Create(cardinality uint32, initFn func(uint32) interface{}) Sequence {
	var ret Sequence = (Sequence)(nil)
	_ = ret
	var _12_a NativeArray
	_ = _12_a
	var _out9 NativeArray
	_ = _out9
	_out9 = Companion_NativeArray_.CastTo_(Companion_NativeArray_.MakeWithInit(cardinality, func(coer0 func(uint32) interface{}) func(uint32) interface{} {
		return func(arg0 uint32) interface{} {
			return coer0(arg0)
		}
	}(initFn)))
	_12_a = Companion_NativeArray_.CastTo_(_out9)
	var _13_frozen ImmutableArray
	_ = _13_frozen
	var _out10 ImmutableArray
	_ = _out10
	_out10 = Companion_ImmutableArray_.CastTo_((_12_a).Freeze(cardinality))
	_13_frozen = Companion_ImmutableArray_.CastTo_(_out10)
	var _nw1 *ArraySequence = New_ArraySequence_()
	_ = _nw1
	_nw1.Ctor__(_13_frozen, false)
	ret = _nw1
	return ret
}
func (_static *CompanionStruct_Sequence_) EqualUpTo(left Sequence, right Sequence, index uint32) bool {
	var ret bool = false
	_ = ret
	var _hi0 uint32 = index
	_ = _hi0
	for _14_i := uint32(0); _14_i < _hi0; _14_i++ {
		var _15_leftElement interface{}
		_ = _15_leftElement
		var _out11 interface{}
		_ = _out11
		_out11 = (left).Select(_14_i)
		_15_leftElement = _out11
		var _16_rightElement interface{}
		_ = _16_rightElement
		var _out12 interface{}
		_ = _out12
		_out12 = (right).Select(_14_i)
		_16_rightElement = _out12
		if !AreEqual(_15_leftElement, _16_rightElement) {
			ret = false
			return ret
		}
	}
	ret = true
	return ret
	return ret
}
func (_static *CompanionStruct_Sequence_) Equal(left Sequence, right Sequence) bool {
	var ret bool = false
	_ = ret
	if ((left).Cardinality()) != ((right).Cardinality()) /* dircomp */ {
		ret = false
		return ret
	}
	var _out13 bool
	_ = _out13
	_out13 = Companion_Sequence_.EqualUpTo(left, right, (left).Cardinality())
	ret = _out13
	return ret
}
func (_static *CompanionStruct_Sequence_) IsPrefixOf(left Sequence, right Sequence) bool {
	var ret bool = false
	_ = ret
	if ((right).Cardinality()) < ((left).Cardinality()) {
		ret = false
		return ret
	}
	var _out14 bool
	_ = _out14
	_out14 = Companion_Sequence_.EqualUpTo(left, right, (left).Cardinality())
	ret = _out14
	return ret
}
func (_static *CompanionStruct_Sequence_) IsProperPrefixOf(left Sequence, right Sequence) bool {
	var ret bool = false
	_ = ret
	if ((right).Cardinality()) <= ((left).Cardinality()) {
		ret = false
		return ret
	}
	var _out15 bool
	_ = _out15
	_out15 = Companion_Sequence_.EqualUpTo(left, right, (left).Cardinality())
	ret = _out15
	return ret
}
func (_static *CompanionStruct_Sequence_) Contains(s Sequence, t interface{}) bool {
	var _hresult bool = false
	_ = _hresult
	var _hi1 uint32 = (s).Cardinality()
	_ = _hi1
	for _17_i := Companion_Default___.ZERO__SIZE(); _17_i < _hi1; _17_i++ {
		var _18_element interface{}
		_ = _18_element
		var _out16 interface{}
		_ = _out16
		_out16 = (s).Select(_17_i)
		_18_element = _out16
		if AreEqual(_18_element, t) {
			_hresult = true
			return _hresult
		}
	}
	_hresult = false
	return _hresult
	return _hresult
}
func (_static *CompanionStruct_Sequence_) Update(s Sequence, i uint32, t interface{}) Sequence {
	var ret Sequence = (Sequence)(nil)
	_ = ret
	var _19_a ImmutableArray
	_ = _19_a
	var _out17 ImmutableArray
	_ = _out17
	_out17 = Companion_ImmutableArray_.CastTo_((s).ToArray())
	_19_a = Companion_ImmutableArray_.CastTo_(_out17)
	var _20_newValue NativeArray
	_ = _20_newValue
	var _out18 NativeArray
	_ = _out18
	_out18 = Companion_NativeArray_.CastTo_(Companion_NativeArray_.Copy(_19_a))
	_20_newValue = Companion_NativeArray_.CastTo_(_out18)
	(_20_newValue).Update(i, t)
	var _21_newValueFrozen ImmutableArray
	_ = _21_newValueFrozen
	var _out19 ImmutableArray
	_ = _out19
	_out19 = Companion_ImmutableArray_.CastTo_((_20_newValue).Freeze((_20_newValue).Length()))
	_21_newValueFrozen = Companion_ImmutableArray_.CastTo_(_out19)
	var _nw2 *ArraySequence = New_ArraySequence_()
	_ = _nw2
	_nw2.Ctor__(_21_newValueFrozen, false)
	ret = _nw2
	return ret
}
func (_static *CompanionStruct_Sequence_) Concatenate(left Sequence, right Sequence) Sequence {
	var ret Sequence = (Sequence)(nil)
	_ = ret
	if !(Companion_Default___.SizeAdditionInRange((left).Cardinality(), (right).Cardinality())) {
		panic("dafnyRuntime.dfy[DafnyGo](594,6): " + (Companion_Sequence_.Concatenate(Companion_Sequence_.Concatenate(SeqOfString("Concatenation result cardinality would be larger than the maximum ("), Companion_Helpers_.DafnyValueToDafnyString(Companion_Default___.SIZE__T__MAX())), SeqOfString(")"))).String())
	}
	var _22_left_k Sequence
	_ = _22_left_k
	_22_left_k = left
	if func(_is_5 Sequence) bool {
		return InstanceOf(_is_5, (*LazySequence)(nil))
	}(left) {
		var _23_lazyLeft *LazySequence
		_ = _23_lazyLeft
		_23_lazyLeft = left.(*LazySequence)
		var _out20 interface{}
		_ = _out20
		_out20 = ((_23_lazyLeft).Box()).Get()
		_22_left_k = Companion_Sequence_.CastTo_(Companion_Sequence_.CastTo_(_out20))
	}
	var _24_right_k Sequence
	_ = _24_right_k
	_24_right_k = right
	if func(_is_6 Sequence) bool {
		return InstanceOf(_is_6, (*LazySequence)(nil))
	}(right) {
		var _25_lazyRight *LazySequence
		_ = _25_lazyRight
		_25_lazyRight = right.(*LazySequence)
		var _out21 interface{}
		_ = _out21
		_out21 = ((_25_lazyRight).Box()).Get()
		_24_right_k = Companion_Sequence_.CastTo_(Companion_Sequence_.CastTo_(_out21))
	}
	var _26_c *ConcatSequence
	_ = _26_c
	var _nw3 *ConcatSequence = New_ConcatSequence_()
	_ = _nw3
	_nw3.Ctor__(_22_left_k, _24_right_k)
	_26_c = _nw3
	var _nw4 *LazySequence = New_LazySequence_()
	_ = _nw4
	_nw4.Ctor__(_26_c)
	ret = _nw4
	return ret
}

type CompanionStruct_Sequence_ struct {
	TraitID_ *TraitID
}

var Companion_Sequence_ = CompanionStruct_Sequence_{
	TraitID_: &TraitID{},
}

func (CompanionStruct_Sequence_) CastTo_(x interface{}) Sequence {
	var t Sequence
	t, _ = x.(Sequence)
	return t
}

// End of trait Sequence

// Definition of trait Validatable
type Validatable interface {
	String() string
}
type CompanionStruct_Validatable_ struct {
	TraitID_ *TraitID
}

var Companion_Validatable_ = CompanionStruct_Validatable_{
	TraitID_: &TraitID{},
}

func (CompanionStruct_Validatable_) CastTo_(x interface{}) Validatable {
	var t Validatable
	t, _ = x.(Validatable)
	return t
}

// End of trait Validatable

// Definition of class Size__t
type Size__t struct {
}

func New_Size__t_() *Size__t {
	_this := Size__t{}

	return &_this
}

type CompanionStruct_Size__t_ struct {
}

var Companion_Size__t_ = CompanionStruct_Size__t_{}

func (*Size__t) String() string {
	return "dafny.Size__t"
}
func (_this *Size__t) ParentTraits_() []*TraitID {
	return [](*TraitID){}
}

var _ TraitOffspring = &Size__t{}

func (_this *CompanionStruct_Size__t_) IntegerRange(lo Int, hi Int) Iterator {
	iter := IntegerRange(lo, hi)
	return func() (interface{}, bool) {
		next, ok := iter()
		if !ok {
			return uint32(0), false
		}
		return next.(Int).Uint32(), true
	}
}
func (_this *CompanionStruct_Size__t_) Witness() uint32 {
	return (Zero).Uint32()
}

// End of class Size__t

func Type_Size__t_() TypeDescriptor {
	return type_Size__t_{}
}

type type_Size__t_ struct {
}

func (_this type_Size__t_) Default() interface{} {
	return Companion_Size__t_.Witness()
}

func (_this type_Size__t_) String() string {
	return "dafny.Size__t"
}
func (_this *CompanionStruct_Size__t_) Is_(__source uint32) bool {
	var _27_x Int = IntOfUint32(__source)
	_ = _27_x
	return ((_27_x).Sign() != -1) && ((_27_x).Cmp(Companion_Default___.SIZE__T__LIMIT()) < 0)
}

// Definition of trait NativeArray
type NativeArray interface {
	String() string
	Length() uint32
	Select(i uint32) interface{}
	Update(i uint32, t interface{})
	UpdateSubarray(start uint32, other ImmutableArray)
	Freeze(size uint32) ImmutableArray
}
type CompanionStruct_NativeArray_ struct {
	TraitID_ *TraitID
}

var Companion_NativeArray_ = CompanionStruct_NativeArray_{
	TraitID_: &TraitID{},
}

func (CompanionStruct_NativeArray_) CastTo_(x interface{}) NativeArray {
	var t NativeArray
	t, _ = x.(NativeArray)
	return t
}

// End of trait NativeArray

// Definition of datatype ArrayCell
type ArrayCell struct {
	Data_ArrayCell_
}

func (_this ArrayCell) Get_() Data_ArrayCell_ {
	return _this.Data_ArrayCell_
}

type Data_ArrayCell_ interface {
	isArrayCell()
}

type CompanionStruct_ArrayCell_ struct {
}

var Companion_ArrayCell_ = CompanionStruct_ArrayCell_{}

type ArrayCell_Set struct {
	Value interface{}
}

func (ArrayCell_Set) isArrayCell() {}

func (CompanionStruct_ArrayCell_) Create_Set_(Value interface{}) ArrayCell {
	return ArrayCell{ArrayCell_Set{Value}}
}

func (_this ArrayCell) Is_Set() bool {
	_, ok := _this.Get_().(ArrayCell_Set)
	return ok
}

type ArrayCell_Unset struct {
}

func (ArrayCell_Unset) isArrayCell() {}

func (CompanionStruct_ArrayCell_) Create_Unset_() ArrayCell {
	return ArrayCell{ArrayCell_Unset{}}
}

func (_this ArrayCell) Is_Unset() bool {
	_, ok := _this.Get_().(ArrayCell_Unset)
	return ok
}

func (CompanionStruct_ArrayCell_) Default() ArrayCell {
	return Companion_ArrayCell_.Create_Unset_()
}

func (_this ArrayCell) Dtor_value() interface{} {
	return _this.Get_().(ArrayCell_Set).Value
}

func (_this ArrayCell) String() string {
	switch data := _this.Get_().(type) {
	case nil:
		return "null"
	case ArrayCell_Set:
		{
			return "DafnyGo.ArrayCell.Set" + "(" + String(data.Value) + ")"
		}
	case ArrayCell_Unset:
		{
			return "DafnyGo.ArrayCell.Unset"
		}
	default:
		{
			return "<unexpected>"
		}
	}
}

func (_this ArrayCell) Equals(other ArrayCell) bool {
	switch data1 := _this.Get_().(type) {
	case ArrayCell_Set:
		{
			data2, ok := other.Get_().(ArrayCell_Set)
			return ok && AreEqual(data1.Value, data2.Value)
		}
	case ArrayCell_Unset:
		{
			_, ok := other.Get_().(ArrayCell_Unset)
			return ok
		}
	default:
		{
			return false // unexpected
		}
	}
}

func (_this ArrayCell) EqualsGeneric(other interface{}) bool {
	typed, ok := other.(ArrayCell)
	return ok && _this.Equals(typed)
}

func Type_ArrayCell_() TypeDescriptor {
	return type_ArrayCell_{}
}

type type_ArrayCell_ struct {
}

func (_this type_ArrayCell_) Default() interface{} {
	return Companion_ArrayCell_.Default()
}

func (_this type_ArrayCell_) String() string {
	return "dafny.ArrayCell"
}
func (_this ArrayCell) ParentTraits_() []*TraitID {
	return [](*TraitID){}
}

var _ TraitOffspring = ArrayCell{}

// End of datatype ArrayCell

// Definition of trait ImmutableArray
type ImmutableArray interface {
	String() string
	Length() uint32
	Select(index uint32) interface{}
	Subarray(lo uint32, hi uint32) ImmutableArray
}
type CompanionStruct_ImmutableArray_ struct {
	TraitID_ *TraitID
}

var Companion_ImmutableArray_ = CompanionStruct_ImmutableArray_{
	TraitID_: &TraitID{},
}

func (CompanionStruct_ImmutableArray_) CastTo_(x interface{}) ImmutableArray {
	var t ImmutableArray
	t, _ = x.(ImmutableArray)
	return t
}

// End of trait ImmutableArray

// Definition of class Vector
type Vector struct {
	Storage NativeArray
	Size    uint32
}

func New_Vector_() *Vector {
	_this := Vector{}

	_this.Storage = (NativeArray)(nil)
	_this.Size = Companion_Size__t_.Witness()
	return &_this
}

type CompanionStruct_Vector_ struct {
}

var Companion_Vector_ = CompanionStruct_Vector_{}

func (_this *Vector) Equals(other *Vector) bool {
	return _this == other
}

func (_this *Vector) EqualsGeneric(x interface{}) bool {
	other, ok := x.(*Vector)
	return ok && _this.Equals(other)
}

func (*Vector) String() string {
	return "dafny.Vector"
}

func Type_Vector_(Type_T_ TypeDescriptor) TypeDescriptor {
	return type_Vector_{Type_T_}
}

type type_Vector_ struct {
	Type_T_ TypeDescriptor
}

func (_this type_Vector_) Default() interface{} {
	return (*Vector)(nil)
}

func (_this type_Vector_) String() string {
	return "dafny.Vector"
}
func (_this *Vector) ParentTraits_() []*TraitID {
	return [](*TraitID){Companion_Validatable_.TraitID_}
}

var _ Validatable = &Vector{}
var _ TraitOffspring = &Vector{}

func (_this *Vector) Ctor__(length uint32) {
	{
		var _28_storage NativeArray
		_ = _28_storage
		var _out22 NativeArray
		_ = _out22
		_out22 = Companion_NativeArray_.CastTo_(Companion_NativeArray_.Make(length))
		_28_storage = Companion_NativeArray_.CastTo_(_out22)
		(_this).Storage = _28_storage
		(_this).Size = uint32(0)
	}
}
func (_this *Vector) Select(index uint32) interface{} {
	{
		return (_this.Storage).Select(index)
	}
}
func (_this *Vector) Last() interface{} {
	{
		return (_this.Storage).Select((_this.Size) - (func() uint32 { return (uint32(1)) })())
	}
}
func (_this *Vector) AddLast(t interface{}) {
	{
		(_this).EnsureCapacity((_this.Size) + (Companion_Default___.ONE__SIZE()))
		(_this.Storage).Update(_this.Size, t)
		(_this).Size = (_this.Size) + (uint32(1))
	}
}
func (_this *Vector) Max(a uint32, b uint32) uint32 {
	{
		if (a) < (b) {
			return b
		} else {
			return a
		}
	}
}
func (_this *Vector) EnsureCapacity(newMinCapacity uint32) {
	{
		if ((_this.Storage).Length()) >= (newMinCapacity) {
			return
		}
		var _29_newCapacity uint32
		_ = _29_newCapacity
		_29_newCapacity = newMinCapacity
		if ((_this.Storage).Length()) <= ((Companion_Default___.SIZE__T__MAX()) / (Companion_Default___.TWO__SIZE())) {
			_29_newCapacity = (_this).Max(_29_newCapacity, ((_this.Storage).Length())*(Companion_Default___.TWO__SIZE()))
		}
		var _30_newStorage NativeArray
		_ = _30_newStorage
		var _out23 NativeArray
		_ = _out23
		_out23 = Companion_NativeArray_.CastTo_(Companion_NativeArray_.Make(_29_newCapacity))
		_30_newStorage = Companion_NativeArray_.CastTo_(_out23)
		var _31_values ImmutableArray
		_ = _31_values
		var _out24 ImmutableArray
		_ = _out24
		_out24 = Companion_ImmutableArray_.CastTo_((_this.Storage).Freeze(_this.Size))
		_31_values = Companion_ImmutableArray_.CastTo_(_out24)
		(_30_newStorage).UpdateSubarray(uint32(0), _31_values)
		(_this).Storage = _30_newStorage
	}
}
func (_this *Vector) RemoveLast() interface{} {
	{
		var t interface{} = (interface{})(nil)
		_ = t
		t = (_this.Storage).Select((_this.Size) - (func() uint32 { return (uint32(1)) })())
		(_this).Size = (_this.Size) - (func() uint32 { return (uint32(1)) })()
		return t
	}
}
func (_this *Vector) Append(other ImmutableArray) {
	{
		var _32_newSize uint32
		_ = _32_newSize
		_32_newSize = (_this.Size) + ((other).Length())
		(_this).EnsureCapacity(_32_newSize)
		(_this.Storage).UpdateSubarray(_this.Size, other)
		(_this).Size = (_this.Size) + ((other).Length())
	}
}
func (_this *Vector) Freeze() ImmutableArray {
	{
		var ret ImmutableArray = (ImmutableArray)(nil)
		_ = ret
		var _out25 ImmutableArray
		_ = _out25
		_out25 = Companion_ImmutableArray_.CastTo_((_this.Storage).Freeze(_this.Size))
		ret = Companion_ImmutableArray_.CastTo_(_out25)
		return ret
	}
}

// End of class Vector

// Definition of trait AtomicBox
type AtomicBox interface {
	String() string
	Get() interface{}
	Put(t interface{})
}
type CompanionStruct_AtomicBox_ struct {
	TraitID_ *TraitID
}

var Companion_AtomicBox_ = CompanionStruct_AtomicBox_{
	TraitID_: &TraitID{},
}

func (CompanionStruct_AtomicBox_) CastTo_(x interface{}) AtomicBox {
	var t AtomicBox
	t, _ = x.(AtomicBox)
	return t
}

// End of trait AtomicBox

// Definition of class ArraySequence
type ArraySequence struct {
	_isString bool
	_values   ImmutableArray
}

func New_ArraySequence_() *ArraySequence {
	_this := ArraySequence{}

	_this._isString = false
	_this._values = (ImmutableArray)(nil)
	return &_this
}

type CompanionStruct_ArraySequence_ struct {
}

var Companion_ArraySequence_ = CompanionStruct_ArraySequence_{}

func Type_ArraySequence_(Type_T_ TypeDescriptor) TypeDescriptor {
	return type_ArraySequence_{Type_T_}
}

type type_ArraySequence_ struct {
	Type_T_ TypeDescriptor
}

func (_this type_ArraySequence_) Default() interface{} {
	return (*ArraySequence)(nil)
}

func (_this type_ArraySequence_) String() string {
	return "dafny.ArraySequence"
}
func (_this *ArraySequence) ParentTraits_() []*TraitID {
	return [](*TraitID){Companion_Sequence_.TraitID_}
}

var _ Sequence = &ArraySequence{}
var _ TraitOffspring = &ArraySequence{}

func (_this *ArraySequence) Drop(lo uint32) Sequence {
	var _out26 Sequence
	_ = _out26
	_out26 = Companion_Sequence_.Drop(_this, lo)
	return _out26
}
func (_this *ArraySequence) Elements() Sequence {
	return Companion_Sequence_.Elements(_this)
}
func (_this *ArraySequence) IsString() bool {
	return _this._isString
}
func (_this *ArraySequence) IsString_set_(value bool) {
	_this._isString = value
}
func (_this *ArraySequence) Select(index uint32) interface{} {
	var _out27 interface{}
	_ = _out27
	_out27 = Companion_Sequence_.Select(_this, index)
	return _out27
}
func (_this *ArraySequence) SetString() Sequence {
	var _out28 Sequence
	_ = _out28
	_out28 = Companion_Sequence_.SetString(_this)
	return _out28
}
func (_this *ArraySequence) Subsequence(lo uint32, hi uint32) Sequence {
	var _out29 Sequence
	_ = _out29
	_out29 = Companion_Sequence_.Subsequence(_this, lo, hi)
	return _out29
}
func (_this *ArraySequence) Take(hi uint32) Sequence {
	var _out30 Sequence
	_ = _out30
	_out30 = Companion_Sequence_.Take(_this, hi)
	return _out30
}
func (_this *ArraySequence) Ctor__(value ImmutableArray, isString bool) {
	{
		(_this)._values = value
		(_this)._isString = isString
	}
}
func (_this *ArraySequence) Cardinality() uint32 {
	{
		return ((_this).Values()).Length()
	}
}
func (_this *ArraySequence) ToArray() ImmutableArray {
	{
		var ret ImmutableArray = (ImmutableArray)(nil)
		_ = ret
		ret = (_this).Values()
		return ret
		return ret
	}
}
func (_this *ArraySequence) Values() ImmutableArray {
	{
		return _this._values
	}
}

// End of class ArraySequence

// Definition of class ConcatSequence
type ConcatSequence struct {
	_isString bool
	_left     Sequence
	_right    Sequence
	_length   uint32
}

func New_ConcatSequence_() *ConcatSequence {
	_this := ConcatSequence{}

	_this._isString = false
	_this._left = (Sequence)(nil)
	_this._right = (Sequence)(nil)
	_this._length = Companion_Size__t_.Witness()
	return &_this
}

type CompanionStruct_ConcatSequence_ struct {
}

var Companion_ConcatSequence_ = CompanionStruct_ConcatSequence_{}

func Type_ConcatSequence_(Type_T_ TypeDescriptor) TypeDescriptor {
	return type_ConcatSequence_{Type_T_}
}

type type_ConcatSequence_ struct {
	Type_T_ TypeDescriptor
}

func (_this type_ConcatSequence_) Default() interface{} {
	return (*ConcatSequence)(nil)
}

func (_this type_ConcatSequence_) String() string {
	return "dafny.ConcatSequence"
}
func (_this *ConcatSequence) ParentTraits_() []*TraitID {
	return [](*TraitID){Companion_Sequence_.TraitID_}
}

var _ Sequence = &ConcatSequence{}
var _ TraitOffspring = &ConcatSequence{}

func (_this *ConcatSequence) Drop(lo uint32) Sequence {
	var _out31 Sequence
	_ = _out31
	_out31 = Companion_Sequence_.Drop(_this, lo)
	return _out31
}
func (_this *ConcatSequence) Elements() Sequence {
	return Companion_Sequence_.Elements(_this)
}
func (_this *ConcatSequence) IsString() bool {
	return _this._isString
}
func (_this *ConcatSequence) IsString_set_(value bool) {
	_this._isString = value
}
func (_this *ConcatSequence) Select(index uint32) interface{} {
	var _out32 interface{}
	_ = _out32
	_out32 = Companion_Sequence_.Select(_this, index)
	return _out32
}
func (_this *ConcatSequence) SetString() Sequence {
	var _out33 Sequence
	_ = _out33
	_out33 = Companion_Sequence_.SetString(_this)
	return _out33
}
func (_this *ConcatSequence) Subsequence(lo uint32, hi uint32) Sequence {
	var _out34 Sequence
	_ = _out34
	_out34 = Companion_Sequence_.Subsequence(_this, lo, hi)
	return _out34
}
func (_this *ConcatSequence) Take(hi uint32) Sequence {
	var _out35 Sequence
	_ = _out35
	_out35 = Companion_Sequence_.Take(_this, hi)
	return _out35
}
func (_this *ConcatSequence) Ctor__(left Sequence, right Sequence) {
	{
		(_this)._left = left
		(_this)._right = right
		(_this)._length = ((left).Cardinality()) + ((right).Cardinality())
		(_this)._isString = (left.IsString()) || (right.IsString())
	}
}
func (_this *ConcatSequence) Cardinality() uint32 {
	{
		return (_this).Length()
	}
}
func (_this *ConcatSequence) ToArray() ImmutableArray {
	{
		var ret ImmutableArray = (ImmutableArray)(nil)
		_ = ret
		var _33_builder *Vector
		_ = _33_builder
		var _nw5 *Vector = New_Vector_()
		_ = _nw5
		_nw5.Ctor__((_this).Length())
		_33_builder = _nw5
		var _34_stack *Vector
		_ = _34_stack
		var _nw6 *Vector = New_Vector_()
		_ = _nw6
		_nw6.Ctor__(Companion_Default___.TEN__SIZE())
		_34_stack = _nw6
		Companion_Default___.AppendOptimized(_33_builder, _this, _34_stack)
		var _out36 ImmutableArray
		_ = _out36
		_out36 = Companion_ImmutableArray_.CastTo_((_33_builder).Freeze())
		ret = Companion_ImmutableArray_.CastTo_(_out36)
		return ret
	}
}
func (_this *ConcatSequence) Left() Sequence {
	{
		return _this._left
	}
}
func (_this *ConcatSequence) Right() Sequence {
	{
		return _this._right
	}
}
func (_this *ConcatSequence) Length() uint32 {
	{
		return _this._length
	}
}

// End of class ConcatSequence

// Definition of class LazySequence
type LazySequence struct {
	_isString bool
	_length   uint32
	_box      AtomicBox
}

func New_LazySequence_() *LazySequence {
	_this := LazySequence{}

	_this._isString = false
	_this._length = Companion_Size__t_.Witness()
	_this._box = (AtomicBox)(nil)
	return &_this
}

type CompanionStruct_LazySequence_ struct {
}

var Companion_LazySequence_ = CompanionStruct_LazySequence_{}

func Type_LazySequence_(Type_T_ TypeDescriptor) TypeDescriptor {
	return type_LazySequence_{Type_T_}
}

type type_LazySequence_ struct {
	Type_T_ TypeDescriptor
}

func (_this type_LazySequence_) Default() interface{} {
	return (*LazySequence)(nil)
}

func (_this type_LazySequence_) String() string {
	return "dafny.LazySequence"
}
func (_this *LazySequence) ParentTraits_() []*TraitID {
	return [](*TraitID){Companion_Sequence_.TraitID_}
}

var _ Sequence = &LazySequence{}
var _ TraitOffspring = &LazySequence{}

func (_this *LazySequence) Drop(lo uint32) Sequence {
	var _out37 Sequence
	_ = _out37
	_out37 = Companion_Sequence_.Drop(_this, lo)
	return _out37
}
func (_this *LazySequence) Elements() Sequence {
	return Companion_Sequence_.Elements(_this)
}
func (_this *LazySequence) IsString() bool {
	return _this._isString
}
func (_this *LazySequence) IsString_set_(value bool) {
	_this._isString = value
}
func (_this *LazySequence) Select(index uint32) interface{} {
	var _out38 interface{}
	_ = _out38
	_out38 = Companion_Sequence_.Select(_this, index)
	return _out38
}
func (_this *LazySequence) SetString() Sequence {
	var _out39 Sequence
	_ = _out39
	_out39 = Companion_Sequence_.SetString(_this)
	return _out39
}
func (_this *LazySequence) Subsequence(lo uint32, hi uint32) Sequence {
	var _out40 Sequence
	_ = _out40
	_out40 = Companion_Sequence_.Subsequence(_this, lo, hi)
	return _out40
}
func (_this *LazySequence) Take(hi uint32) Sequence {
	var _out41 Sequence
	_ = _out41
	_out41 = Companion_Sequence_.Take(_this, hi)
	return _out41
}
func (_this *LazySequence) Ctor__(wrapped Sequence) {
	{
		var _35_box AtomicBox
		_ = _35_box
		var _out42 AtomicBox
		_ = _out42
<<<<<<< HEAD
		_out42 = Companion_AtomicBox_.CastTo_(Companion_AtomicBox_.Make(wrapped))
		_35_box = Companion_AtomicBox_.CastTo_(_out42)
		(_this)._i_box = _35_box
		(_this)._i_length = (wrapped).Cardinality()
		(_this)._i_isString = wrapped.IsString()
=======
		_out42 = Companion_AtomicBox_.Make(wrapped)
		_35_box = _out42
		(_this)._box = _35_box
		(_this)._length = (wrapped).Cardinality()
		(_this)._isString = wrapped.IsString()
>>>>>>> 642e3817
	}
}
func (_this *LazySequence) Cardinality() uint32 {
	{
		return (_this).Length()
	}
}
func (_this *LazySequence) ToArray() ImmutableArray {
	{
		var ret ImmutableArray = (ImmutableArray)(nil)
		_ = ret
		var _36_expr Sequence
		_ = _36_expr
		var _out43 interface{}
		_ = _out43
		_out43 = ((_this).Box()).Get()
		_36_expr = Companion_Sequence_.CastTo_(Companion_Sequence_.CastTo_(_out43))
		var _out44 ImmutableArray
		_ = _out44
		_out44 = Companion_ImmutableArray_.CastTo_((_36_expr).ToArray())
		ret = Companion_ImmutableArray_.CastTo_(_out44)
		var _37_arraySeq *ArraySequence
		_ = _37_arraySeq
		var _nw7 *ArraySequence = New_ArraySequence_()
		_ = _nw7
		_nw7.Ctor__(ret, false)
		_37_arraySeq = _nw7
		((_this).Box()).Put(_37_arraySeq)
		return ret
	}
}
func (_this *LazySequence) Length() uint32 {
	{
		return _this._length
	}
}
func (_this *LazySequence) Box() AtomicBox {
	{
		return _this._box
	}
}

// End of class LazySequence

// Definition of trait Helpers
type Helpers interface {
	String() string
}
type CompanionStruct_Helpers_ struct {
	TraitID_ *TraitID
}

var Companion_Helpers_ = CompanionStruct_Helpers_{
	TraitID_: &TraitID{},
}

func (CompanionStruct_Helpers_) CastTo_(x interface{}) Helpers {
	var t Helpers
	t, _ = x.(Helpers)
	return t
}

// End of trait Helpers<|MERGE_RESOLUTION|>--- conflicted
+++ resolved
@@ -1237,19 +1237,11 @@
 		_ = _35_box
 		var _out42 AtomicBox
 		_ = _out42
-<<<<<<< HEAD
 		_out42 = Companion_AtomicBox_.CastTo_(Companion_AtomicBox_.Make(wrapped))
 		_35_box = Companion_AtomicBox_.CastTo_(_out42)
-		(_this)._i_box = _35_box
-		(_this)._i_length = (wrapped).Cardinality()
-		(_this)._i_isString = wrapped.IsString()
-=======
-		_out42 = Companion_AtomicBox_.Make(wrapped)
-		_35_box = _out42
 		(_this)._box = _35_box
 		(_this)._length = (wrapped).Cardinality()
 		(_this)._isString = wrapped.IsString()
->>>>>>> 642e3817
 	}
 }
 func (_this *LazySequence) Cardinality() uint32 {
