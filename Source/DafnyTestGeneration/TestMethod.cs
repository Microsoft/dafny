--- conflicted
+++ resolved
@@ -16,10 +16,6 @@
     private static int nextId; // next unique id to be assigned
 
     // list of values to mock together with their types
-<<<<<<< HEAD
-=======
-    public readonly List<(string id, Type type)> ObjectsToMock = new();
->>>>>>> 0b63a654
     // maps a variable that is mocked to its unique id
     private readonly Dictionary<DafnyModelVariable, string> mockedVarId = new();
     public readonly List<(string parentId, string fieldName, string childId)> Assignments = new();
@@ -31,18 +27,12 @@
     public readonly string MethodName;
     // values of the arguments to be passed to the method call
     public readonly List<string> ArgValues;
-<<<<<<< HEAD
     // number of type arguments for the method (all will be set to defaultType)
     public readonly int NOfTypeArgs;
-=======
-    // number of type parameters for the method (all will be set to defaultType)
-    public readonly int NOfTypeParams;
->>>>>>> 0b63a654
     // default type to replace any type variable with
     private readonly Type defaultType = Type.Int;
     // the DafnyModel that describes the inputs to this test method
     private readonly DafnyModel dafnyModel;
-<<<<<<< HEAD
     // Set of all types for which a {:synthesize} - annotated method is needed
     // These methods are used to get fresh instances of the corresponding types
     private static readonly Dictionary<string, UserDefinedType> TypesToSynthesize = new();
@@ -54,12 +44,6 @@
     // similar to above but for objects
     private readonly HashSet<string> getClassTypeInstanceParams = new();
     private Dictionary<string, string> defaultValueForType = new();
-=======
-
-    // Set of all types for which a {:synthesize} - annotated method is needed
-    // These methods are used to get fresh instances of the corresponding types
-    private static readonly HashSet<string> TypesToSynthesize = new();
->>>>>>> 0b63a654
 
     public TestMethod(DafnyInfo dafnyInfo, string log) {
       DafnyInfo = dafnyInfo;
@@ -71,12 +55,9 @@
       NOfTypeArgs = dafnyInfo.GetTypeArgs(MethodName).Count;
       ArgValues = ExtractInputs(dafnyModel.States.First(), argumentNames, typeNames);
     }
-
-<<<<<<< HEAD
+    
     public bool IsValid => errorMessages.Count == 0;
-
-=======
->>>>>>> 0b63a654
+    
     public static void ClearTypesToSynthesize() {
       TypesToSynthesize.Clear();
     }
@@ -93,7 +74,6 @@
     /// Returns a string that contains all the {:synthesize} annotated methods
     /// necessary to compile the tests
     /// </summary>
-<<<<<<< HEAD
     public static string EmitSynthesizeMethods(DafnyInfo dafnyInfo) {
       var result = "";
       foreach (var typ in TypesToSynthesize.Keys) {
@@ -127,14 +107,6 @@
                     $"returns ({returnName}:{typ}) ensures fresh({returnName}) " +
                     $"{ensures}";
         }
-=======
-    public static string EmitSynthesizeMethods() {
-      var result = "";
-      foreach (var typ in TypesToSynthesize) {
-        var methodName = GetSynthesizeMethodName(typ);
-        result += $"\nmethod {{:synthesize}} {methodName}() " +
-                  $"returns (o:{typ}) ensures fresh(o)";
->>>>>>> 0b63a654
       }
       return result;
     }
@@ -153,7 +125,6 @@
     /// <returns></returns>
     private List<string> ExtractInputs(DafnyModelState state, IReadOnlyList<string> printOutput, IReadOnlyList<string> types) {
       var result = new List<string>();
-<<<<<<< HEAD
       var vars = state.ExpandedVariableSet(null);
       var parameterIndex = DafnyInfo.IsStatic(MethodName) ? -1 : -2; 
       for (var i = 0; i < printOutput.Count; i++) {
@@ -179,15 +150,6 @@
         if (printOutput[i] == "") {
           getDefaultValueParams = new();
           result.Add(GetDefaultValue(type, type));
-=======
-      var vars = state.ExpandedVariableSet(-1);
-      for (var i = NOfTypeParams; i < printOutput.Count; i++) {
-        if (printOutput[i] == "") {
-          var formalIndex = DafnyInfo.IsStatic(MethodName) ?
-            i - NOfTypeParams :
-            i - NOfTypeParams - 1;
-          result.Add(GetDefaultValue(DafnyInfo.GetFormalsTypes(MethodName)[formalIndex]));
->>>>>>> 0b63a654
           continue;
         }
         if (!printOutput[i].StartsWith("T@")) {
@@ -277,20 +239,15 @@
       List<string> elements = new();
       var variableType = DafnyModelTypeUtils.GetInDafnyFormat(
         DafnyModelTypeUtils.ReplaceTypeVariables(variable.Type, defaultType));
-<<<<<<< HEAD
       variableType = DafnyModelTypeUtils.ReplaceType(variableType,
         type => DafnyInfo.GetSupersetType(type) != null &&
                 type.Name.StartsWith("_System"),
         type => new UserDefinedType(type.tok, type.Name[8..], type.TypeArgs));
-      if (variableType.ToString() == defaultType.ToString() && 
-=======
       if (variableType.ToString() == defaultType.ToString() &&
->>>>>>> 0b63a654
           variableType.ToString() != variable.Type.ToString()) {
         return GetADefaultTypeValue(variable);
       }
       switch (variableType) {
-<<<<<<< HEAD
         case IntType:
         case RealType:
         case BoolType:
@@ -307,19 +264,7 @@
               ? (seqName, asType ?? variableType, "\"\"")
               : (seqName, asType ?? variableType, "[]"));
             return seqName;
-=======
-        case CharType:
-        case IntType:
-        case RealType:
-        case BoolType:
-        case BitvectorType:
-          return variable.Value;
-        case SeqType:
-          var seqVar = variable as SeqVariable;
-          if (seqVar?.GetLength() == -1) {
-            return "[]";
->>>>>>> 0b63a654
-          }
+    }
           for (var i = 0; i < seqVar?.GetLength(); i++) {
             var element = seqVar?[i];
             if (element == null) {
@@ -329,7 +274,6 @@
             }
             elements.Add(ExtractVariable(element, asBasicSeqType?.TypeArgs?.FirstOrDefault((Type?)null)));
           }
-<<<<<<< HEAD
           seqName = "d" + nextValueId++;
           ValueCreation.Add(seqType.Arg is CharType
             ? (seqName, asType ?? variableType, $"\"{string.Join("", elements.SelectMany(c => c[1..^1]))}\"")
@@ -351,18 +295,6 @@
           return setName;
         case MapType:
           var asBasicMapType = GetBasicType(asType, type => type is MapType) as MapType;
-=======
-          return $"[{string.Join(", ", elements)}]";
-        case SetType:
-          if (!variable.Children.ContainsKey("true")) {
-            return "{}";
-          }
-          foreach (var element in variable.Children["true"]) {
-            elements.Add(ExtractVariable(element));
-          }
-          return $"{{{string.Join(", ", elements)}}}";
-        case MapType:
->>>>>>> 0b63a654
           var mapVar = variable as MapVariable;
           List<string> mappingStrings = new();
           foreach (var mapping in mapVar?.Mappings ?? new()) {
@@ -370,7 +302,6 @@
               asBasicMapType?.TypeArgs?.Count == 2 ? asBasicMapType.TypeArgs : null;
             mappingStrings.Add($"{ExtractVariable(mapping.Key, asTypeTypeArgs?[0])} := {ExtractVariable(mapping.Value, asTypeTypeArgs?[1])}");
           }
-<<<<<<< HEAD
           var mapName = "d" + nextValueId++;
           ValueCreation.Add((mapName, asType ?? variableType, $"map[{string.Join(", ", mappingStrings)}]"));
           return mapName;
@@ -428,27 +359,6 @@
                 : new UserDefinedType(t.tok, t.Name, t.TypeArgs));
             fields.Add(ctor.Destructors[i].Name + ":=" +
                        ExtractVariable(variable.Children[fieldName].First(), destructorType));
-=======
-          return $"map[{string.Join(", ", mappingStrings)}]";
-        case UserDefinedType arrType when new Regex("^_System.array[0-9]*\\?$").IsMatch(arrType.Name):
-          break;
-        case DafnyModelTypeUtils.DatatypeType:
-          return "DATATYPES_NOT_SUPPORTED";
-        case UserDefinedType userDefinedType when userDefinedType.Name == DafnyModel.UnknownType.Name:
-        case UserDefinedType _ when variable.CanonicalName() == "null":
-          return "null";
-        default:
-          var varId = $"v{ObjectsToMock.Count}";
-          var dafnyType = DafnyModelTypeUtils.GetNonNullable(variableType);
-          ObjectsToMock.Add(new(varId, dafnyType));
-          TypesToSynthesize.Add(dafnyType.ToString());
-          mockedVarId[variable] = varId;
-          foreach (var filedName in variable.Children.Keys) {
-            if (variable.Children[filedName].Count != 1) {
-              continue;
-            }
-            Assignments.Add(new(varId, filedName, ExtractVariable(variable.Children[filedName].First())));
->>>>>>> 0b63a654
           }
 
           var value = basicType.ToString();
@@ -587,7 +497,6 @@
     /// An unspecified value is such a value for which a model does reserve
     /// an element (e.g. T@U!val!25).
     /// </summary>
-<<<<<<< HEAD
     private string GetDefaultValue(Type type, Type? asType=null) {
       if (type == null) {
         errorMessages.Add("// Failed - cannot determine type");
@@ -684,30 +593,6 @@
       errorMessages.Add(
         $"// Failed to extract default value for type " + type ?? "(null)");
       return "null";
-=======
-    private string GetDefaultValue(Type type) {
-      type = DafnyModelTypeUtils.ReplaceTypeVariables(type, defaultType);
-      var result = type switch {
-        CharType => "\'a\'",
-        BoolType => "false",
-        IntType => "0",
-        RealType => "0.0",
-        SeqType => "[]",
-        SetType => "{}",
-        MapType => "map[]",
-        BitvectorType bvType => $"(0 as {bvType})",
-        UserDefinedType userDefinedType when userDefinedType.Name.EndsWith("?") => "null",
-        _ => null
-      };
-      if (result != null) {
-        return result;
-      }
-      // this should only be reached if the type is non-nullable
-      var varId = $"v{ObjectsToMock.Count}";
-      ObjectsToMock.Add(new(varId, type));
-      TypesToSynthesize.Add(type.ToString());
-      return varId;
->>>>>>> 0b63a654
     }
 
     /// <summary>
@@ -741,28 +626,20 @@
     private List<string> TestMethodLines() {
       
       List<string> lines = new();
-
-<<<<<<< HEAD
+      
       if (errorMessages.Count != 0) {
         if (DafnyOptions.O.TestGenOptions.Verbose) {
           lines.AddRange(errorMessages);
         }
         return lines;
       }
-
-=======
-      // test method parameters and declaration:
-      var mockedLines = ObjectsToMock
-        .Select(kVPair => $"var {kVPair.id} := " +
-                          $"{GetSynthesizeMethodName(kVPair.type.ToString())}();");
->>>>>>> 0b63a654
+      
       var returnParNames = new List<string>();
       for (var i = 0; i < DafnyInfo.GetReturnTypes(MethodName).Count; i++) {
         returnParNames.Add("r" + i);
       }
 
       lines.Add($"method {{:test}} test{id}() {{");
-<<<<<<< HEAD
       foreach (var line in ValueCreation) {
         // TODO: nested tuples will break
         if (line.type is UserDefinedType userDefinedType && (userDefinedType.Name.StartsWith("_System.Tuple") || userDefinedType.Name.StartsWith("_System._tuple"))) {
@@ -778,9 +655,6 @@
           }
         }
       }
-=======
-      lines.AddRange(mockedLines);
->>>>>>> 0b63a654
 
       // assignments necessary to set up the test case:
       foreach (var assignment in Assignments) {
