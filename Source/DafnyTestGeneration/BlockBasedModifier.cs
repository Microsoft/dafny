--- conflicted
+++ resolved
@@ -28,36 +28,6 @@
     protected override IEnumerable<ProgramModification> GetModifications(Program p) {
       return VisitProgram(p);
     }
-<<<<<<< HEAD
-    private ProgramModification/*?*/ ModificationForBlock(Block node, Dictionary<string, HashSet<Block>> stateToBlocks) {
-
-      if (program == null || implementation == null) {
-        return null;
-      }
-      var state = Utils.GetBlockId(node, DafnyInfo.Options);
-      if (state == null) {
-        return null;
-      }
-
-      var testEntryNames = Utils.DeclarationHasAttribute(implementation, TestGenerationOptions.TestInlineAttribute)
-        ? TestEntries
-        : new() { implementation.VerboseName };
-      foreach (var block in stateToBlocks[state]) {
-        block.cmds.Add(new AssertCmd(new Token(), new LiteralExpr(new Token(), false)));
-      }
-      var record = modifications.GetProgramModification(program, implementation,
-        new HashSet<string>() { state },
-          testEntryNames, $"{implementation.VerboseName.Split(" ")[0]} ({state})");
-      foreach (var block in stateToBlocks[state]) {
-        block.cmds.RemoveAt(block.cmds.Count - 1);
-      }
-      if (record.IsCovered(modifications)) {
-        return null;
-      }
-      return record;
-    }
-=======
->>>>>>> b1c9d991
 
     /// <summary>
     /// After inlining, several basic blocks might correspond to the same program state, i.e. location in the Dafny code
@@ -84,37 +54,36 @@
           !DafnyInfo.IsAccessible(node.VerboseName.Split(" ")[0])) {
         yield break;
       }
-<<<<<<< HEAD
-      var stateToBlocksMap = new Dictionary<string, HashSet<Block>>();
-      foreach (var block in node.Blocks) {
-        PopulateStateToBlocksMap(block, stateToBlocksMap);
-      }
-      for (int i = node.Blocks.Count - 1; i >= 0; i--) {
-        var modification = ModificationForBlock(node.Blocks[i], stateToBlocksMap);
-        if (modification != null) {
-          yield return modification;
-=======
       var testEntryNames = Utils.DeclarationHasAttribute(implementation, TestGenerationOptions.TestInlineAttribute)
         ? TestEntries
         : new() { implementation.VerboseName };
       var blocks = node.Blocks.ToList();
       blocks.Reverse();
+      var stateToBlocksMap = new Dictionary<string, HashSet<Block>>();
+      foreach (var block in node.Blocks) {
+        PopulateStateToBlocksMap(block, stateToBlocksMap);
+      }
       foreach (var block in blocks) {
         var state = Utils.GetBlockId(block, DafnyInfo.Options);
         if (state == null) {
           continue;
         }
-        block.cmds.Add(new AssertCmd(new Token(), new LiteralExpr(new Token(), false)));
+        foreach (var twinBlock in stateToBlocksMap[state]) {
+          twinBlock.cmds.Add(new AssertCmd(new Token(), new LiteralExpr(new Token(), false)));
+        }
         var record = modifications.GetProgramModification(program, implementation,
           new HashSet<string>() { state },
           testEntryNames, $"{implementation.VerboseName.Split(" ")[0]} ({state})");
         if (record.IsCovered(modifications)) {
-          block.cmds.RemoveAt(block.cmds.Count - 1);
+          foreach (var twinBlock in stateToBlocksMap[state]) {
+            twinBlock.cmds.RemoveAt(twinBlock.cmds.Count - 1);
+          }
           continue;
->>>>>>> b1c9d991
         }
         yield return record;
-        block.cmds.RemoveAt(block.cmds.Count - 1);
+        foreach (var twinBlock in stateToBlocksMap[state]) {
+          twinBlock.cmds.RemoveAt(twinBlock.cmds.Count - 1);
+        }
       }
 
     }
