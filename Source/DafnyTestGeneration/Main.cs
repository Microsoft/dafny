--- conflicted
+++ resolved
@@ -127,11 +127,8 @@
     /// Return a Dafny class (list of lines) with tests for the given Dafny file
     /// </summary>
     public static async IAsyncEnumerable<string> GetTestClassForProgram(string sourceFile) {
-
-<<<<<<< HEAD
+      
       DafnyOptions.O.PrintMode = DafnyOptions.PrintModes.Everything;
-=======
->>>>>>> 0b63a654
       TestMethod.ClearTypesToSynthesize();
       var source = new StreamReader(sourceFile).ReadToEnd();
       var program = Utils.Parse(source, sourceFile);
@@ -159,13 +156,8 @@
       await foreach (var method in GetTestMethodsForProgram(program)) {
         yield return method.ToString();
       }
-
-<<<<<<< HEAD
+      
       yield return TestMethod.EmitSynthesizeMethods(dafnyInfo);
-=======
-      yield return TestMethod.EmitSynthesizeMethods();
->>>>>>> 0b63a654
-
       yield return "}";
     }
   }
