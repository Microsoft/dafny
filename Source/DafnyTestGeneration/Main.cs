#nullable disable
using System.Collections.Generic;
using System.IO;
using System.Linq;
using System.Text.RegularExpressions;
using Microsoft.Dafny;
using Program = Microsoft.Dafny.Program;

namespace DafnyTestGeneration {

  public static class Main {

    public static bool setNonZeroExitCode = false;

    /// <summary>
    /// This method returns each capturedState that is unreachable, one by one,
    /// and then a line with the summary of how many such states there are, etc.
    /// Note that loop unrolling may cause false positives and the absence of
    /// loop unrolling may cause false negatives.
    /// </summary>
    /// <returns></returns>
    public static async IAsyncEnumerable<string> GetDeadCodeStatistics(Program program) {

      program.Reporter.Options.PrintMode = PrintModes.Everything;
      ProgramModification.ResetStatistics();
      var modifications = GetModifications(program).ToList();
      var blocksReached = modifications.Count;
      HashSet<string> allStates = new();
      HashSet<string> allDeadStates = new();

      // Generate tests based on counterexamples produced from modifications
      for (var i = modifications.Count - 1; i >= 0; i--) {
        await modifications[i].GetCounterExampleLog();
        var deadStates = new HashSet<string>();
        if (!modifications[i].IsCovered) {
          deadStates = modifications[i].CapturedStates;
        }

        if (deadStates.Count != 0) {
          foreach (var capturedState in deadStates) {
            yield return $"Code at {capturedState} is potentially unreachable.";
          }
          blocksReached--;
          allDeadStates.UnionWith(deadStates);
        }
        allStates.UnionWith(modifications[i].CapturedStates);
      }

      yield return $"Out of {modifications.Count} basic blocks " +
                   $"({allStates.Count} capturedStates), {blocksReached} " +
                   $"({allStates.Count - allDeadStates.Count}) are reachable. " +
                   "There might be false negatives if you are not unrolling " +
                   "loops. False positives are always possible.";
    }

    public static async IAsyncEnumerable<string> GetDeadCodeStatistics(string sourceFile) {
      var options = DafnyOptions.Create();
      options.PrintMode = PrintModes.Everything;
      var source = await new StreamReader(sourceFile).ReadToEndAsync();
      var program = Utils.Parse(options, source, sourceFile);
      if (program == null) {
        yield return "Cannot parse program";
        yield break;
      }
      await foreach (var line in GetDeadCodeStatistics(program)) {
        yield return line;
      }
    }

    private static IEnumerable<ProgramModification> GetModifications(Program program) {
      var options = program.Options;
      var dafnyInfo = new DafnyInfo(program);
      setNonZeroExitCode = dafnyInfo.SetNonZeroExitCode || setNonZeroExitCode;
      // Translate the Program to Boogie:
      var oldPrintInstrumented = options.PrintInstrumented;
      options.PrintInstrumented = true;
      var boogiePrograms = Translator
        .Translate(program, program.Reporter)
        .ToList().ConvertAll(tuple => tuple.Item2);
      options.PrintInstrumented = oldPrintInstrumented;

      // Create modifications of the program with assertions for each block\path
      ProgramModifier programModifier =
        options.TestGenOptions.Mode == TestGenerationOptions.Modes.Path
          ? new PathBasedModifier()
          : new BlockBasedModifier();
      return programModifier.GetModifications(boogiePrograms, dafnyInfo);
    }

    /// <summary>
    /// Generate test methods for a certain Dafny program.
    /// </summary>
    /// <returns></returns>
    public static async IAsyncEnumerable<TestMethod> GetTestMethodsForProgram(Program program) {

      var options = program.Options;
      options.PrintMode = PrintModes.Everything;
      ProgramModification.ResetStatistics();
      var dafnyInfo = new DafnyInfo(program);
      setNonZeroExitCode = dafnyInfo.SetNonZeroExitCode || setNonZeroExitCode;
      // Generate tests based on counterexamples produced from modifications

      var programModifications = GetModifications(program).ToList();
      foreach (var modification in programModifications) {

        var log = await modification.GetCounterExampleLog();
        if (log == null) {
          continue;
        }
        var testMethod = await modification.GetTestMethod(dafnyInfo);
        if (testMethod == null) {
          continue;
        }
        yield return testMethod;
      }
      setNonZeroExitCode = dafnyInfo.SetNonZeroExitCode || setNonZeroExitCode;
    }

    /// <summary>
    /// Return a Dafny class (list of lines) with tests for the given Dafny file
    /// </summary>
    public static async IAsyncEnumerable<string> GetTestClassForProgram(string sourceFile) {

      var options = DafnyOptions.Create();
      options.PrintMode = PrintModes.Everything;
      TestMethod.ClearTypesToSynthesize();
<<<<<<< HEAD
      var source = await new StreamReader(sourceFile).ReadToEndAsync();
      var program = Utils.Parse(source, sourceFile);
=======
      var source = new StreamReader(sourceFile).ReadToEnd();
      var program = Utils.Parse(options, source, sourceFile);
>>>>>>> 77d29536
      if (program == null) {
        yield break;
      }
      var dafnyInfo = new DafnyInfo(program);
      setNonZeroExitCode = dafnyInfo.SetNonZeroExitCode || setNonZeroExitCode;
      var rawName = Regex.Replace(sourceFile, "[^a-zA-Z0-9_]", "");

      string EscapeDafnyStringLiteral(string str) {
        return $"\"{str.Replace(@"\", @"\\")}\"";
      }

      yield return $"include {EscapeDafnyStringLiteral(sourceFile)}";
      yield return $"module {rawName}UnitTests {{";
      foreach (var module in dafnyInfo.ToImportAs.Keys) {
        if (module.Split(".").Last() == dafnyInfo.ToImportAs[module]) {
          yield return $"import {module}";
        } else {
          yield return $"import {dafnyInfo.ToImportAs[module]} = {module}";
        }
      }

      await foreach (var method in GetTestMethodsForProgram(program)) {
        yield return method.ToString();
      }

      yield return TestMethod.EmitSynthesizeMethods(dafnyInfo);
      yield return "}";
    }
  }
}<|MERGE_RESOLUTION|>--- conflicted
+++ resolved
@@ -124,13 +124,8 @@
       var options = DafnyOptions.Create();
       options.PrintMode = PrintModes.Everything;
       TestMethod.ClearTypesToSynthesize();
-<<<<<<< HEAD
       var source = await new StreamReader(sourceFile).ReadToEndAsync();
-      var program = Utils.Parse(source, sourceFile);
-=======
-      var source = new StreamReader(sourceFile).ReadToEnd();
       var program = Utils.Parse(options, source, sourceFile);
->>>>>>> 77d29536
       if (program == null) {
         yield break;
       }
