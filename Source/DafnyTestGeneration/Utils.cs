using System;
using System.Collections;
using System.Collections.Generic;
using System.IO;
using System.Linq;
using DafnyServer.CounterexampleGeneration;
using Microsoft.Boogie;
using Microsoft.Dafny;
using Errors = Microsoft.Dafny.Errors;
using Function = Microsoft.Dafny.Function;
using LiteralExpr = Microsoft.Dafny.LiteralExpr;
using Parser = Microsoft.Dafny.Parser;
using Program = Microsoft.Dafny.Program;
using Token = Microsoft.Dafny.Token;
using Type = Microsoft.Dafny.Type;

namespace DafnyTestGeneration {

  public static class Utils {

    public static Type UseFullName(Type type) {
      return DafnyModelTypeUtils.ReplaceType(type, _ => true, type => 
        new UserDefinedType(new Token(), type?.ResolvedClass?.FullName ?? type.Name, type.TypeArgs));
    }

    public static Type CopyWithReplacements(Type type, List<string> from, List<Type> to) {
      if (from.Count != to.Count) {
        return type;
      }
      Dictionary<string, Type> replacements = new();
      for (int i = 0; i < from.Count; i++) {
        replacements[from[i]] = to[i];
      }
      replacements["_System.string"] =
        new UserDefinedType(new Token(), "string", new List<Type>());
      replacements["_System.nat"] =
        new UserDefinedType(new Token(), "nat", new List<Type>());
      replacements["_System.object"] =
        new UserDefinedType(new Token(), "object", new List<Type>());
      return DafnyModelTypeUtils.ReplaceType(type, _ => true,
        type => replacements.ContainsKey(type.Name) ? 
          replacements[type.Name] :
          new UserDefinedType(type.tok, type.Name, type.TypeArgs));
    }

    /// <summary>
    /// Parse a string read (from a certain file) to a Dafny Program
    /// </summary>
    public static Program? Parse(string source, string fileName = "") {
      ModuleDecl module = new LiteralModuleDecl(new DefaultModuleDecl(), null);
      var builtIns = new BuiltIns();
      var reporter = new ConsoleErrorReporter();
      var success = Parser.Parse(source, fileName, fileName, null, module, builtIns,
        new Errors(reporter)) == 0 && Microsoft.Dafny.Main.ParseIncludesDepthFirstNotCompiledFirst(module, builtIns,
        new HashSet<string>(), new Errors(reporter)) == null;
      Program? program = null;
      if (success) {
        program = new Program(fileName, module, builtIns, reporter);
      }
      if (program == null) {
        return null;
      }
      // Substitute function methods with function-by-methods
      new AddByMethodRewriter(new ConsoleErrorReporter()).PreResolve(program);
      program.Reporter = new ErrorReporterSink();
      new Resolver(program).ResolveProgram(program);
      return program;
    }

<<<<<<< HEAD
    /// <summary>
    /// Deep clone a Boogie program.
    /// </summary>
    public static Microsoft.Boogie.Program
      DeepCloneProgram(Microsoft.Boogie.Program program) {
      var oldPrintInstrumented = DafnyOptions.O.PrintInstrumented;
      var oldPrintFile = DafnyOptions.O.PrintFile;
      DafnyOptions.O.PrintInstrumented = true;
      DafnyOptions.O.PrintFile = "-";
      var output = new StringWriter();
      program.Emit(new TokenTextWriter(output, DafnyOptions.O));
      var textRepresentation = output.ToString();
      Microsoft.Boogie.Parser.Parse(textRepresentation, "", out var copy);
      DafnyOptions.O.PrintInstrumented = oldPrintInstrumented;
      DafnyOptions.O.PrintFile = oldPrintFile;
      return copy;
    }
    
    public static string GetStringRepresentation(Microsoft.Boogie.Program program) {
      var oldPrintInstrumented = DafnyOptions.O.PrintInstrumented;
      var oldPrintFile = DafnyOptions.O.PrintFile;
      DafnyOptions.O.PrintInstrumented = true;
      DafnyOptions.O.PrintFile = "-";
      var output = new StringWriter();
      program.Emit(new TokenTextWriter(output, DafnyOptions.O));
      DafnyOptions.O.PrintInstrumented = oldPrintInstrumented;
      DafnyOptions.O.PrintFile = oldPrintFile;
      return output.ToString();
    }
    
    private class AddByMethodRewriter : IRewriter {

      protected internal AddByMethodRewriter(ErrorReporter reporter) : base(reporter) { }

      /// <summary>
      /// Turns each function-method into a function-by-method.
      /// Copies body of the function into the body of the corresponding method.
      /// </summary>
      internal void PreResolve(Program program) {
        AddByMethod(program.DefaultModule);
      }

      private static void AddByMethod(TopLevelDecl d) {
        if (d is LiteralModuleDecl moduleDecl) {
          moduleDecl.ModuleDef.TopLevelDecls.ForEach(AddByMethod);
        } else if (d is TopLevelDeclWithMembers withMembers) {
          withMembers.Members.OfType<Function>().Iter(AddByMethod);
        }
      }

      private static Attributes RemoveAttribute(Attributes attributes, string toRemove) {
        if (attributes == null) {
          return null;
        }
        if (attributes.Name == toRemove) {
          return RemoveAttribute(attributes.Prev, toRemove);
        }
        attributes.Prev = RemoveAttribute(attributes.Prev, toRemove);
        return attributes;
      }

      private static void AddByMethod(Function func) {
        func.Attributes = RemoveAttribute(func.Attributes, "opaque");
        if (DafnyOptions.O.TestGenOptions.Fuel != null) {
          func.Attributes = RemoveAttribute(func.Attributes, "fuel");
          func.Attributes = new Attributes("fuel",
          new List<Expression>() { new LiteralExpr(new Token(),  (int) DafnyOptions.O.TestGenOptions.Fuel) }, 
          func.Attributes);
        }
        if (func.IsGhost || func.Body == null || func.ByMethodBody != null) {
          return;
        }
        var returnStatement = new ReturnStmt(new Token(), new Token(),
          new List<AssignmentRhs> { new ExprRhs(func.Body) });
        func.ByMethodBody = new BlockStmt(new Token(), new Token(),
          new List<Statement> { returnStatement });
      }
=======
    public static string Stringify(this object value) {
      if (value is IEnumerable<object> enumerable) {
        return string.Join(", ", enumerable.Select(Stringify));
      }

      return value.ToString()!;
>>>>>>> ac8c07c9
    }
  }
}<|MERGE_RESOLUTION|>--- conflicted
+++ resolved
@@ -66,8 +66,7 @@
       new Resolver(program).ResolveProgram(program);
       return program;
     }
-
-<<<<<<< HEAD
+    
     /// <summary>
     /// Deep clone a Boogie program.
     /// </summary>
@@ -145,14 +144,13 @@
         func.ByMethodBody = new BlockStmt(new Token(), new Token(),
           new List<Statement> { returnStatement });
       }
-=======
-    public static string Stringify(this object value) {
+      
+      public static string Stringify(this object value) {
       if (value is IEnumerable<object> enumerable) {
         return string.Join(", ", enumerable.Select(Stringify));
       }
 
       return value.ToString()!;
->>>>>>> ac8c07c9
-    }
+      }
   }
 }