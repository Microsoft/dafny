--- conflicted
+++ resolved
@@ -36,7 +36,6 @@
       new Resolver(program).ResolveProgram(program);
       return program;
     }
-<<<<<<< HEAD
 
     /// <summary>
     /// Deep clone a Boogie program.
@@ -86,7 +85,5 @@
           new List<Statement> { returnStatement });
       }
     }
-=======
->>>>>>> de4fdf99
   }
 }