--- conflicted
+++ resolved
@@ -73,15 +73,10 @@
     /// <summary>
     /// Parse a string read (from a certain file) to a Dafny Program
     /// </summary>
-<<<<<<< HEAD
-    public static Program/*?*/ Parse(DafnyOptions options, string source, string fileName = "") {
-      LiteralModuleDecl module = new LiteralModuleDecl(new DefaultModuleDefinition(), null);
-=======
     public static Program/*?*/ Parse(DafnyOptions options, string source, bool resolve = true, Uri uri = null) {
       uri ??= new Uri(Path.GetTempPath());
       var defaultModuleDefinition = new DefaultModuleDefinition(new List<Uri>() { uri });
       var module = new LiteralModuleDecl(defaultModuleDefinition, null);
->>>>>>> 35fefa0e
       var builtIns = new BuiltIns(options);
       var reporter = new BatchErrorReporter(options, defaultModuleDefinition);
       var success = Parser.Parse(source, uri, module, builtIns,
