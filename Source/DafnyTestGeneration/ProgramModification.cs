--- conflicted
+++ resolved
@@ -81,17 +81,6 @@
       } else {
         optionsToAdd.Add("O:model.compact=false");
       }
-<<<<<<< HEAD
-
-      options.Prune = !original.TestGenOptions.DisablePrune;
-      options.ProverOptions.AddRange(original.ProverOptions);
-      options.LoopUnrollCount = original.LoopUnrollCount;
-      options.DefiniteAssignmentLevel = original.DefiniteAssignmentLevel;
-      options.WarnShadowing = original.WarnShadowing;
-      options.VerificationScope = original.VerificationScope;
-      options.TimeLimit = original.TimeLimit;
-      return options;
-=======
       // (Re)set the options necessary for counterexample extraction:
       foreach (var option in optionsToAdd) {
         options.ProverOptions.RemoveAll(o => o.Split("=") == option.Split("="));
@@ -102,7 +91,6 @@
       options.ErrorTrace = 1;
       options.EnhancedErrorMessages = 1;
       options.ModelViewFile = "-";
->>>>>>> bd2d4ecd
     }
 
     /// <summary>
