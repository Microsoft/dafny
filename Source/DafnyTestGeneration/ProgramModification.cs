// Copyright by the contributors to the Dafny Project
// SPDX-License-Identifier: MIT

#nullable disable
using System;
using System.Collections.Generic;
using System.IO;
using System.Linq;
using System.Text.RegularExpressions;
using System.Threading.Tasks;
using Microsoft.Boogie;
using Microsoft.Boogie.SMTLib;
using Microsoft.Dafny;
using Program = Microsoft.Boogie.Program;

namespace DafnyTestGeneration {
  public class Modifications {
    private readonly DafnyOptions options;
    public Modifications(DafnyOptions options) {
      this.options = options;
    }

    private readonly Dictionary<string, ProgramModification> idToModification = new();
    public ProgramModification GetProgramModification(Program program,
      Implementation impl, HashSet<string> capturedStates, HashSet<string> testEntryNames,
      string uniqueId) {
      if (!idToModification.ContainsKey(uniqueId)) {
        idToModification[uniqueId] =
          new ProgramModification(options, program, impl, capturedStates, testEntryNames, uniqueId);
      }
      return idToModification[uniqueId];
    }

    public IEnumerable<ProgramModification> Values => idToModification.Values;

    public int NumberOfBlocksCovered(Implementation implementation, bool onlyIfTestsExists = false) {
      return NumberOfBlocksCovered(implementation.Blocks
        .Where(block => Utils.GetBlockId(block) != null)
        .Select(Utils.GetBlockId).ToHashSet(), onlyIfTestsExists);
    }

    public int NumberOfBlocksCovered(HashSet<string> blockIds, bool onlyIfTestsExists = false) {
      var relevantModifications = Values.Where(modification =>
        modification.CounterexampleStatus == ProgramModification.Status.Success && (!onlyIfTestsExists || (modification.TestMethod != null && modification.TestMethod.IsValid)));
      return blockIds.Count(blockId =>
        relevantModifications.Any(mod => mod.CapturedStates.Contains(blockId)));
    }

    internal int ModificationsWithStatus(Implementation implementation, ProgramModification.Status status) =>
      Values.Where(modification =>
          modification.Implementation == implementation)
        .Count(mod => mod.CounterexampleStatus == status);
  }

  /// <summary>
  /// Records a modification of the boogie program under test. The modified
  /// program has an assertion that should fail provided a certain block is
  /// visited / path is taken.
  /// </summary>
  public class ProgramModification {
    private DafnyOptions Options { get; }

    internal enum Status { Success, Failure, Untested }

    internal Status CounterexampleStatus;
    public readonly Implementation Implementation; // implementation under test

    private readonly string uniqueId;
    public readonly HashSet<string> CapturedStates;

    private readonly HashSet<string> testEntryNames;
    private Program/*?*/ program;
    private string/*?*/ counterexampleLog;
    internal TestMethod TestMethod;

    public ProgramModification(DafnyOptions options, Program program, Implementation impl,
      HashSet<string> capturedStates,
      HashSet<string> testEntryNames, string uniqueId) {
      Options = options;
      Implementation = impl;
      CounterexampleStatus = Status.Untested;
      this.program = Utils.DeepCloneProgram(options, program);
      this.testEntryNames = testEntryNames;
      CapturedStates = capturedStates;
      this.uniqueId = uniqueId;
      counterexampleLog = null;
      TestMethod = null;
    }

    /// <summary>
    /// Setup DafnyOptions to prepare for counterexample extraction
    /// </summary>
    private static void SetupForCounterexamples(DafnyOptions options) {
      // Figure out the Z3 version in use:
      var proverOptions = new SMTLibSolverOptions(options);
      proverOptions.Parse(options.ProverOptions);
      var z3Version = DafnyOptions.GetZ3Version(proverOptions.ProverPath);
      // Based on Z3 version, determine the options to use:
      var optionsToAdd = new List<string>() {
        "O:model_evaluator.completion=true",
        "O:model.completion=true"
      };
      if (z3Version is null || z3Version < new Version(4, 8, 6)) {
        optionsToAdd.Add("O:model_compress=false");
      } else {
        optionsToAdd.Add("O:model.compact=false");
      }
      // (Re)set the options necessary for counterexample extraction:
      foreach (var option in optionsToAdd) {
        options.ProverOptions.RemoveAll(o => o.Split("=") == option.Split("="));
        options.ProverOptions.Add(option);
      }
      options.NormalizeNames = false;
      options.EmitDebugInformation = true;
      options.ErrorTrace = 1;
      options.EnhancedErrorMessages = 1;
      options.ModelViewFile = "-";
      options.Prune = !options.TestGenOptions.DisablePrune;
    }

    /// <summary>
    /// Return the counterexample log produced by trying to verify this modified
    /// version of the original boogie program. Return null if this
    /// counterexample does not cover any new SourceModifications.
    /// </summary>
    public async Task<string>/*?*/ GetCounterExampleLog(Modifications cache) {
      if (CounterexampleStatus != Status.Untested ||
          (CapturedStates.Count != 0 && IsCovered(cache))) {
        return counterexampleLog;
      }
      var options = GenerateTestsCommand.CopyForProcedure(Options, testEntryNames);
      SetupForCounterexamples(options);
<<<<<<< HEAD
      var engine = ExecutionEngine.CreateWithoutSharedCache(options);
      var guid = Guid.NewGuid().ToString();
      program.Resolve(options);
      program.Typecheck(options);
      engine.EliminateDeadVariables(program);
      engine.CollectModSets(program);
      engine.Inline(program);
      program.RemoveTopLevelDeclarations(declaration => declaration is Microsoft.Boogie.Implementation or Procedure && Utils.DeclarationHasAttribute(declaration, "inline"));
=======
>>>>>>> 2901f187
      var writer = new StringWriter();
      using (var engine = ExecutionEngine.CreateWithoutSharedCache(options)) {
        var guid = Guid.NewGuid().ToString();
        program.Resolve(options);
        program.Typecheck(options);
        engine.EliminateDeadVariables(program);
        engine.CollectModSets(program);
        engine.Inline(program);
        var result = await Task.WhenAny(engine.InferAndVerify(writer, program,
            new PipelineStatistics(), null,
            _ => { }, guid),
          Task.Delay(TimeSpan.FromSeconds(Options.TimeLimit <= 0 ?
            TestGenerationOptions.DefaultTimeLimit : Options.TimeLimit)));
<<<<<<< HEAD
      program = null; // allows to garbage collect what is no longer needed
      CounterexampleStatus = Status.Failure;
      counterexampleLog = null;
      if (result is not Task<PipelineOutcome>) {
        if (Options.Verbose) {
          await options.OutputWriter.WriteLineAsync(
            $"// No test can be generated for {uniqueId} " +
            "because the verifier timed out.");
=======
        program = null; // allows to garbage collect what is no longer needed
        counterexampleStatus = Status.Failure;
        counterexampleLog = null;
        if (result is not Task<PipelineOutcome>) {
          if (Options.Verbose) {
            await options.OutputWriter.WriteLineAsync(
              $"// No test can be generated for {uniqueId} " +
              "because the verifier timed out.");
          }
          return counterexampleLog;
>>>>>>> 2901f187
        }
      }
      var log = writer.ToString();
      // If Dafny finds several assertion violations (e.g. because of inlining one trap assertion multiple times),
      // pick the first execution trace and extract the counterexample from it
      const string executionTraceString = "Execution trace";
      var firstTraceIndex = log.IndexOf(executionTraceString, 0, StringComparison.Ordinal);
      if (firstTraceIndex > 0 && log.Length > firstTraceIndex + executionTraceString.Length) {
        var secondTraceIndex = log.IndexOf(executionTraceString, firstTraceIndex + executionTraceString.Length, StringComparison.Ordinal);
        if (secondTraceIndex > 0) {
          log = log[..secondTraceIndex];
        }
      }
      // make sure that there is a counterexample (i.e. no parse errors, etc):
      var stringReader = new StringReader(log);
      while (await stringReader.ReadLineAsync() is { } line) {
        if (line.StartsWith("Block |")) {
          counterexampleLog = log;
          CounterexampleStatus = Status.Success;
          var blockId = Regex.Replace(line, @"\s+", "").Split('|')[2];
          if (Options.Verbose &&
              Options.TestGenOptions.Mode != TestGenerationOptions.Modes.Path && !CapturedStates.Contains(blockId)) {
            await options.OutputWriter.WriteLineAsync($"// Test {uniqueId} covers {blockId}");
          }
          CapturedStates.Add(blockId);
        }
      }
      if (Options.Verbose && counterexampleLog == null) {
        if (log == "") {
          await options.OutputWriter.WriteLineAsync(
            $"// No test is generated for {uniqueId} " +
            "because the verifier proved that no inputs could cause this location to be visited.");
        } else if (log.Contains("MODEL") || log.Contains("anon0")) {
          await options.OutputWriter.WriteLineAsync(
            $"// No test is generated for {uniqueId} " +
            "because there is no enhanced error trace. This can be caused " +
            "by a bug in Boogie error reporting.");
        } else {
          await options.OutputWriter.WriteLineAsync(
            $"// No test is generated for {uniqueId} " +
            "because the verifier timed out.");
        }
      }
      return counterexampleLog;
    }

    public async Task<TestMethod> GetTestMethod(Modifications cache, DafnyInfo dafnyInfo, bool returnNullIfNotUnique = true) {
      if (Options.Verbose) {
        await dafnyInfo.Options.OutputWriter.WriteLineAsync(
          $"// Constructing the test for {uniqueId}...");
      }
      var log = await GetCounterExampleLog(cache);
      if (log == null) {
        return null;
      }
      TestMethod = new TestMethod(dafnyInfo, log);
      if (!TestMethod.IsValid || !returnNullIfNotUnique) {
        return TestMethod;
      }
      var duplicate = cache.Values
        .Where(mod => mod != this && Equals(mod.TestMethod, TestMethod))
        .FirstOrDefault((ProgramModification)null);
      if (duplicate == null) {
        return TestMethod;
      }
      if (Options.Verbose) {
        await dafnyInfo.Options.OutputWriter.WriteLineAsync(
          $"// Test for {uniqueId} matches a test previously generated " +
          $"for {duplicate.uniqueId} - this may occur if the code under test is non-deterministic, " +
          $"if a method/function is not inlined, or the input parameters are of a type not supported by " +
          $"test generation (trait types and function types).");
      }
      return null;
    }

    public bool IsCovered(Modifications cache) => cache.NumberOfBlocksCovered(CapturedStates) == CapturedStates.Count;

  }
}<|MERGE_RESOLUTION|>--- conflicted
+++ resolved
@@ -130,17 +130,6 @@
       }
       var options = GenerateTestsCommand.CopyForProcedure(Options, testEntryNames);
       SetupForCounterexamples(options);
-<<<<<<< HEAD
-      var engine = ExecutionEngine.CreateWithoutSharedCache(options);
-      var guid = Guid.NewGuid().ToString();
-      program.Resolve(options);
-      program.Typecheck(options);
-      engine.EliminateDeadVariables(program);
-      engine.CollectModSets(program);
-      engine.Inline(program);
-      program.RemoveTopLevelDeclarations(declaration => declaration is Microsoft.Boogie.Implementation or Procedure && Utils.DeclarationHasAttribute(declaration, "inline"));
-=======
->>>>>>> 2901f187
       var writer = new StringWriter();
       using (var engine = ExecutionEngine.CreateWithoutSharedCache(options)) {
         var guid = Guid.NewGuid().ToString();
@@ -149,23 +138,17 @@
         engine.EliminateDeadVariables(program);
         engine.CollectModSets(program);
         engine.Inline(program);
+        program.RemoveTopLevelDeclarations(declaration =>
+          declaration is Microsoft.Boogie.Implementation or Procedure &&
+          Utils.DeclarationHasAttribute(declaration, "inline"));
         var result = await Task.WhenAny(engine.InferAndVerify(writer, program,
             new PipelineStatistics(), null,
             _ => { }, guid),
-          Task.Delay(TimeSpan.FromSeconds(Options.TimeLimit <= 0 ?
-            TestGenerationOptions.DefaultTimeLimit : Options.TimeLimit)));
-<<<<<<< HEAD
-      program = null; // allows to garbage collect what is no longer needed
-      CounterexampleStatus = Status.Failure;
-      counterexampleLog = null;
-      if (result is not Task<PipelineOutcome>) {
-        if (Options.Verbose) {
-          await options.OutputWriter.WriteLineAsync(
-            $"// No test can be generated for {uniqueId} " +
-            "because the verifier timed out.");
-=======
+          Task.Delay(TimeSpan.FromSeconds(Options.TimeLimit <= 0
+            ? TestGenerationOptions.DefaultTimeLimit
+            : Options.TimeLimit)));
         program = null; // allows to garbage collect what is no longer needed
-        counterexampleStatus = Status.Failure;
+        CounterexampleStatus = Status.Failure;
         counterexampleLog = null;
         if (result is not Task<PipelineOutcome>) {
           if (Options.Verbose) {
@@ -173,10 +156,11 @@
               $"// No test can be generated for {uniqueId} " +
               "because the verifier timed out.");
           }
+
           return counterexampleLog;
->>>>>>> 2901f187
-        }
-      }
+        }
+      }
+
       var log = writer.ToString();
       // If Dafny finds several assertion violations (e.g. because of inlining one trap assertion multiple times),
       // pick the first execution trace and extract the counterexample from it
