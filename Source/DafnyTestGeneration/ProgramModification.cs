--- conflicted
+++ resolved
@@ -66,19 +66,19 @@
     /// <summary>
     /// Setup DafnyOptions to prepare for counterexample extraction
     /// </summary>
-<<<<<<< HEAD
-    private static DafnyOptions SetupOptions(DafnyOptions original, string procedure) {
-      var options = DafnyOptions.Create(original.OutputWriter);
-      options.Parse(new[] { "/proc:" + procedure });
-      options.NormalizeNames = false;
-      options.EmitDebugInformation = true;
-      options.ErrorTrace = 1;
-      options.EnhancedErrorMessages = 1;
-      options.ModelViewFile = "-";
-=======
+// <<<<<<< HEAD
+//     private static DafnyOptions SetupOptions(DafnyOptions original, string procedure) {
+//       var options = DafnyOptions.Create(original.OutputWriter);
+//       options.Parse(new[] { "/proc:" + procedure });
+//       options.NormalizeNames = false;
+//       options.EmitDebugInformation = true;
+//       options.ErrorTrace = 1;
+//       options.EnhancedErrorMessages = 1;
+//       options.ModelViewFile = "-";
+// =======
     private static void SetupForCounterexamples(DafnyOptions options) {
       // Figure out the Z3 version in use:
->>>>>>> bd2d4ecd
+// >>>>>>> origin/master
       var proverOptions = new SMTLibSolverOptions(options);
       proverOptions.Parse(options.ProverOptions);
       var z3Version = DafnyOptions.GetZ3Version(proverOptions.ProverPath);
