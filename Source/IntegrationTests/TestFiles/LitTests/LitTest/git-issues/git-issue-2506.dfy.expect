<<<<<<< HEAD
git-issue-2506.dfy(10,33): Error: a recursive call from a least predicate can go only to other least predicates
git-issue-2506.dfy(13,41): Error: a least predicate can be called recursively only in positive positions
git-issue-2506.dfy(15,45): Error: a least predicate is not allowed to declare any ensures clause
git-issue-2506.dfy(31,33): Error: a recursive call from a least predicate can go only to other least predicates
git-issue-2506.dfy(34,41): Error: a least predicate can be called recursively only in positive positions
git-issue-2506.dfy(36,45): Error: a least predicate is not allowed to declare any ensures clause
git-issue-2506.dfy(52,33): Error: a recursive call from a least predicate can go only to other least predicates
git-issue-2506.dfy(55,41): Error: a least predicate can be called recursively only in positive positions
git-issue-2506.dfy(57,45): Error: a least predicate is not allowed to declare any ensures clause
git-issue-2506.dfy(73,33): Error: a recursive call from a least predicate can go only to other least predicates
git-issue-2506.dfy(76,41): Error: a least predicate can be called recursively only in positive positions
=======
git-issue-2506.dfy(6,17): Error: const definition contains a cycle: T.a -> T.b -> T.a
git-issue-2506.dfy(10,34): Error: a recursive call from a least predicate can go only to other least predicates
git-issue-2506.dfy(13,49): Error: a least predicate can be called recursively only in positive positions
git-issue-2506.dfy(15,45): Error: a least predicate is not allowed to declare any ensures clause
git-issue-2506.dfy(27,17): Error: const definition contains a cycle: T.a -> T.b -> T.a
git-issue-2506.dfy(31,34): Error: a recursive call from a least predicate can go only to other least predicates
git-issue-2506.dfy(34,49): Error: a least predicate can be called recursively only in positive positions
git-issue-2506.dfy(36,45): Error: a least predicate is not allowed to declare any ensures clause
git-issue-2506.dfy(48,17): Error: const definition contains a cycle: T.a -> T.b -> T.a
git-issue-2506.dfy(52,34): Error: a recursive call from a least predicate can go only to other least predicates
git-issue-2506.dfy(55,49): Error: a least predicate can be called recursively only in positive positions
git-issue-2506.dfy(57,45): Error: a least predicate is not allowed to declare any ensures clause
git-issue-2506.dfy(69,17): Error: const definition contains a cycle: T.a -> T.b -> T.a
git-issue-2506.dfy(73,34): Error: a recursive call from a least predicate can go only to other least predicates
git-issue-2506.dfy(76,49): Error: a least predicate can be called recursively only in positive positions
>>>>>>> e7e3ed4c
git-issue-2506.dfy(78,45): Error: a least predicate is not allowed to declare any ensures clause
git-issue-2506.dfy(90,17): Error: const definition contains a cycle: Class.a -> Class.b -> Class.a
git-issue-2506.dfy(94,17): Error: const definition contains a cycle: Datatype.a -> Datatype.b -> Datatype.a
git-issue-2506.dfy(98,17): Error: const definition contains a cycle: Newtype.a -> Newtype.b -> Newtype.a
git-issue-2506.dfy(102,17): Error: const definition contains a cycle: AbstractType.a -> AbstractType.b -> AbstractType.a
16 resolution/type errors detected in git-issue-2506.dfy<|MERGE_RESOLUTION|>--- conflicted
+++ resolved
@@ -1,16 +1,3 @@
-<<<<<<< HEAD
-git-issue-2506.dfy(10,33): Error: a recursive call from a least predicate can go only to other least predicates
-git-issue-2506.dfy(13,41): Error: a least predicate can be called recursively only in positive positions
-git-issue-2506.dfy(15,45): Error: a least predicate is not allowed to declare any ensures clause
-git-issue-2506.dfy(31,33): Error: a recursive call from a least predicate can go only to other least predicates
-git-issue-2506.dfy(34,41): Error: a least predicate can be called recursively only in positive positions
-git-issue-2506.dfy(36,45): Error: a least predicate is not allowed to declare any ensures clause
-git-issue-2506.dfy(52,33): Error: a recursive call from a least predicate can go only to other least predicates
-git-issue-2506.dfy(55,41): Error: a least predicate can be called recursively only in positive positions
-git-issue-2506.dfy(57,45): Error: a least predicate is not allowed to declare any ensures clause
-git-issue-2506.dfy(73,33): Error: a recursive call from a least predicate can go only to other least predicates
-git-issue-2506.dfy(76,41): Error: a least predicate can be called recursively only in positive positions
-=======
 git-issue-2506.dfy(6,17): Error: const definition contains a cycle: T.a -> T.b -> T.a
 git-issue-2506.dfy(10,34): Error: a recursive call from a least predicate can go only to other least predicates
 git-issue-2506.dfy(13,49): Error: a least predicate can be called recursively only in positive positions
@@ -26,7 +13,6 @@
 git-issue-2506.dfy(69,17): Error: const definition contains a cycle: T.a -> T.b -> T.a
 git-issue-2506.dfy(73,34): Error: a recursive call from a least predicate can go only to other least predicates
 git-issue-2506.dfy(76,49): Error: a least predicate can be called recursively only in positive positions
->>>>>>> e7e3ed4c
 git-issue-2506.dfy(78,45): Error: a least predicate is not allowed to declare any ensures clause
 git-issue-2506.dfy(90,17): Error: const definition contains a cycle: Class.a -> Class.b -> Class.a
 git-issue-2506.dfy(94,17): Error: const definition contains a cycle: Datatype.a -> Datatype.b -> Datatype.a
