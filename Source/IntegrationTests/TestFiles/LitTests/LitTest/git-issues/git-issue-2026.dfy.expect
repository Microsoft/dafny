git-issue-2026.dfy(18,18): Error: this invariant could not be proved to be maintained by the loop
 Related message: loop invariant violation
 Related counterexample:
 git-issue-2026.dfy(12,0): initial state:
 	n : int = 2
 	ret : ? = ?
 git-issue-2026.dfy(13,24):
 	n : int = 2
 	ret : _System.array?<seq<char>> = (Length := 2, [0] := @0)
 	@0 : seq<char> = ['o', 'd', 'd']
 git-issue-2026.dfy(15,14):
 	n : int = 2
 	ret : _System.array?<seq<char>> = (Length := 2, [0] := @0)
 	i : int = 0
 	@0 : seq<char> = ['o', 'd', 'd']
 git-issue-2026.dfy(16,4): after some loop iterations:
 	n : int = 2
 	ret : _System.array?<seq<char>> = (Length := 2)
 	i : int = 0
 git-issue-2026.dfy(22,27):
 	n : int = 2
 	ret : _System.array?<seq<char>> = (Length := 2, [0] := @0)
 	i : int = 0
 	@0 : seq<char> = ['o', 'd', 'd']
 git-issue-2026.dfy(26,18):
 	n : int = 2
 	ret : _System.array?<seq<char>> = (Length := 2, [0] := @0)
 	i : int = 1
 	@0 : seq<char> = ['o', 'd', 'd']
 

<<<<<<< HEAD
Dafny program verifier finished with 0 verified, 1 error
Counterexample for first failing assertion: 
Temporary variables to describe counterexamples: 
ghost var counterexampleLoopGuard0 : bool := false;
git-issue-2026.dfy(12,0): initial state:
assume ret != null && 2 == n;
git-issue-2026.dfy(13,24):
assume ret != null && ret.Length > 0 && 2 == n && 2 == ret.Length && ['o', 'd', 'd'] == ret[0];
git-issue-2026.dfy(15,14):
assume ret != null && ret.Length > 0 && 2 == n && 2 == ret.Length && ['o', 'd', 'd'] == ret[0] && 0 == i;
git-issue-2026.dfy(16,4): after some loop iterations:
counterexampleLoopGuard0 := ret != null && 2 == n && 2 == ret.Length && 0 == i;
git-issue-2026.dfy(22,27):
assume counterexampleLoopGuard0 ==> ret != null && ret.Length > 0 && 2 == n && 2 == ret.Length && ['o', 'd', 'd'] == ret[0] && 0 == i;
git-issue-2026.dfy(26,18):
assume counterexampleLoopGuard0 ==> ret != null && ret.Length > 0 && 2 == n && 2 == ret.Length && ['o', 'd', 'd'] == ret[0] && 1 == i;
=======
Dafny program verifier finished with 0 verified, 1 error
>>>>>>> beab5821
<|MERGE_RESOLUTION|>--- conflicted
+++ resolved
@@ -1,51 +1,21 @@
 git-issue-2026.dfy(18,18): Error: this invariant could not be proved to be maintained by the loop
  Related message: loop invariant violation
  Related counterexample:
+ WARNING: the following counterexample may be inconsistent or invalid. See dafny.org/dafny/DafnyRef/DafnyRef#fn:smt-encoding.
+ Temporary variables to describe counterexamples: 
+ ghost var counterexampleLoopGuard0 : bool := false;
  git-issue-2026.dfy(12,0): initial state:
- 	n : int = 2
- 	ret : ? = ?
+ assume 2 == n;
  git-issue-2026.dfy(13,24):
- 	n : int = 2
- 	ret : _System.array?<seq<char>> = (Length := 2, [0] := @0)
- 	@0 : seq<char> = ['o', 'd', 'd']
+ assume ret != null && ret.Length > 0 && 2 == n && 2 == ret.Length && ['o', 'd', 'd'] == ret[0];
  git-issue-2026.dfy(15,14):
- 	n : int = 2
- 	ret : _System.array?<seq<char>> = (Length := 2, [0] := @0)
- 	i : int = 0
- 	@0 : seq<char> = ['o', 'd', 'd']
+ assume ret != null && ret.Length > 0 && 2 == n && 2 == ret.Length && ['o', 'd', 'd'] == ret[0] && 0 == i;
  git-issue-2026.dfy(16,4): after some loop iterations:
- 	n : int = 2
- 	ret : _System.array?<seq<char>> = (Length := 2)
- 	i : int = 0
+ counterexampleLoopGuard0 := ret != null && 2 == n && 2 == ret.Length && 0 == i;
  git-issue-2026.dfy(22,27):
- 	n : int = 2
- 	ret : _System.array?<seq<char>> = (Length := 2, [0] := @0)
- 	i : int = 0
- 	@0 : seq<char> = ['o', 'd', 'd']
+ assume counterexampleLoopGuard0 ==> ret != null && ret.Length > 0 && 2 == n && 2 == ret.Length && ['o', 'd', 'd'] == ret[0] && 0 == i;
  git-issue-2026.dfy(26,18):
- 	n : int = 2
- 	ret : _System.array?<seq<char>> = (Length := 2, [0] := @0)
- 	i : int = 1
- 	@0 : seq<char> = ['o', 'd', 'd']
+ assume counterexampleLoopGuard0 ==> ret != null && ret.Length > 0 && 2 == n && 2 == ret.Length && ['o', 'd', 'd'] == ret[0] && 1 == i;
  
 
-<<<<<<< HEAD
-Dafny program verifier finished with 0 verified, 1 error
-Counterexample for first failing assertion: 
-Temporary variables to describe counterexamples: 
-ghost var counterexampleLoopGuard0 : bool := false;
-git-issue-2026.dfy(12,0): initial state:
-assume ret != null && 2 == n;
-git-issue-2026.dfy(13,24):
-assume ret != null && ret.Length > 0 && 2 == n && 2 == ret.Length && ['o', 'd', 'd'] == ret[0];
-git-issue-2026.dfy(15,14):
-assume ret != null && ret.Length > 0 && 2 == n && 2 == ret.Length && ['o', 'd', 'd'] == ret[0] && 0 == i;
-git-issue-2026.dfy(16,4): after some loop iterations:
-counterexampleLoopGuard0 := ret != null && 2 == n && 2 == ret.Length && 0 == i;
-git-issue-2026.dfy(22,27):
-assume counterexampleLoopGuard0 ==> ret != null && ret.Length > 0 && 2 == n && 2 == ret.Length && ['o', 'd', 'd'] == ret[0] && 0 == i;
-git-issue-2026.dfy(26,18):
-assume counterexampleLoopGuard0 ==> ret != null && ret.Length > 0 && 2 == n && 2 == ret.Length && ['o', 'd', 'd'] == ret[0] && 1 == i;
-=======
-Dafny program verifier finished with 0 verified, 1 error
->>>>>>> beab5821
+Dafny program verifier finished with 0 verified, 1 error