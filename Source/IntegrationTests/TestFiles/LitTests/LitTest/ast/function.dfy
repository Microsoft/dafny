<<<<<<< HEAD
// RUN: ! %verify --allow-axioms:false "%s" &> "%t"
=======
// RUN: %verify --allow-axioms:false --type-system-refresh "%s" > "%t"
>>>>>>> 0c895699
// NONUNIFORM: warning will be the same for all back-end
// RUN: ! %run --allow-axioms:false "%s" &>> "%t"
// RUN: %diff "%s.expect" "%t"


function Compiled(): int ensures false ensures false
ghost function Ghost(): int ensures false ensures false
function {:axiom} Axiom(): int ensures false
ghost function {:axiom} GhostAxiom(): int ensures false
function {:extern} Extern(): int ensures false
ghost function {:extern} GhostExtern(): int ensures false
function {:axiom} {:extern} AxiomExtern(): int ensures false
ghost function {:axiom} {:extern} GhostAxiomExtern(): int ensures false

function Fonk(): int ensures {:axiom} false

trait Far {
  function Foo(): int
}<|MERGE_RESOLUTION|>--- conflicted
+++ resolved
@@ -1,8 +1,4 @@
-<<<<<<< HEAD
-// RUN: ! %verify --allow-axioms:false "%s" &> "%t"
-=======
-// RUN: %verify --allow-axioms:false --type-system-refresh "%s" > "%t"
->>>>>>> 0c895699
+// RUN: ! %verify --allow-axioms:false --type-system-refresh "%s" &> "%t"
 // NONUNIFORM: warning will be the same for all back-end
 // RUN: ! %run --allow-axioms:false "%s" &>> "%t"
 // RUN: %diff "%s.expect" "%t"
