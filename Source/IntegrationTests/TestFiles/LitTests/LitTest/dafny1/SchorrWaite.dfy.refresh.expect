--- conflicted
+++ resolved
@@ -1,10 +1,4 @@
 
-<<<<<<< HEAD
-Dafny program verifier finished with 15 verified, 0 errors
-Total resources used is 31532569
-Max resources used by VC is 19727230
-=======
 Dafny program verifier finished with 276 verified, 0 errors
-Total resources used is 28989926
-Max resources used by VC is 1092418
->>>>>>> b3f70a86
+Total resources used is 29059575
+Max resources used by VC is 974212