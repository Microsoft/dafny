
Dafny program verifier finished with 272 verified, 0 errors
<<<<<<< HEAD
Total resources used is 30906772
Max resources used by VC is 2048364
=======
Total resources used is 30533115
Max resources used by VC is 2074326
>>>>>>> ef1e3bc0
<|MERGE_RESOLUTION|>--- conflicted
+++ resolved
@@ -1,9 +1,4 @@
 
 Dafny program verifier finished with 272 verified, 0 errors
-<<<<<<< HEAD
-Total resources used is 30906772
-Max resources used by VC is 2048364
-=======
-Total resources used is 30533115
-Max resources used by VC is 2074326
->>>>>>> ef1e3bc0
+Total resources used is 30906777
+Max resources used by VC is 2048364