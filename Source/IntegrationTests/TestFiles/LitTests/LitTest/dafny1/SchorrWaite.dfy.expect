
<<<<<<< HEAD
Dafny program verifier finished with 15 verified, 0 errors
Total resources used is 30762079
Max resources used by VC is 19084373
=======
Dafny program verifier finished with 272 verified, 0 errors
Total resources used is 30533110
Max resources used by VC is 2074326
>>>>>>> b3f70a86
<|MERGE_RESOLUTION|>--- conflicted
+++ resolved
@@ -1,10 +1,4 @@
 
-<<<<<<< HEAD
-Dafny program verifier finished with 15 verified, 0 errors
-Total resources used is 30762079
-Max resources used by VC is 19084373
-=======
 Dafny program verifier finished with 272 verified, 0 errors
-Total resources used is 30533110
-Max resources used by VC is 2074326
->>>>>>> b3f70a86
+Total resources used is 30906772
+Max resources used by VC is 2048364