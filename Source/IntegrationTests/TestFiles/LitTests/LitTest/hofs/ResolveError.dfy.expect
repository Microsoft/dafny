ResolveError.dfy(7,9): Error: the number of left-hand sides (1) and right-hand sides (2) must match for a multi-assignment
ResolveError.dfy(8,9): Error: the number of left-hand sides (1) and right-hand sides (2) must match for a multi-assignment
ResolveError.dfy(21,6): Error: LHS of assignment must denote a mutable field
<<<<<<< HEAD
ResolveError.dfy(32,12): Error: wrong number of arguments (function type 'int -> int' expects 1, got 2)
ResolveError.dfy(36,21): Error: wrong number of arguments (function 'requires' expects 1, got 2)
ResolveError.dfy(39,18): Error: wrong number of arguments (function 'reads' expects 1, got 2)
ResolveError.dfy(31,19): Error: boolean literal used as if it had type int
ResolveError.dfy(33,13): Error: boolean literal used as if it had type int
ResolveError.dfy(34,22): Error: boolean literal used as if it had type int
ResolveError.dfy(35,28): Error: integer literal used as if it had type bool
ResolveError.dfy(37,19): Error: boolean literal used as if it had type int
ResolveError.dfy(38,25): Error: integer literal used as if it had type set<object?>
=======
ResolveError.dfy(32,12): Error: wrong number of arguments (got 2, but function type 'int ~> int' expects 1: (_#p0: int))
ResolveError.dfy(36,21): Error: wrong number of arguments (got 2, but function 'requires' expects 1: (x0: T0))
ResolveError.dfy(39,18): Error: wrong number of arguments (got 2, but function 'reads' expects 1: (x0: T0))
ResolveError.dfy(31,16): Error: arguments must have comparable types (got int and bool)
ResolveError.dfy(33,13): Error: incorrect argument type for function application parameter (expected int, found bool)
ResolveError.dfy(34,22): Error: incorrect argument type for function parameter 'x0' (expected int, found bool)
ResolveError.dfy(37,19): Error: incorrect argument type for function parameter 'x0' (expected int, found bool)
ResolveError.dfy(35,25): Error: arguments must have comparable types (got bool and int)
ResolveError.dfy(38,22): Error: arguments must have comparable types (got set<object?> and int)
ResolveError.dfy(47,18): Error: Precondition must be boolean (got int)
>>>>>>> e7e3ed4c
ResolveError.dfy(46,15): Error: a reads-clause expression must denote an object, a set/iset/multiset/seq of objects, or a function to a set/iset/multiset/seq of objects (instead got int)
ResolveError.dfy(47,18): Error: precondition must be boolean (got int)
ResolveError.dfy(56,9): Error: condition is expected to be of type bool, but is () ~> bool
ResolveError.dfy(59,42): Error: type of 'null' is a reference type, but it is used as A ~> B
ResolveError.dfy(62,11): Error: arguments must have comparable types (got A -> B and object)
ResolveError.dfy(68,24): Error: unresolved identifier: _
<<<<<<< HEAD
ResolveError.dfy(86,6): Error: RHS (of type ((int, bool)) ~> real) not assignable to LHS (of type (int, bool) -> real)
ResolveError.dfy(101,6): Error: RHS (of type (()) ~> real) not assignable to LHS (of type () -> real)
ResolveError.dfy(102,6): Error: RHS (of type () ~> real) not assignable to LHS (of type (()) -> real)
ResolveError.dfy(107,15): Error: incorrect argument type at index 0 for method in-parameter 'r' (expected ?12 -> ?13, found (int, bool) ~> real)
=======
ResolveError.dfy(86,6): Error: RHS (of type ((int, bool)) -> real) not assignable to LHS (of type (int, bool) -> real)
ResolveError.dfy(101,6): Error: RHS (of type (()) -> real) not assignable to LHS (of type () -> real)
ResolveError.dfy(102,6): Error: RHS (of type () -> real) not assignable to LHS (of type (()) -> real)
ResolveError.dfy(91,16): Error: incorrect argument type at index 0 for method in-parameter 'r' (expected int -> ?, found (int, bool) -> real)
>>>>>>> e7e3ed4c
22 resolution/type errors detected in ResolveError.dfy<|MERGE_RESOLUTION|>--- conflicted
+++ resolved
@@ -1,7 +1,6 @@
 ResolveError.dfy(7,9): Error: the number of left-hand sides (1) and right-hand sides (2) must match for a multi-assignment
 ResolveError.dfy(8,9): Error: the number of left-hand sides (1) and right-hand sides (2) must match for a multi-assignment
 ResolveError.dfy(21,6): Error: LHS of assignment must denote a mutable field
-<<<<<<< HEAD
 ResolveError.dfy(32,12): Error: wrong number of arguments (function type 'int -> int' expects 1, got 2)
 ResolveError.dfy(36,21): Error: wrong number of arguments (function 'requires' expects 1, got 2)
 ResolveError.dfy(39,18): Error: wrong number of arguments (function 'reads' expects 1, got 2)
@@ -11,33 +10,14 @@
 ResolveError.dfy(35,28): Error: integer literal used as if it had type bool
 ResolveError.dfy(37,19): Error: boolean literal used as if it had type int
 ResolveError.dfy(38,25): Error: integer literal used as if it had type set<object?>
-=======
-ResolveError.dfy(32,12): Error: wrong number of arguments (got 2, but function type 'int ~> int' expects 1: (_#p0: int))
-ResolveError.dfy(36,21): Error: wrong number of arguments (got 2, but function 'requires' expects 1: (x0: T0))
-ResolveError.dfy(39,18): Error: wrong number of arguments (got 2, but function 'reads' expects 1: (x0: T0))
-ResolveError.dfy(31,16): Error: arguments must have comparable types (got int and bool)
-ResolveError.dfy(33,13): Error: incorrect argument type for function application parameter (expected int, found bool)
-ResolveError.dfy(34,22): Error: incorrect argument type for function parameter 'x0' (expected int, found bool)
-ResolveError.dfy(37,19): Error: incorrect argument type for function parameter 'x0' (expected int, found bool)
-ResolveError.dfy(35,25): Error: arguments must have comparable types (got bool and int)
-ResolveError.dfy(38,22): Error: arguments must have comparable types (got set<object?> and int)
-ResolveError.dfy(47,18): Error: Precondition must be boolean (got int)
->>>>>>> e7e3ed4c
 ResolveError.dfy(46,15): Error: a reads-clause expression must denote an object, a set/iset/multiset/seq of objects, or a function to a set/iset/multiset/seq of objects (instead got int)
 ResolveError.dfy(47,18): Error: precondition must be boolean (got int)
 ResolveError.dfy(56,9): Error: condition is expected to be of type bool, but is () ~> bool
 ResolveError.dfy(59,42): Error: type of 'null' is a reference type, but it is used as A ~> B
 ResolveError.dfy(62,11): Error: arguments must have comparable types (got A -> B and object)
 ResolveError.dfy(68,24): Error: unresolved identifier: _
-<<<<<<< HEAD
 ResolveError.dfy(86,6): Error: RHS (of type ((int, bool)) ~> real) not assignable to LHS (of type (int, bool) -> real)
 ResolveError.dfy(101,6): Error: RHS (of type (()) ~> real) not assignable to LHS (of type () -> real)
 ResolveError.dfy(102,6): Error: RHS (of type () ~> real) not assignable to LHS (of type (()) -> real)
-ResolveError.dfy(107,15): Error: incorrect argument type at index 0 for method in-parameter 'r' (expected ?12 -> ?13, found (int, bool) ~> real)
-=======
-ResolveError.dfy(86,6): Error: RHS (of type ((int, bool)) -> real) not assignable to LHS (of type (int, bool) -> real)
-ResolveError.dfy(101,6): Error: RHS (of type (()) -> real) not assignable to LHS (of type () -> real)
-ResolveError.dfy(102,6): Error: RHS (of type () -> real) not assignable to LHS (of type (()) -> real)
-ResolveError.dfy(91,16): Error: incorrect argument type at index 0 for method in-parameter 'r' (expected int -> ?, found (int, bool) -> real)
->>>>>>> e7e3ed4c
+ResolveError.dfy(107,16): Error: incorrect argument type at index 0 for method in-parameter 'r' (expected ?12 -> ?13, found (int, bool) ~> real)
 22 resolution/type errors detected in ResolveError.dfy