--- conflicted
+++ resolved
@@ -31,9 +31,5 @@
 CoinductiveProofs.dfy(4,23): Related location: this proposition could not be proved
 
 Dafny program verifier finished with 23 verified, 12 errors
-<<<<<<< HEAD
-Total resources used is 778809
-=======
-Total resources used is 777854
->>>>>>> 32c23884
-Max resources used by VC is 66829+Total resources used is 758503
+Max resources used by VC is 56229