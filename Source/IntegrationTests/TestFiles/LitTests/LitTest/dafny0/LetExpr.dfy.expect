<<<<<<< HEAD
LetExpr.dfy(45,2): Warning: Could not find a trigger for this quantifier. Without a trigger, the quantifier may cause brittle verification. To silence this warning, add an explicit trigger using the {:trigger} attribute. For more information, see the section on quantifier instantiation rules in the reference manual.
LetExpr.dfy(206,4): Warning: Could not find a trigger for this quantifier. Without a trigger, the quantifier may cause brittle verification. To silence this warning, add an explicit trigger using the {:trigger} attribute. For more information, see the section on quantifier instantiation rules in the reference manual.
LetExpr.dfy(9,11): Error: assertion might not hold
LetExpr.dfy(109,22): Error: assertion might not hold
=======
LetExpr.dfy(45,2): Warning: Could not find a trigger for this quantifier. Without a trigger, the quantifier may cause brittle verification. To silence this warning, add an explicit trigger using the {:trigger} attribute. For more information, see the section quantifier instantiation rules in the reference manual.
LetExpr.dfy(206,4): Warning: Could not find a trigger for this quantifier. Without a trigger, the quantifier may cause brittle verification. To silence this warning, add an explicit trigger using the {:trigger} attribute. For more information, see the section quantifier instantiation rules in the reference manual.
LetExpr.dfy(9,2): Error: assertion might not hold
LetExpr.dfy(109,6): Error: assertion might not hold
>>>>>>> 4ecc4bf1
LetExpr.dfy(260,18): Error: value does not satisfy the subset constraints of 'nat'
LetExpr.dfy(263,18): Error: value does not satisfy the subset constraints of 'nat'
LetExpr.dfy(265,23): Error: value does not satisfy the subset constraints of 'nat'
LetExpr.dfy(294,13): Error: RHS is not certain to look like the pattern 'Agnes'
LetExpr.dfy(311,41): Error: value does not satisfy the subset constraints of 'nat'
LetExpr.dfy(313,2): Error: assertion might not hold
LetExpr.dfy(323,11): Error: to be compilable, the value of a let-such-that expression must be uniquely determined
LetExpr.dfy(340,18): Error: value does not satisfy the subset constraints of 'nat'
LetExpr.dfy(344,13): Error: value does not satisfy the subset constraints of 'nat'
LetExpr.dfy(390,33): Error: assertion might not hold
LetExpr.dfy(403,24): Error: assertion might not hold

Dafny program verifier finished with 37 verified, 13 errors
LetExpr.dfy.tmp.print.dfy(44,2): Warning: Could not find a trigger for this quantifier. Without a trigger, the quantifier may cause brittle verification. To silence this warning, add an explicit trigger using the {:trigger} attribute. For more information, see the section on quantifier instantiation rules in the reference manual.
LetExpr.dfy.tmp.print.dfy(279,4): Warning: Could not find a trigger for this quantifier. Without a trigger, the quantifier may cause brittle verification. To silence this warning, add an explicit trigger using the {:trigger} attribute. For more information, see the section on quantifier instantiation rules in the reference manual.

Dafny program verifier did not attempt verification<|MERGE_RESOLUTION|>--- conflicted
+++ resolved
@@ -1,14 +1,7 @@
-<<<<<<< HEAD
 LetExpr.dfy(45,2): Warning: Could not find a trigger for this quantifier. Without a trigger, the quantifier may cause brittle verification. To silence this warning, add an explicit trigger using the {:trigger} attribute. For more information, see the section on quantifier instantiation rules in the reference manual.
 LetExpr.dfy(206,4): Warning: Could not find a trigger for this quantifier. Without a trigger, the quantifier may cause brittle verification. To silence this warning, add an explicit trigger using the {:trigger} attribute. For more information, see the section on quantifier instantiation rules in the reference manual.
-LetExpr.dfy(9,11): Error: assertion might not hold
-LetExpr.dfy(109,22): Error: assertion might not hold
-=======
-LetExpr.dfy(45,2): Warning: Could not find a trigger for this quantifier. Without a trigger, the quantifier may cause brittle verification. To silence this warning, add an explicit trigger using the {:trigger} attribute. For more information, see the section quantifier instantiation rules in the reference manual.
-LetExpr.dfy(206,4): Warning: Could not find a trigger for this quantifier. Without a trigger, the quantifier may cause brittle verification. To silence this warning, add an explicit trigger using the {:trigger} attribute. For more information, see the section quantifier instantiation rules in the reference manual.
 LetExpr.dfy(9,2): Error: assertion might not hold
 LetExpr.dfy(109,6): Error: assertion might not hold
->>>>>>> 4ecc4bf1
 LetExpr.dfy(260,18): Error: value does not satisfy the subset constraints of 'nat'
 LetExpr.dfy(263,18): Error: value does not satisfy the subset constraints of 'nat'
 LetExpr.dfy(265,23): Error: value does not satisfy the subset constraints of 'nat'
