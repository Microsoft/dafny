--- conflicted
+++ resolved
@@ -1,44 +1,23 @@
 NativeTypeResolution.dfy(4,8): Info: newtype V resolves as {:nativeType "byte"} (detected range: 0 .. 200)
-<<<<<<< HEAD
-NativeTypeResolution.dfy(5,29): Error: Dafny's heuristics failed to confirm 'byte' to be a compatible native type.  Hint: try writing a newtype constraint of the form 'i:int | lowerBound <= i < upperBound && (...any additional constraints...)'
-NativeTypeResolution.dfy(6,35): Error: Dafny's heuristics failed to confirm 'byte' to be a compatible native type.  Hint: try writing a newtype constraint of the form 'i:int | lowerBound <= i < upperBound && (...any additional constraints...)'
-NativeTypeResolution.dfy(8,42): Error: Dafny's heuristics failed to confirm 'byte' to be a compatible native type.  Hint: try writing a newtype constraint of the form 'i:int | lowerBound <= i < upperBound && (...any additional constraints...)'
-NativeTypeResolution.dfy(10,50): Info: newtype A resolves as {:nativeType "int"} (detected range: 0 .. 256)
-NativeTypeResolution.dfy(11,50): Info: newtype B resolves as {:nativeType "byte"} (detected target-complete range: 0 .. 256)
-=======
 NativeTypeResolution.dfy(5,29): Error: Dafny's heuristics failed to confirm 'byte' to be a compatible native type.  Hint: try writing a newtype constraint of the form 'i: int | lowerBound <= i < upperBound && (...any additional constraints...)'
 NativeTypeResolution.dfy(6,35): Error: Dafny's heuristics failed to confirm 'byte' to be a compatible native type.  Hint: try writing a newtype constraint of the form 'i: int | lowerBound <= i < upperBound && (...any additional constraints...)'
 NativeTypeResolution.dfy(8,42): Error: Dafny's heuristics failed to confirm 'byte' to be a compatible native type.  Hint: try writing a newtype constraint of the form 'i: int | lowerBound <= i < upperBound && (...any additional constraints...)'
 NativeTypeResolution.dfy(10,50): Info: newtype A resolves as {:nativeType "int"} (detected range: 0 .. 256)
 NativeTypeResolution.dfy(11,50): Info: newtype B resolves as {:nativeType "byte"} (detected range: 0 .. 256)
->>>>>>> 34e50ac7
 NativeTypeResolution.dfy(12,50): Info: newtype C resolves as {:nativeType "int"} (detected range: 0 .. 256)
 NativeTypeResolution.dfy(14,35): Error: :nativeType 'reallylong' not known
 NativeTypeResolution.dfy(15,41): Error: :nativeType 'reallylong' not known
 NativeTypeResolution.dfy(17,31): Error: None of the types given in :nativeType arguments is supported by the current compilation target. Try supplying others.
 NativeTypeResolution.dfy(18,40): Error: None of the types given in :nativeType arguments is supported by the current compilation target. Try supplying others.
-<<<<<<< HEAD
-NativeTypeResolution.dfy(21,22): Error: Dafny's heuristics cannot find a compatible native type.  Hint: try writing a newtype constraint of the form 'i:int | lowerBound <= i < upperBound && (...any additional constraints...)'
-NativeTypeResolution.dfy(22,22): Info: newtype I resolves as {:nativeType "sbyte"} (detected range: -2 .. 30)
-NativeTypeResolution.dfy(23,27): Error: Dafny's heuristics cannot find a compatible native type.  Hint: try writing a newtype constraint of the form 'i:int | lowerBound <= i < upperBound && (...any additional constraints...)'
-=======
 NativeTypeResolution.dfy(21,22): Error: Dafny's heuristics cannot find a compatible native type.  Hint: try writing a newtype constraint of the form 'i: int | lowerBound <= i < upperBound && (...any additional constraints...)'
 NativeTypeResolution.dfy(22,22): Info: newtype I resolves as {:nativeType "sbyte"} (detected range: -2 .. 30)
 NativeTypeResolution.dfy(23,27): Error: Dafny's heuristics cannot find a compatible native type.  Hint: try writing a newtype constraint of the form 'i: int | lowerBound <= i < upperBound && (...any additional constraints...)'
->>>>>>> 34e50ac7
 NativeTypeResolution.dfy(24,27): Info: newtype K resolves as {:nativeType "sbyte"} (detected range: -2 .. 30)
 NativeTypeResolution.dfy(29,27): Error: unexpected :nativeType argument
 NativeTypeResolution.dfy(30,21): Error: unexpected :nativeType argument
 NativeTypeResolution.dfy(31,28): Error: :nativeType can only be used on integral types
-<<<<<<< HEAD
-NativeTypeResolution.dfy(33,29): Error: Dafny's heuristics failed to confirm 'long' to be a compatible native type.  Hint: try writing a newtype constraint of the form 'i:int | lowerBound <= i < upperBound && (...any additional constraints...)'
-NativeTypeResolution.dfy(34,29): Error: Dafny's heuristics failed to confirm 'long' to be a compatible native type.  Hint: try writing a newtype constraint of the form 'i:int | lowerBound <= i < upperBound && (...any additional constraints...)'
-NativeTypeResolution.dfy(38,8): Info: newtype FF resolves as {:nativeType "sbyte"} (detected range: -20 .. 20)
-NativeTypeResolution.dfy(39,29): Error: Dafny's heuristics failed to confirm 'byte' to be a compatible native type.  Hint: try writing a newtype constraint of the form 'i:int | lowerBound <= i < upperBound && (...any additional constraints...)'
-=======
 NativeTypeResolution.dfy(33,29): Error: Dafny's heuristics failed to confirm 'long' to be a compatible native type.  Hint: try writing a newtype constraint of the form 'i: int | lowerBound <= i < upperBound && (...any additional constraints...)'
 NativeTypeResolution.dfy(34,29): Error: Dafny's heuristics failed to confirm 'long' to be a compatible native type.  Hint: try writing a newtype constraint of the form 'i: int | lowerBound <= i < upperBound && (...any additional constraints...)'
 NativeTypeResolution.dfy(38,8): Info: newtype FF resolves as {:nativeType "sbyte"} (detected range: -20 .. 20)
 NativeTypeResolution.dfy(39,29): Error: Dafny's heuristics failed to confirm 'byte' to be a compatible native type.  Hint: try writing a newtype constraint of the form 'i: int | lowerBound <= i < upperBound && (...any additional constraints...)'
->>>>>>> 34e50ac7
 15 resolution/type errors detected in NativeTypeResolution.dfy