SubsetTypes.dfy(7,18): Error: value does not satisfy the subset constraints of 'nat'
SubsetTypes.dfy(8,9): Error: value does not satisfy the subset constraints of 'nat'
SubsetTypes.dfy(10,23): Error: value does not satisfy the subset constraints of 'nat'
SubsetTypes.dfy(11,9): Error: cannot establish the existence of LHS values that satisfy the such-that predicate
SubsetTypes.dfy(15,15): Error: cannot establish the existence of LHS values that satisfy the such-that predicate
SubsetTypes.dfy(16,6): Error: cannot establish the existence of LHS values that satisfy the such-that predicate
SubsetTypes.dfy(19,11): Error: value does not satisfy the subset constraints of 'nat'
SubsetTypes.dfy(21,15): Error: value does not satisfy the subset constraints of 'nat'
SubsetTypes.dfy(23,8): Error: value does not satisfy the subset constraints of 'nat'
SubsetTypes.dfy(30,4): Error: value does not satisfy the subset constraints of 'nat'
SubsetTypes.dfy(31,7): Error: value does not satisfy the subset constraints of 'nat'
SubsetTypes.dfy(42,24): Error: value does not satisfy the subset constraints of 'nat'
SubsetTypes.dfy(44,15): Error: value does not satisfy the subset constraints of 'nat'
SubsetTypes.dfy(49,15): Error: value does not satisfy the subset constraints of 'nat'
SubsetTypes.dfy(51,9): Error: value does not satisfy the subset constraints of 'int -> nat' (possible cause: it may be partial or have read effects)
SubsetTypes.dfy(56,4): Error: value does not satisfy the subset constraints of 'nat'
SubsetTypes.dfy(63,23): Error: value of expression (of type 'set<int>') is not known to be an instance of type 'set<nat>'
SubsetTypes.dfy(64,9): Error: value of expression (of type 'set<int>') is not known to be an instance of type 'set<nat>'
SubsetTypes.dfy(66,28): Error: value of expression (of type 'set<int>') is not known to be an instance of type 'set<nat>'
SubsetTypes.dfy(67,9): Error: cannot establish the existence of LHS values that satisfy the such-that predicate
SubsetTypes.dfy(71,20): Error: cannot establish the existence of LHS values that satisfy the such-that predicate
SubsetTypes.dfy(72,6): Error: cannot establish the existence of LHS values that satisfy the such-that predicate
SubsetTypes.dfy(75,11): Error: value of expression (of type 'set<int>') is not known to be an instance of type 'set<nat>'
SubsetTypes.dfy(77,15): Error: value of expression (of type 'set<int>') is not known to be an instance of type 'set<nat>'
SubsetTypes.dfy(79,8): Error: value of expression (of type 'set<int>') is not known to be an instance of type 'set<nat>'
SubsetTypes.dfy(86,4): Error: value of expression (of type 'set<int>') is not known to be an instance of type 'set<nat>'
SubsetTypes.dfy(87,7): Error: value of expression (of type 'set<int>') is not known to be an instance of type 'set<nat>'
SubsetTypes.dfy(98,24): Error: value of expression (of type 'set<int>') is not known to be an instance of type 'set<nat>'
SubsetTypes.dfy(100,15): Error: value of expression (of type 'set<int>') is not known to be an instance of type 'set<nat>'
SubsetTypes.dfy(101,9): Error: value of expression (of type 'set<int> -> set<int>') is not known to be an instance of type 'set<int> ~> set<nat>'
SubsetTypes.dfy(106,15): Error: value of expression (of type 'set<int>') is not known to be an instance of type 'set<nat>'
SubsetTypes.dfy(108,9): Error: value does not satisfy the subset constraints of 'set<int> -> set<nat>' (possible cause: it may be partial or have read effects)
SubsetTypes.dfy(113,4): Error: value of expression (of type 'set<int>') is not known to be an instance of type 'set<nat>'
SubsetTypes.dfy(123,32): Error: value does not satisfy the subset constraints of 'nat'
SubsetTypes.dfy(125,20): Error: value does not satisfy the subset constraints of 'nat'
SubsetTypes.dfy(135,25): Error: value of expression (of type 'nat ~> int') is not known to be an instance of type 'int ~> int'
SubsetTypes.dfy(136,25): Error: value of expression (of type 'nat ~> nat') is not known to be an instance of type 'int ~> int'
SubsetTypes.dfy(141,25): Error: value of expression (of type 'int ~> int') is not known to be an instance of type 'int ~> nat'
SubsetTypes.dfy(143,25): Error: value of expression (of type 'nat ~> int') is not known to be an instance of type 'int ~> nat'
SubsetTypes.dfy(144,25): Error: value of expression (of type 'nat ~> nat') is not known to be an instance of type 'int ~> nat'
SubsetTypes.dfy(157,25): Error: value of expression (of type 'int ~> int') is not known to be an instance of type 'nat ~> nat'
SubsetTypes.dfy(159,25): Error: value of expression (of type 'nat ~> int') is not known to be an instance of type 'nat ~> nat'
SubsetTypes.dfy(169,20): Error: cannot establish the existence of LHS values that satisfy the such-that predicate
SubsetTypes.dfy(182,11): Error: value of expression (of type 'int -> int') is not known to be an instance of type 'int ~> nat'
SubsetTypes.dfy(199,25): Error: value of expression (of type 'Person?') is not known to be an instance of type 'Person', because it might be null
SubsetTypes.dfy(204,23): Error: value of expression (of type 'Person?') is not known to be an instance of type 'Person', because it might be null
SubsetTypes.dfy(213,11): Error: value of expression (of type 'array<Person>') is not known to be an instance of type 'array<Person?>'
SubsetTypes.dfy(216,11): Error: value of expression (of type 'array<Person?>') is not known to be an instance of type 'array<Person>'
SubsetTypes.dfy(232,11): Error: value of expression (of type 'seq<Person?>') is not known to be an instance of type 'seq<Person>'
SubsetTypes.dfy(241,11): Error: value of expression (of type 'seq<Person?>') is not known to be an instance of type 'seq<Person>'
SubsetTypes.dfy(270,28): Error: value does not satisfy the subset constraints of 'byte'
SubsetTypes.dfy(271,30): Error: value does not satisfy the subset constraints of 'byte'
SubsetTypes.dfy(272,30): Error: value does not satisfy the subset constraints of 'byte'
SubsetTypes.dfy(273,38): Error: value does not satisfy the subset constraints of 'byte'
SubsetTypes.dfy(278,33): Error: value does not satisfy the subset constraints of 'byte'
SubsetTypes.dfy(279,39): Error: value does not satisfy the subset constraints of 'byte'
SubsetTypes.dfy(284,28): Error: value does not satisfy the subset constraints of 'byte'
SubsetTypes.dfy(285,29): Error: value of expression (of type 'seq<int>') is not known to be an instance of type 'seq<byte>'
SubsetTypes.dfy(286,29): Error: value of expression (of type 'set<int>') is not known to be an instance of type 'set<byte>'
SubsetTypes.dfy(287,29): Error: value of expression (of type 'multiset<int>') is not known to be an instance of type 'multiset<byte>'
SubsetTypes.dfy(288,29): Error: value of expression (of type 'map<int, int>') is not known to be an instance of type 'map<byte, byte>'
SubsetTypes.dfy(318,18): Error: value does not satisfy the subset constraints of 'nat'
SubsetTypes.dfy(323,20): Error: value does not satisfy the subset constraints of 'nat'
SubsetTypes.dfy(330,20): Error: result of operation might violate newtype constraint for 'Nat'
SubsetTypes.dfy(337,20): Error: result of operation might violate newtype constraint for 'Nat'
SubsetTypes.dfy(342,7): Error: cannot find witness that shows type is inhabited (only tried 0); try giving a hint through a 'witness' or 'ghost witness' clause, or use 'witness *' to treat as a possibly empty type
SubsetTypes.dfy(343,18): Error: value does not satisfy the subset constraints of 'Nat'
SubsetTypes.dfy(347,10): Error: cannot find witness that shows type is inhabited (only tried 0); try giving a hint through a 'witness' or 'ghost witness' clause, or use 'witness *' to treat as a possibly empty type
SubsetTypes.dfy(348,18): Error: result of operation might violate newtype constraint for 'Nat'
SubsetTypes.dfy(352,7): Error: cannot find witness that shows type is inhabited (only tried 0); try giving a hint through a 'witness' or 'ghost witness' clause, or use 'witness *' to treat as a possibly empty type
SubsetTypes.dfy(360,21): Error: possible division by zero
SubsetTypes.dfy(365,23): Error: possible division by zero
SubsetTypes.dfy(377,19): Error: value does not satisfy the subset constraints of 'X'
SubsetTypes.dfy(379,19): Error: value does not satisfy the subset constraints of 'Y'
SubsetTypes.dfy(381,19): Error: value does not satisfy the subset constraints of 'Y'
SubsetTypes.dfy(383,19): Error: value does not satisfy the subset constraints of 'Y'
SubsetTypes.dfy(385,19): Error: value of expression (of type 'C?') is not known to be an instance of type 'C', because it might be null
SubsetTypes.dfy(390,29): Error: value does not satisfy the subset constraints of 'int --> int' (possible cause: it may have read effects)
SubsetTypes.dfy(392,28): Error: value does not satisfy the subset constraints of 'int -> int' (possible cause: it may be partial or have read effects)
SubsetTypes.dfy(394,28): Error: value does not satisfy the subset constraints of 'int -> int' (possible cause: it may be partial or have read effects)
SubsetTypes.dfy(396,28): Error: value of expression (of type 'int ~> int') is not known to be an instance of type 'int ~> nat'
SubsetTypes.dfy(398,26): Error: value of expression (of type 'int ~> int') is not known to be an instance of type 'int ~> X'
SubsetTypes.dfy(401,9): Error: value does not satisfy the subset constraints of 'nat'
SubsetTypes.dfy(411,7): Error: cannot find witness that shows type is inhabited (only tried 'D'); try giving a hint through a 'witness' or 'ghost witness' clause, or use 'witness *' to treat as a possibly empty type
SubsetTypes.dfy(413,7): Error: cannot find witness that shows type is inhabited (only tried 'D'); try giving a hint through a 'witness' or 'ghost witness' clause, or use 'witness *' to treat as a possibly empty type
SubsetTypes.dfy(429,13): Error: assertion might not hold
SubsetTypes.dfy(436,15): Error: assertion might not hold
SubsetTypes.dfy(445,15): Error: assertion might not hold
SubsetTypes.dfy(452,15): Error: assertion might not hold
SubsetTypes.dfy(459,15): Error: assertion might not hold
SubsetTypes.dfy(464,13): Error: assertion might not hold

Dafny program verifier finished with 13 verified, 91 errors
<<<<<<< HEAD
Total resources used is 775370
Max resources used by VC is 101850
=======
Total resources used is 738020
Max resources used by VC is 67520
>>>>>>> b3f70a86
<|MERGE_RESOLUTION|>--- conflicted
+++ resolved
@@ -91,10 +91,5 @@
 SubsetTypes.dfy(464,13): Error: assertion might not hold
 
 Dafny program verifier finished with 13 verified, 91 errors
-<<<<<<< HEAD
-Total resources used is 775370
-Max resources used by VC is 101850
-=======
-Total resources used is 738020
-Max resources used by VC is 67520
->>>>>>> b3f70a86
+Total resources used is 775020
+Max resources used by VC is 101850