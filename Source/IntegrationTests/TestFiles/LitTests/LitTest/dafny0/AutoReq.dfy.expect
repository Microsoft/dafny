--- conflicted
+++ resolved
@@ -2,32 +2,18 @@
 AutoReq.dfy(5,13): Related location: this proposition could not be proved
 AutoReq.dfy(25,3): Error: function precondition could not be proved
 AutoReq.dfy(5,13): Related location: this proposition could not be proved
-<<<<<<< HEAD
+AutoReq.dfy(38,12): Error: function precondition could not be proved
+AutoReq.dfy(5,13): Related location: this proposition could not be proved
 AutoReq.dfy(38,12): Error: assertion might not hold
 AutoReq.dfy(31,13): Related location: this proposition could not be proved
 AutoReq.dfy(7,4): Related location: this proposition could not be proved
-AutoReq.dfy(38,12): Error: function precondition could not be proved
-=======
-AutoReq.dfy(38,11): Error: function precondition could not be proved
-AutoReq.dfy(5,13): Related location: this proposition could not be proved
-AutoReq.dfy(38,11): Error: assertion might not hold
-AutoReq.dfy(31,12): Related location: this proposition could not be proved
-AutoReq.dfy(7,4): Related location: this proposition could not be proved
-AutoReq.dfy(40,11): Error: function precondition could not be proved
->>>>>>> 0831717d
+AutoReq.dfy(40,12): Error: function precondition could not be proved
 AutoReq.dfy(5,13): Related location: this proposition could not be proved
 AutoReq.dfy(40,12): Error: assertion might not hold
 AutoReq.dfy(31,27): Related location: this proposition could not be proved
 AutoReq.dfy(7,4): Related location: this proposition could not be proved
-<<<<<<< HEAD
-AutoReq.dfy(40,12): Error: function precondition could not be proved
-AutoReq.dfy(5,13): Related location: this proposition could not be proved
 AutoReq.dfy(45,12): Error: assertion might not hold
 AutoReq.dfy(31,13): Related location: this proposition could not be proved
-=======
-AutoReq.dfy(45,11): Error: assertion might not hold
-AutoReq.dfy(31,12): Related location: this proposition could not be proved
->>>>>>> 0831717d
 AutoReq.dfy(7,4): Related location: this proposition could not be proved
 AutoReq.dfy(247,6): Error: function precondition could not be proved
 AutoReq.dfy(239,13): Related location: this proposition could not be proved
