ResolutionErrors3.dfy(53,14): Error: type parameter 'PT' (inferred to be '?40') in the function call to 'P' could not be determined
ResolutionErrors3.dfy(54,14): Error: the type of this variable is underspecified
<<<<<<< HEAD
ResolutionErrors3.dfy(54,19): Error: type parameter 'QT' (inferred to be '?42') in the function call to 'Q' could not be determined
=======
ResolutionErrors3.dfy(54,20): Error: type parameter 'QT' (inferred to be '?42') in the function call to 'Q' could not be determined
ResolutionErrors3.dfy(54,20): Error: the type of this expression is underspecified
>>>>>>> e7e3ed4c
ResolutionErrors3.dfy(55,4): Error: type parameter 'MT' (inferred to be '?44') to the method 'M' could not be determined
ResolutionErrors3.dfy(56,8): Error: the type of this variable is underspecified
ResolutionErrors3.dfy(56,13): Error: type parameter 'NT' (inferred to be '?45') to the method 'N' could not be determined
ResolutionErrors3.dfy(57,8): Error: the type ('array?<?47>') of this variable is underspecified
ResolutionErrors3.dfy(58,8): Error: the type ('C?<?49>') of this variable is underspecified
ResolutionErrors3.dfy(59,8): Error: the type ('set<?51>') of this local variable is underspecified
ResolutionErrors3.dfy(60,8): Error: the type ('array?<set<?53>>') of this variable is underspecified
ResolutionErrors3.dfy(61,8): Error: the type of this local variable is underspecified
ResolutionErrors3.dfy(75,8): Error: the type ('C<?99>') of this local variable is underspecified
ResolutionErrors3.dfy(78,29): Error: type of bound variable 'c' could not be determined ('C?<?99>'); please specify the type explicitly
ResolutionErrors3.dfy(89,21): Error: Type or type parameter is not declared in this scope: X (did you forget to qualify a name or declare a module import 'opened'?) (note that names in outer modules are not visible in contained modules)
ResolutionErrors3.dfy(90,24): Error: Type or type parameter is not declared in this scope: X (did you forget to qualify a name or declare a module import 'opened'?) (note that names in outer modules are not visible in contained modules)
ResolutionErrors3.dfy(127,16): Error: in a ghost context, only ghost fields can be mentioned as modifies frame targets (y)
ResolutionErrors3.dfy(144,18): Error: in a ghost context, only ghost fields can be mentioned as modifies frame targets (x)
ResolutionErrors3.dfy(174,15): Error: The name Inner ambiguously refers to a type in one of the modules A, B (try qualifying the type name with the module name)
ResolutionErrors3.dfy(184,29): Error: ghost variables such as tmp are allowed only in specification contexts. tmp was inferred to be ghost based on its declaration or initialization.
ResolutionErrors3.dfy(186,49): Error: ghost variables such as a0 are allowed only in specification contexts. a0 was inferred to be ghost based on its declaration or initialization.
ResolutionErrors3.dfy(186,54): Error: ghost variables such as a1 are allowed only in specification contexts. a1 was inferred to be ghost based on its declaration or initialization.
ResolutionErrors3.dfy(195,33): Error: set argument type must support equality (got (int, int -> bool))
ResolutionErrors3.dfy(207,11): Error: name of type (X) is used as a variable
ResolutionErrors3.dfy(207,16): Error: name of type (X) is used as a variable
ResolutionErrors3.dfy(208,11): Error: name of module (Y) is used as a variable
ResolutionErrors3.dfy(208,16): Error: name of module (Y) is used as a variable
ResolutionErrors3.dfy(209,11): Error: name of type (X) is used as a variable
ResolutionErrors3.dfy(210,11): Error: name of module (Y) is used as a variable
ResolutionErrors3.dfy(215,16): Error: name of type (X) is used as a variable
ResolutionErrors3.dfy(216,16): Error: name of module (Y) is used as a variable
ResolutionErrors3.dfy(217,4): Error: name of type (X) is used as a variable
ResolutionErrors3.dfy(218,4): Error: name of module (Y) is used as a variable
ResolutionErrors3.dfy(227,11): Error: type of left argument to + (int) must agree with the result type (bool)
ResolutionErrors3.dfy(227,11): Error: type of right argument to + (int) must agree with the result type (bool)
ResolutionErrors3.dfy(227,11): Error: type of + must be of a numeric type, a bitvector type, ORDINAL, char, a sequence type, or a set-like or map-like type (instead got bool)
ResolutionErrors3.dfy(228,9): Error: type of RHS of assign-such-that statement must be boolean (got int)
ResolutionErrors3.dfy(229,13): Error: type of RHS of assign-such-that statement must be boolean (got int)
ResolutionErrors3.dfy(232,15): Error: type of left argument to + (int) must agree with the result type (bool)
ResolutionErrors3.dfy(232,15): Error: type of right argument to + (int) must agree with the result type (bool)
ResolutionErrors3.dfy(232,15): Error: type of + must be of a numeric type, a bitvector type, ORDINAL, char, a sequence type, or a set-like or map-like type (instead got bool)
ResolutionErrors3.dfy(248,29): Error: in a hint, calls are allowed only to lemmas
ResolutionErrors3.dfy(250,17): Error: in a hint, calls are allowed only to lemmas
ResolutionErrors3.dfy(275,20): Error: in a hint, calls are allowed only to lemmas
ResolutionErrors3.dfy(285,24): Error: in a hint, calls are allowed only to lemmas
ResolutionErrors3.dfy(298,18): Error: assignment to non-ghost field is not allowed in this context, because this is a ghost function
ResolutionErrors3.dfy(299,10): Error: a hint is not allowed to make heap updates
ResolutionErrors3.dfy(300,20): Error: in a hint, calls are allowed only to lemmas
ResolutionErrors3.dfy(303,21): Error: a loop in a hint is not allowed to use 'modifies' clauses
ResolutionErrors3.dfy(322,24): Error: in a hint, calls are allowed only to lemmas
ResolutionErrors3.dfy(329,18): Error: assignment to non-ghost field is not allowed in this context, because the statement is in a ghost context; e.g., it may be guarded by a specification-only expression
ResolutionErrors3.dfy(330,10): Error: a hint is not allowed to make heap updates
ResolutionErrors3.dfy(331,11): Error: in a hint, calls are allowed only to lemmas
ResolutionErrors3.dfy(334,21): Error: a loop in a hint is not allowed to use 'modifies' clauses
ResolutionErrors3.dfy(360,29): Error: in a statement expression, calls are allowed only to lemmas
ResolutionErrors3.dfy(372,16): Error: a possibly infinite loop is allowed only if the enclosing method is declared (with 'decreases *') to be possibly non-terminating
ResolutionErrors3.dfy(391,12): Error: a 'break break break' statement is allowed only in contexts with 3 enclosing loops, but the current context only has 2
ResolutionErrors3.dfy(403,20): Error: a ghost field is allowed only in specification contexts
ResolutionErrors3.dfy(411,9): Error: ghost variables such as g are allowed only in specification contexts. g was inferred to be ghost based on its declaration or initialization.
ResolutionErrors3.dfy(417,4): Error: non-ghost variable cannot be assigned a value that depends on a ghost
ResolutionErrors3.dfy(434,8): Error: print statement is not allowed in this context (because this is a ghost method or because the statement is guarded by a specification-only expression)
ResolutionErrors3.dfy(443,29): Error: ghost variables such as z are allowed only in specification contexts. z was inferred to be ghost based on its declaration or initialization.
ResolutionErrors3.dfy(451,10): Error: type of bound variable 't' could not be determined; please specify the type explicitly
ResolutionErrors3.dfy(451,10): Error: type of bound variable 't' could not be determined; please specify the type explicitly
ResolutionErrors3.dfy(451,10): Error: type of bound variable 't' could not be determined; please specify the type explicitly
ResolutionErrors3.dfy(451,10): Error: type of bound variable 't' could not be determined; please specify the type explicitly
ResolutionErrors3.dfy(451,10): Error: type of bound variable 't' could not be determined; please specify the type explicitly
ResolutionErrors3.dfy(451,10): Error: type of bound variable 't' could not be determined; please specify the type explicitly
ResolutionErrors3.dfy(468,15): Error: in a ghost context, only ghost fields can be mentioned as modifies frame targets (x)
ResolutionErrors3.dfy(470,10): Error: assignment to non-ghost field is not allowed in this context, because this is a ghost method
ResolutionErrors3.dfy(493,15): Error: in a ghost context, only ghost fields can be mentioned as modifies frame targets (x)
ResolutionErrors3.dfy(495,25): Error: assignment to non-ghost variable is not allowed in this context, because the statement is in a ghost context; e.g., it may be guarded by a specification-only expression
ResolutionErrors3.dfy(496,35): Error: assignment to non-ghost variable is not allowed in this context, because the statement is in a ghost context; e.g., it may be guarded by a specification-only expression
ResolutionErrors3.dfy(505,4): Error: 'decreases *' is not allowed on ghost loops
ResolutionErrors3.dfy(509,8): Error: assignment to non-ghost variable is not allowed in this context, because the statement is in a ghost context; e.g., it may be guarded by a specification-only expression
ResolutionErrors3.dfy(518,4): Error: 'decreases *' is not allowed on ghost loops
ResolutionErrors3.dfy(522,29): Error: assignment to non-ghost variable is not allowed in this context, because the statement is in a ghost context; e.g., it may be guarded by a specification-only expression
ResolutionErrors3.dfy(531,21): Error: type of bound variable 'u' could not be determined; please specify the type explicitly
ResolutionErrors3.dfy(532,23): Error: type of bound variable 'u' could not be determined; please specify the type explicitly
ResolutionErrors3.dfy(535,27): Error: type of bound variable 'u' could not be determined; please specify the type explicitly
ResolutionErrors3.dfy(539,40): Error: type of bound variable 'u' could not be determined; please specify the type explicitly
ResolutionErrors3.dfy(541,38): Error: type of bound variable 'u' could not be determined; please specify the type explicitly
ResolutionErrors3.dfy(541,38): Error: type of bound variable 'u' could not be determined; please specify the type explicitly
ResolutionErrors3.dfy(555,26): Error: the type ('set<?1>') of this variable is underspecified
ResolutionErrors3.dfy(555,21): Error: type of bound variable 's' could not be determined ('set<?1>'); please specify the type explicitly
ResolutionErrors3.dfy(556,31): Error: the type ('set<?12>') of this variable is underspecified
ResolutionErrors3.dfy(556,21): Error: type of bound variable 's' could not be determined ('set<?12>'); please specify the type explicitly
ResolutionErrors3.dfy(567,30): Error: the type ('C?<?0>') of this variable is underspecified
ResolutionErrors3.dfy(567,21): Error: type of bound variable 'c' could not be determined ('C?<?0>'); please specify the type explicitly
88 resolution/type errors detected in ResolutionErrors3.dfy<|MERGE_RESOLUTION|>--- conflicted
+++ resolved
@@ -1,11 +1,6 @@
 ResolutionErrors3.dfy(53,14): Error: type parameter 'PT' (inferred to be '?40') in the function call to 'P' could not be determined
 ResolutionErrors3.dfy(54,14): Error: the type of this variable is underspecified
-<<<<<<< HEAD
-ResolutionErrors3.dfy(54,19): Error: type parameter 'QT' (inferred to be '?42') in the function call to 'Q' could not be determined
-=======
 ResolutionErrors3.dfy(54,20): Error: type parameter 'QT' (inferred to be '?42') in the function call to 'Q' could not be determined
-ResolutionErrors3.dfy(54,20): Error: the type of this expression is underspecified
->>>>>>> e7e3ed4c
 ResolutionErrors3.dfy(55,4): Error: type parameter 'MT' (inferred to be '?44') to the method 'M' could not be determined
 ResolutionErrors3.dfy(56,8): Error: the type of this variable is underspecified
 ResolutionErrors3.dfy(56,13): Error: type parameter 'NT' (inferred to be '?45') to the method 'N' could not be determined
