--- conflicted
+++ resolved
@@ -114,7 +114,6 @@
       string[] features;
       if (RuntimeInformation.IsOSPlatform(OSPlatform.Linux)) {
         features = new[] { "ubuntu", "posix" };
-<<<<<<< HEAD
 } else if (RuntimeInformation.IsOSPlatform(OSPlatform.Windows)) {
   features = new[] { "windows" };
   string path = System.Reflection.Assembly.GetExecutingAssembly().Location;
@@ -123,46 +122,6 @@
   if (directory != null) {
     Directory.SetCurrentDirectory(directory);
   }
-=======
-      } else if (RuntimeInformation.IsOSPlatform(OSPlatform.Windows)) {
-        features = new[] { "windows" };
-        string path = System.Reflection.Assembly.GetExecutingAssembly().Location;
-        var directory = System.IO.Path.GetDirectoryName(path);
-        Environment.SetEnvironmentVariable("DOTNET_CLI_HOME", directory);
-        if (directory != null) {
-          Directory.SetCurrentDirectory(directory);
-        }
-
-        Environment.SetEnvironmentVariable("HOME",
-          Environment.GetEnvironmentVariable("HOMEDRIVE") + Environment.GetEnvironmentVariable("HOMEPATH"));
-      } else if (RuntimeInformation.IsOSPlatform(OSPlatform.OSX)) {
-        features = new[] { "macosx", "posix" };
-      } else {
-        throw new Exception($"Unsupported OS: {RuntimeInformation.OSDescription}");
-      }
-
-      substitutions["%args"] = DafnyDriver.NewDefaultArgumentsForTesting;
-
-      var dafnyReleaseDir = Environment.GetEnvironmentVariable("DAFNY_RELEASE");
-      if (dafnyReleaseDir != null) {
-        var dafnyCliPath = Path.Join(dafnyReleaseDir, "dafny");
-        commands["%baredafny"] = (args, config) =>
-          new ShellLitCommand(dafnyCliPath, args, config.PassthroughEnvironmentVariables);
-        commands["%dafny"] = (args, config) =>
-          new ShellLitCommand(dafnyCliPath,
-            AddExtraArgs(DafnyDriver.DefaultArgumentsForTesting, args), config.PassthroughEnvironmentVariables);
-        commands["%testDafnyForEachCompiler"] = (args, config) =>
-          MainMethodLitCommand.Parse(TestDafnyAssembly,
-            new[] { "for-each-compiler", "--dafny", dafnyCliPath }.Concat(args), config, false);
-        commands["%server"] = (args, config) =>
-          new ShellLitCommand(Path.Join(dafnyReleaseDir, "DafnyServer"), args, config.PassthroughEnvironmentVariables);
-        commands["%boogie"] = (args, config) =>
-          new DotnetToolCommand("boogie",
-            args.Concat(DefaultBoogieArguments),
-            config.PassthroughEnvironmentVariables);
-        substitutions["%z3"] = Path.Join(dafnyReleaseDir, "z3", "bin", $"z3-{DafnyOptions.DefaultZ3Version}");
-      }
->>>>>>> f727afd1
 
   Environment.SetEnvironmentVariable("HOME",
     Environment.GetEnvironmentVariable("HOMEDRIVE") + Environment.GetEnvironmentVariable("HOMEPATH"));
@@ -190,8 +149,7 @@
       AddExtraArgs(DafnyDriver.DefaultArgumentsForTesting, args), config.PassthroughEnvironmentVariables);
   commands["%testDafnyForEachCompiler"] = (args, config) =>
     MainMethodLitCommand.Parse(TestDafnyAssembly,
-      new[] { "for-each-compiler", "--dafny", dafnyCliPath }.Concat(args), config,
-      InvokeMainMethodsDirectly);
+      new[] { "for-each-compiler", "--dafny", dafnyCliPath }.Concat(args), config, false);
   commands["%server"] = (args, config) =>
     new ShellLitCommand(Path.Join(dafnyReleaseDir, "DafnyServer"), args, config.PassthroughEnvironmentVariables);
   commands["%boogie"] = (args, config) =>
@@ -205,68 +163,57 @@
     }
 
     public static ILitCommand DafnyCommand(IEnumerable<string> arguments, LitTestConfiguration config, bool invokeDirectly) {
-      return invokeDirectly
-        ? new DafnyDriverLitCommand(arguments, config)
-        : new ShellLitCommand("dotnet", new[] { DafnyDriverAssembly.Location }.Concat(arguments), config.PassthroughEnvironmentVariables);
-    }
-
-    private readonly ITestOutputHelper output;
+  return invokeDirectly
+    ? new DafnyDriverLitCommand(arguments, config)
+    : new ShellLitCommand("dotnet", new[] { DafnyDriverAssembly.Location }.Concat(arguments), config.PassthroughEnvironmentVariables);
+}
+
+private readonly ITestOutputHelper output;
 
 public LitTests(ITestOutputHelper output) {
   this.output = output;
 }
 
-<<<<<<< HEAD
 [FileTheory]
 [FileData(Includes = new[] { "**/*.dfy", "**/*.transcript" },
-          Excludes = new[] { "**/Inputs/**/*", "**/Output/**/*",
-                "examples/induction-principle-code/*"
+          Excludes = new[] { "**/Inputs/**/*", "**/Output/**/*", "libraries/**/*"
           })]
 public void LitTest(string path) {
   LitTestCase.Run(path, Config, output);
 }
-=======
-    [FileTheory]
-    [FileData(Includes = new[] { "**/*.dfy", "**/*.transcript" },
-              Excludes = new[] { "**/Inputs/**/*", "**/Output/**/*", "libraries/**/*"
-              })]
-    public void LitTest(string path) {
-      LitTestCase.Run(path, Config, output);
-    }
->>>>>>> f727afd1
   }
 
   class DafnyDriverLitCommand : ILitCommand {
-    private readonly string[] arguments;
-
-    public DafnyDriverLitCommand(IEnumerable<string> arguments, LitTestConfiguration config) {
-      this.arguments = arguments.ToArray();
-    }
-
-    public (int, string, string) Execute(TextReader inputReader,
-      TextWriter outputWriter,
-      TextWriter errorWriter) {
-      var exitCode = DafnyDriver.MainWithWriters(outputWriter, errorWriter, inputReader, arguments);
-      return (exitCode, "", "");
-    }
-
-    public override string ToString() {
-      return $"dafny {string.Join(" ", arguments)}";
-    }
-  }
-
-  class MultiBackendLitCommand : ILitCommand {
-    private readonly string[] arguments;
-
-    public MultiBackendLitCommand(IEnumerable<string> arguments, LitTestConfiguration config) {
-      this.arguments = arguments.ToArray();
-    }
-
-    public (int, string, string) Execute(TextReader inputReader,
-      TextWriter outputWriter,
-      TextWriter errorWriter) {
-      var exitCode = new MultiBackendTest(inputReader, outputWriter, errorWriter).Start(arguments.Prepend("for-each-compiler"));
-      return (exitCode, "", "");
-    }
-  }
-}
+  private readonly string[] arguments;
+
+  public DafnyDriverLitCommand(IEnumerable<string> arguments, LitTestConfiguration config) {
+    this.arguments = arguments.ToArray();
+  }
+
+  public (int, string, string) Execute(TextReader inputReader,
+    TextWriter outputWriter,
+    TextWriter errorWriter) {
+    var exitCode = DafnyDriver.MainWithWriters(outputWriter, errorWriter, inputReader, arguments);
+    return (exitCode, "", "");
+  }
+
+  public override string ToString() {
+    return $"dafny {string.Join(" ", arguments)}";
+  }
+}
+
+class MultiBackendLitCommand : ILitCommand {
+  private readonly string[] arguments;
+
+  public MultiBackendLitCommand(IEnumerable<string> arguments, LitTestConfiguration config) {
+    this.arguments = arguments.ToArray();
+  }
+
+  public (int, string, string) Execute(TextReader inputReader,
+    TextWriter outputWriter,
+    TextWriter errorWriter) {
+    var exitCode = new MultiBackendTest(inputReader, outputWriter, errorWriter).Start(arguments.Prepend("for-each-compiler"));
+    return (exitCode, "", "");
+  }
+}
+}
