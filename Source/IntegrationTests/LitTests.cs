--- conflicted
+++ resolved
@@ -23,10 +23,8 @@
     private static readonly Assembly DafnyDriverAssembly = typeof(Dafny.Dafny).Assembly;
     private static readonly Assembly TestDafnyAssembly = typeof(TestDafny.TestDafny).Assembly;
     private static readonly Assembly DafnyServerAssembly = typeof(Server).Assembly;
-
-<<<<<<< HEAD
+    
     private static readonly string RepositoryRoot = Path.GetFullPath("../../../../../"); // Up from Source/IntegrationTests/bin/Debug/net6.0/
-    private static readonly string[] DefaultDafny0Arguments = DafnyDriver.DefaultArgumentsForTesting.Prepend("/countVerificationErrors:0").ToArray();
     private static readonly string[] DefaultBoogieArguments = new[] {
       "/infer:j",
       "/proverOpt:O:auto_config=false",
@@ -37,9 +35,7 @@
       "/proverOpt:O:smt.arith.solver=2",
       "/proverOpt:PROVER_PATH:" + RepositoryRoot + "../unzippedRelease/dafny/z3/bin/z3"
     };
-
-=======
->>>>>>> f6bd1b8e
+    
     private static readonly LitTestConfiguration Config;
 
     static LitTests() {
@@ -57,12 +53,7 @@
         { "%resolveargs", "--useBaseNameForFileName" },
         { "%binaryDir", "." },
         { "%z3", Path.Join("z3", "bin", "z3") },
-<<<<<<< HEAD
         { "%repositoryRoot", RepositoryRoot.Replace(@"\", "/") },
-        { "%refmanexamples", Path.Join("TestFiles", "LitTests", "LitTest", "refman", "examples") }
-=======
-        { "%repositoryRoot", repositoryRoot.Replace(@"\", "/") },
->>>>>>> f6bd1b8e
       };
 
       var commands = new Dictionary<string, Func<IEnumerable<string>, LitTestConfiguration, ILitCommand>> {
