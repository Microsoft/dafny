--- conflicted
+++ resolved
@@ -156,14 +156,11 @@
       var dafnyReleaseDir = Environment.GetEnvironmentVariable("DAFNY_RELEASE");
       if (dafnyReleaseDir != null) {
         var dafnyCliPath = Path.Join(dafnyReleaseDir, "dafny");
-<<<<<<< HEAD
-=======
         commands["%baredafny"] = (args, config) =>
           new ShellLitCommand(dafnyCliPath, args, config.PassthroughEnvironmentVariables);
         commands["%dafny"] = (args, config) =>
           new ShellLitCommand(dafnyCliPath,
             AddExtraArgs(DafnyCliTests.DefaultArgumentsForTesting, args), config.PassthroughEnvironmentVariables);
->>>>>>> 30a8abc4
         commands["%testDafnyForEachCompiler"] = (args, config) =>
           MainMethodLitCommand.Parse(TestDafnyAssembly,
             new[] { "for-each-compiler", "--dafny", dafnyCliPath }.Concat(args), config, false);
