using System;
using System.Collections.Generic;
using System.IO;
using System.Linq;
using System.Reflection;
using System.Runtime.InteropServices;
using Microsoft.Dafny;
using Xunit;
using Xunit.Abstractions;
using XUnitExtensions;
using XUnitExtensions.Lit;

[assembly: TestCollectionOrderer("XUnitExtensions.TestCollectionShardFilter", "XUnitExtensions")]

namespace IntegrationTests {
  public class LitTests {

    // Change this to true in order to debug the execution of commands like %dafny.
    // This is false by default because the main dafny CLI implementation currently has shared static state, which
    // causes errors when invoking the CLI in the same process on multiple inputs in sequence, much less in parallel.
    private const bool InvokeMainMethodsDirectly = false;

    private static readonly Assembly DafnyDriverAssembly = typeof(Dafny.Dafny).Assembly;
    private static readonly Assembly TestDafnyAssembly = typeof(TestDafny.TestDafny).Assembly;
    private static readonly Assembly DafnyServerAssembly = typeof(Server).Assembly;

    private static readonly string RepositoryRoot = Path.GetFullPath("../../../../../"); // Up from Source/IntegrationTests/bin/Debug/net6.0/
    private static readonly string[] DefaultBoogieArguments = new[] {
      "/infer:j",
      "/proverOpt:O:auto_config=false",
      "/proverOpt:O:type_check=true",
      "/proverOpt:O:smt.case_split=3",
      "/proverOpt:O:smt.qi.eager_threshold=100",
      "/proverOpt:O:smt.delay_units=true",
      "/proverOpt:O:smt.arith.solver=2",
      "/proverOpt:PROVER_PATH:" + RepositoryRoot + "../unzippedRelease/dafny/z3/bin/z3"
    };

    private static readonly LitTestConfiguration Config;

    static LitTests() {
      // Allow extra arguments to Dafny subprocesses. This can be especially
      // useful for capturing prover logs.
      var extraDafnyArguments =
        Environment.GetEnvironmentVariable("DAFNY_EXTRA_TEST_ARGUMENTS");

      IEnumerable<string> AddExtraArgs(IEnumerable<string> args, IEnumerable<string> local) {
        return (extraDafnyArguments is null ? args : args.Append(extraDafnyArguments)).Concat(local);
      }

      string[] defaultResolveArgs = new[] { "resolve", "--use-basename-for-filename" };
      string[] defaultVerifyArgs = new[] { "verify", "--use-basename-for-filename", "--cores:2", "--verification-time-limit:300" };
      //string[] defaultTranslateArgs = new[] { "translate", "--use-basename-for-filename", "--cores:2", "--verification-time-limit:300" };
      string[] defaultBuildArgs = new[] { "build", "--use-basename-for-filename", "--cores:2", "--verification-time-limit:300" };
      string[] defaultRunArgs = new[] { "run", "--use-basename-for-filename", "--cores:2", "--verification-time-limit:300" };

      var substitutions = new Dictionary<string, object> {
        { "%diff", "diff" },
        { "%trargs", "--use-basename-for-filename --cores:2 --verification-time-limit:300" },
        { "%binaryDir", "." },
<<<<<<< HEAD
        { "%z3", Path.Join("z3", "bin", $"z3-{DafnyOptions.DefaultZ3Version}") },
        { "%repositoryRoot", repositoryRoot.Replace(@"\", "/") },
=======
        { "%z3", Path.Join("z3", "bin", "z3") },
        { "%repositoryRoot", RepositoryRoot.Replace(@"\", "/") },
>>>>>>> 800b204c
      };

      var commands = new Dictionary<string, Func<IEnumerable<string>, LitTestConfiguration, ILitCommand>> {
        {
          "%baredafny", (args, config) =>
            MainMethodLitCommand.Parse(DafnyDriverAssembly, args, config, InvokeMainMethodsDirectly)
        }, {
          "%resolve", (args, config) =>
            MainMethodLitCommand.Parse(DafnyDriverAssembly, AddExtraArgs(defaultResolveArgs, args),
              config, InvokeMainMethodsDirectly)
        }, {
          "%translate", (args, config) =>
            MainMethodLitCommand.Parse(DafnyDriverAssembly, AddExtraArgs(new[]{"translate"}, args),
              config, InvokeMainMethodsDirectly)
        }, {
          "%verify", (args, config) =>
            MainMethodLitCommand.Parse(DafnyDriverAssembly, AddExtraArgs(defaultVerifyArgs, args),
              config, InvokeMainMethodsDirectly)
        }, {
          "%build", (args, config) =>
            MainMethodLitCommand.Parse(DafnyDriverAssembly, AddExtraArgs(defaultBuildArgs, args),
              config, InvokeMainMethodsDirectly)
        }, {
          "%run", (args, config) =>
            MainMethodLitCommand.Parse(DafnyDriverAssembly, AddExtraArgs(defaultRunArgs, args),
              config, InvokeMainMethodsDirectly)
        }, {
          "%dafny", (args, config) =>
            MainMethodLitCommand.Parse(DafnyDriverAssembly, AddExtraArgs(DafnyDriver.DefaultArgumentsForTesting, args),
              config, InvokeMainMethodsDirectly)
        }, {
          "%testDafnyForEachCompiler", (args, config) =>
            MainMethodLitCommand.Parse(TestDafnyAssembly, new []{ "for-each-compiler" }.Concat(args), config,
              InvokeMainMethodsDirectly)
        }, {
          "%server", (args, config) =>
            MainMethodLitCommand.Parse(DafnyServerAssembly, args, config, InvokeMainMethodsDirectly)
        }, {
          "%boogie", (args, config) =>
            new DotnetToolCommand("boogie",
              args.Concat(DefaultBoogieArguments),
              config.PassthroughEnvironmentVariables)
        }, {
          "%diff", (args, config) => DiffCommand.Parse(args.ToArray())
        }, {
          "%sed", (args, config) => SedCommand.Parse(args.ToArray())
        }, {
          "%OutputCheck", (args, config) =>
            OutputCheckCommand.Parse(args, config)
        }
      };

      // Silence dotnet's welcome message
      Environment.SetEnvironmentVariable("DOTNET_NOLOGO", "true");

      string[] features;
      if (RuntimeInformation.IsOSPlatform(OSPlatform.Linux)) {
        features = new[] { "ubuntu", "posix" };
      } else if (RuntimeInformation.IsOSPlatform(OSPlatform.Windows)) {
        features = new[] { "windows" };
        string path = System.Reflection.Assembly.GetExecutingAssembly().Location;
        var directory = System.IO.Path.GetDirectoryName(path);
        Environment.SetEnvironmentVariable("DOTNET_CLI_HOME", directory);
        if (directory != null) {
          Directory.SetCurrentDirectory(directory);
        }

        Environment.SetEnvironmentVariable("HOME",
          Environment.GetEnvironmentVariable("HOMEDRIVE") + Environment.GetEnvironmentVariable("HOMEPATH"));
      } else if (RuntimeInformation.IsOSPlatform(OSPlatform.OSX)) {
        features = new[] { "macosx", "posix" };
      } else {
        throw new Exception($"Unsupported OS: {RuntimeInformation.OSDescription}");
      }

      substitutions["%args"] = DafnyDriver.NewDefaultArgumentsForTesting;

      var dafnyReleaseDir = Environment.GetEnvironmentVariable("DAFNY_RELEASE");
      if (dafnyReleaseDir != null) {
        var dafnyCliPath = Path.Join(dafnyReleaseDir, "dafny");
        commands["%baredafny"] = (args, config) =>
          new ShellLitCommand(dafnyCliPath, args, config.PassthroughEnvironmentVariables);
        commands["%dafny"] = (args, config) =>
          new ShellLitCommand(dafnyCliPath,
            AddExtraArgs(DafnyDriver.DefaultArgumentsForTesting, args), config.PassthroughEnvironmentVariables);
        commands["%testDafnyForEachCompiler"] = (args, config) =>
          MainMethodLitCommand.Parse(TestDafnyAssembly,
            new[] { "for-each-compiler", "--dafny", dafnyCliPath }.Concat(args), config,
            InvokeMainMethodsDirectly);
        commands["%server"] = (args, config) =>
          new ShellLitCommand(Path.Join(dafnyReleaseDir, "DafnyServer"), args, config.PassthroughEnvironmentVariables);
        commands["%boogie"] = (args, config) =>
          new DotnetToolCommand("boogie",
            args.Concat(DefaultBoogieArguments),
            config.PassthroughEnvironmentVariables);
        substitutions["%z3"] = Path.Join(dafnyReleaseDir, "z3", "bin", "z3");
      }

      Config = new LitTestConfiguration(substitutions, commands, features, DafnyDriver.ReferencedEnvironmentVariables);
    }

    private readonly ITestOutputHelper output;

    public LitTests(ITestOutputHelper output) {
      this.output = output;
    }

    [FileTheory]
    [FileData(Includes = new[] { "**/*.dfy", "**/*.transcript" },
              Excludes = new[] { "**/Inputs/**/*", "**/Output/**/*",
                "examples/induction-principle-code/*"
              })]
    public void LitTest(string path) {
      LitTestCase.Run(path, Config, output);
    }
  }
}<|MERGE_RESOLUTION|>--- conflicted
+++ resolved
@@ -58,13 +58,8 @@
         { "%diff", "diff" },
         { "%trargs", "--use-basename-for-filename --cores:2 --verification-time-limit:300" },
         { "%binaryDir", "." },
-<<<<<<< HEAD
         { "%z3", Path.Join("z3", "bin", $"z3-{DafnyOptions.DefaultZ3Version}") },
         { "%repositoryRoot", repositoryRoot.Replace(@"\", "/") },
-=======
-        { "%z3", Path.Join("z3", "bin", "z3") },
-        { "%repositoryRoot", RepositoryRoot.Replace(@"\", "/") },
->>>>>>> 800b204c
       };
 
       var commands = new Dictionary<string, Func<IEnumerable<string>, LitTestConfiguration, ILitCommand>> {
