--- conflicted
+++ resolved
@@ -9,11 +9,7 @@
 
     <ItemGroup>
         <PackageReference Include="Microsoft.NET.Test.Sdk" Version="16.11.0" />
-<<<<<<< HEAD
-        <PackageReference Include="xunit" Version="2.4.1" />
-=======
         <PackageReference Include="xunit" Version="2.4.2" />
->>>>>>> d08a5ba9
         <PackageReference Include="xunit.runner.visualstudio" Version="2.4.3">
             <IncludeAssets>runtime; build; native; contentfiles; analyzers; buildtransitive</IncludeAssets>
             <PrivateAssets>all</PrivateAssets>
