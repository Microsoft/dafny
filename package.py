--- conflicted
+++ resolved
@@ -121,12 +121,6 @@
 
         if path.exists(self.buildDirectory):
             shutil.rmtree(self.buildDirectory)
-<<<<<<< HEAD
-        run(["dotnet", "publish", "Source/Dafny.sln", 
-            "-f", "netcoreapp3.1",
-            "-r", self.target,
-            "-o", self.buildDirectory,
-=======
         run(["dotnet", "build", "Source/Dafny.sln", "/v:q", "--nologo", "/p:Configuration=Checked", "/p:Platform=Any CPU", "/t:Clean"])
         run(["make", "--quiet", "clean"])
         run(["make", "--quiet", "runtime"])
@@ -134,8 +128,8 @@
             "--nologo",
             "-v:q",
             "-f", "netcoreapp3.1",
+            "-o", self.buildDirectory,
             "-r", self.target,
->>>>>>> 03080846
             "-c", "Checked"])
 
     def pack(self):
