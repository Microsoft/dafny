# Upcoming

- feat: `synthesize` attribute on methods with no body allows synthesizing objects based on method postconditions at compile time (currently only available for C#). See Section [22.2.20](https://dafny-lang.github.io/dafny/DafnyRef/DafnyRef#sec-synthesize-attr) of the Reference Manual. (https://github.com/dafny-lang/dafny/pull/1809)
- feat: The `/verificationLogger:text` option now prints all verification results in a human-readable form, including a description of each assertion in the program.
- fix: Miscompilation due to incorrect parenthesization in C# output for casts. (#1908)
- fix: Populate TestResult.ResourceCount in `/verificationLogger:csv` output correctly when verification condition splitting occurs (e.g. when using `/vcsSplitOnEveryAssert`).
- fix: DafnyOptions.Compiler was null, preventing instantiation of ModuleExportDecl (https://github.com/dafny-lang/dafny/pull/1933)
- fix: /showSnippets crashes Dafny's legacy server (https://github.com/dafny-lang/dafny/pull/1970)
- fix: Don't check for name collisions in modules that are not compiled (https://github.com/dafny-lang/dafny/pull/1998)
- fix: Allow datatype update expressions for constructors with nameonly parameters (https://github.com/dafny-lang/dafny/pull/1949)
- fix: Fix malformed Java code generated for comprehensions that use maps (https://github.com/dafny-lang/dafny/pull/1939)
- feat: Recognize `!in` operator when looking for compilable comprehensions (https://github.com/dafny-lang/dafny/pull/1939)
- feat: The dafny language server now returns expressions ranges instead of token ranges to better report errors (https://github.com/dafny-lang/dafny/pull/1985)
<<<<<<< HEAD
- fix: Fix induction hypothesis generated for lemmas with a receiver parameter (https://github.com/dafny-lang/dafny/pull/2002)
=======
- fix: Comprehensions with nested subset types fully supported, subtype is correctly checked (https://github.com/dafny-lang/dafny/pull/1997)
>>>>>>> b995a539

# 3.5.0

- feat: `continue` statements. Like Dafny's `break` statements, these come in two forms: one that uses a label to name the continue target and one that specifies the continue target by nesting level. See section [19.2](https://dafny-lang.github.io/dafny/DafnyRef/DafnyRef#sec-break-continue) of the Reference Manual. (https://github.com/dafny-lang/dafny/pull/1839)
- feat: The keyword syntax for functions will change in Dafny version 4. The new command-line option `/functionSyntax` (see `/help`) allows early adoption of the new syntax. (https://github.com/dafny-lang/dafny/pull/1832)
- feat: Attribute `{:print}` declares that a method may have print effects. Print effects are enforced only with `/trackPrintEffects:1`.
- fix: No warning "File contains no code" if a file only contains a submodule (https://github.com/dafny-lang/dafny/pull/1840)
- fix: Stuck in verifying in VSCode - support for verification cancellation (https://github.com/dafny-lang/dafny/pull/1771)
- fix: export-reveals of function-by-method now allows the function body to be ghost (https://github.com/dafny-lang/dafny/pull/1855)
- fix: Regain C# 7.3 compatibility of the compiled code. (https://github.com/dafny-lang/dafny/pull/1877)
- fix: The error "assertion violation" is replaced by the better wording "assertion might not hold". This indicates better that the verifier is unable to prove the assertion. (https://github.com/dafny-lang/dafny/pull/1862)
- fix: Plug two memory leaks in Dafny's verification server (#1858, #1863)
- fix: Generate missing termination measures for subset types on sequences (#1875)
- fix: Resolve expressions in attributes in all specifications of functions and iterators. (https://github.com/dafny-lang/dafny/pull/1900)

# 3.4.2

- fix: No output when compiling to JavaScript on Windows (https://github.com/dafny-lang/dafny/pull/1824)
- fix: CanCall assumptions for loop invariants (https://github.com/dafny-lang/dafny/pull/1813)
- fix: Behavior of the C# runtime in a concurrent setting (https://github.com/dafny-lang/dafny/pull/1780)


# 3.4.1

- feat: Plugin support in the resolution pipeline (https://github.com/dafny-lang/dafny/pull/1739)
- fix: NullPointerException in the AST (https://github.com/dafny-lang/dafny/pull/1805)
- fix: Change datatype deconstruction in match statements for C# (https://github.com/dafny-lang/dafny/issues/1815)


# 3.4

- For certain classes of changes to a Dafny program, prevent unexpected changes in verification behavior.
- Add command line options to assist in debugging verification performance.
- Critical fixes to the IDE and greatly improved responsiveness of non-verification IDE features.
- The C# back-end supports traits as type parameters on datatypes.

### Verification
- feat: Prevent changes in the verification behavior of a proof, when any of these types of changes are made to Dafny user code:
  - Changes to declarations not referenced by the method being verified
  - Changes to the name of any declaration
  - Changes to the order of top-level declarations
- feat: Assist in debugging the verification performance of a proof by adding the `/vcsSplitOnEveryAssert` CLI option and `{:vcs_split_on_every_assert}` attribute (see https://github.com/boogie-org/boogie/issues/465), and report the outcome and duration of splits when they occur in `/verificationLogger:trx` content.
- feat: Add a `/verificationLogger:csv` CLI option that emits the same status and timing information as `/verificationLogger:trx`, but in an easier-to-parse format, along with Z3 resource counts for more repeatable tracking of verification difficulty.

- fix: Resolve unsoundness issue (https://github.com/dafny-lang/dafny/issues/1619).
- fix: Don't silently succeed if the solver crashes (https://github.com/boogie-org/boogie/pull/488).

### IDE
- feat: Verification status reporting shows which proof is being verified, which can help debug slow to verify proofs.
- feat: Publish parsing and resolution diagnostics before verification has completed. Verification diagnostics from previous runs are migrated.
- feat: Enable 'go to definition', 'hover' and 'signature help' features before verification has completed.
- feat: Improve the hover feature to work for a wider scope of Dafny constructs, including function and method parameters, forall, exists and let expressions, and set and map comprehensions.
- feat: Add an experimental verification caching feature, which enables automatically determining which proofs need to verify again after making changes.
- feat: Display related resolution errors using nested diagnostics instead of independent diagnostics.

- fix: Clean up process resources if IDE closed or restarted.
- fix: Do not let the Dafny compilation status bar get in a stuck state.

### UX
- feat: Improve error reporting when providing incorrectly typed arguments in a function call.
- feat: Improve error reporting when using type tests.

### C#
- feat: Support variant type parameters on datatype definitions, which enables using traits as type arguments (https://github.com/dafny-lang/dafny/issues/1499).
- feat: Support for downcasting both custom datatypes and functions (https://github.com/dafny-lang/dafny/pull/1645, https://github.com/dafny-lang/dafny/pull/1755).

- fix: Resolve various instances where Dafny would produce invalid C# code (https://github.com/dafny-lang/dafny/issues/1607, https://github.com/dafny-lang/dafny/issues/1761, and https://github.com/dafny-lang/dafny/issues/1762).

### Various improvements
- fix: `DafnyLanguageServer.dll` and `Dafny.dll` depended on two different versions of Newtonsoft.Json, which could cause crashes in development environments.
- fix: (error reporting) Types with the same name but from different modules are now disambiguated in error messages.
- fix: (error reporting) Messages about arguments / parameters type mismatch are clearer and include the parameter name if available.
- fix: (robustness) Exceptions during parsing, if any, won't crash the language server anymore.
- fix: The elephant operator (`:-`) has a clearer error message and no longer reject generic methods on its right-hand side.

## Breaking changes

- The verifier in Dafny 3.4 is now more efficient for many programs, and making changes to Dafny programs is less likely to cause verification to take longer or timeout. However, it is still possible for some correct programs to take longer to verify than on Dafny 3.3, or for verification to fail. For users with such programs who are not yet ready to modify them to pass the 3.4 verifier, we offer the command line option `/mimicVerificationOf:3.3` to keep the Dafny 3.4 verification behavior consistent with 3.3.

- In Dafny 3.3, comprehensions quantified over subset types did not validate the constraint of the subset type, which could result in crashes at run-time. In 3.4, subset types are disabled in set comprehensions in compiled contexts, unless the subset constraint is itself compilable.

  Before, the following code would pass Dafny and be compiled without error, but would crash at run-time:
  ```Dafny
  type RefinedData = x: Data | ghostFunction(x)
  method Main() {
    var s: set<Data> = ...
    var t = set x: RefinedData | x in s;
    forall x in t {
      if !ghostFunction(x) {
        var crash := 1/0;
      }
    }
  }
  ```
  In Dafny 3.4, the same code triggers a resolution error of the form:
  ```
  Error: RefinedData is a subset type and its constraint is not compilable, hence it cannot yet be used as the type of a bound variable in set comprehension. The next error will explain why the constraint is not compilable.
  Error: ghost constants are allowed only in specification contexts
  ```

- Changes in type inference may cause some programs to need manual type annotations. For example, in the nested pattern in the following program
  ```Dafny
  datatype X<+T> = X(x: T)
  datatype Y<T> = Y(y: T)

  function method M(): (r: X<Y<nat>>) {
      var d: X<Y<int>> := X(Y(3));
      match d
      case X(Y(i)) => X(Y(i))
  }
  ```
  the type of the Y constructor needs the type to be given explicitly `X(Y<nat>.Y(i)`. As a variation of that program
  ```Dafny
  datatype X<+T> = X(x: T)
  datatype Y<T> = Y(y: T)

  trait Tr {}
  class Cl extends Tr {
      constructor () {}
  }

  method M() returns (r: X<Y<Cl>>) {
      var cl := new Cl();
      var d: X<Y<Tr>> := X(Y(cl));
      match d
      case X(Y(tr)) => r := X(Y(tr));
  }
  ```
  the program can be specified with an explicit cast `X(Y(tr as Cl))`.<|MERGE_RESOLUTION|>--- conflicted
+++ resolved
@@ -11,11 +11,9 @@
 - fix: Fix malformed Java code generated for comprehensions that use maps (https://github.com/dafny-lang/dafny/pull/1939)
 - feat: Recognize `!in` operator when looking for compilable comprehensions (https://github.com/dafny-lang/dafny/pull/1939)
 - feat: The dafny language server now returns expressions ranges instead of token ranges to better report errors (https://github.com/dafny-lang/dafny/pull/1985)
-<<<<<<< HEAD
+- fix: Comprehensions with nested subset types fully supported, subtype is correctly checked (https://github.com/dafny-lang/dafny/pull/1997)
 - fix: Fix induction hypothesis generated for lemmas with a receiver parameter (https://github.com/dafny-lang/dafny/pull/2002)
-=======
-- fix: Comprehensions with nested subset types fully supported, subtype is correctly checked (https://github.com/dafny-lang/dafny/pull/1997)
->>>>>>> b995a539
+
 
 # 3.5.0
 
@@ -30,6 +28,7 @@
 - fix: Plug two memory leaks in Dafny's verification server (#1858, #1863)
 - fix: Generate missing termination measures for subset types on sequences (#1875)
 - fix: Resolve expressions in attributes in all specifications of functions and iterators. (https://github.com/dafny-lang/dafny/pull/1900)
+
 
 # 3.4.2
 
