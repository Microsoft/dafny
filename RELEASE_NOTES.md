--- conflicted
+++ resolved
@@ -4,6 +4,7 @@
 - feat: generate warning when 'old' has no effect (https://github.com/dafny-lang/dafny/pull/2610)
 - fix: Missing related position in failing precondition (https://github.com/dafny-lang/dafny/pull/2658)
 - fix: No more IDE crashing on the elephant operator (https://github.com/dafny-lang/dafny/pull/2668)
+- feat!: New behavior for `import opened M` where `M` contains a top-level declaration `M`, see PR for a full description (https://github.com/dafny-lang/dafny/pull/2355)
 
 
 # 3.8.1
@@ -58,12 +59,8 @@
 - fix: Caching in the language server does not prevent gutter icons from being updated correctly. (https://github.com/dafny-lang/dafny/pull/2312)
 - fix: Last edited verified first & corrected display of verification status. (https://github.com/dafny-lang/dafny/pull/2352)
 - fix: Correctly infer type of numeric arguments, where the type is a subset type of a newtype. (https://github.com/dafny-lang/dafny/pull/2314)
-<<<<<<< HEAD
-- feat!: New behavior for `import opened M` where `M` contains a top-level declaration `M`, see PR for a full description (https://github.com/dafny-lang/dafny/pull/2355)
-=======
 - fix: Fix concurrency bug that sometimes led to an exception during the production of verification logs. (https://github.com/dafny-lang/dafny/pull/2398)
 
->>>>>>> 8a664856
 
 # 3.7.1
 
