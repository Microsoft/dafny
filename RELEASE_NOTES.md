# Upcoming

- fix: Use the right bitvector comparison in decrease checks
  (https://github.com/dafny-lang/dafny/pull/2512)
- fix: Don't use native division and modulo operators for non-native int-based newtypes in Java and C#.
  (https://github.com/dafny-lang/dafny/pull/2416)
- feat: Dafny now supports disjunctive (“or”) patterns in match statements and expressions.  Cases are separated by `|` characters.  Disjunctive patterns may not appear within other patterns and may not bind variables.
  (https://github.com/dafny-lang/dafny/pull/2448)
- feat: New option `-diagnosticsFormat:json` to print Dafny error messages as JSON objects (one per line).
  (https://github.com/dafny-lang/dafny/pull/2363)
- fix: No more exceptions when hovering over variables without type, and types of local variabled kept under match statements (https://github.com/dafny-lang/dafny/pull/2437)
- fix: Check extreme predicates and constants in all types, not just classes
  (https://github.com/dafny-lang/dafny/pull/2515)
<<<<<<< HEAD
- feat: `predicate P(x: Int): (y: bool) ...` is now a valid syntax (https://github.com/dafny-lang/dafny/pull/2454)
=======
- fix: Improve the performance of proofs involving bit vector shifts (https://github.com/dafny-lang/dafny/pull/2520)
>>>>>>> ab975191

# 3.7.3

- feat: *Less code navigation when verifying code*: In the IDE, failing postconditions and preconditions error messages now immediately display the sub-conditions that Dafny could not prove. Both on hover and in the Problems window. (https://github.com/dafny-lang/dafny/pull/2434)
- feat: Whitespaces and comments are kept in relevant parts of the AST (https://github.com/dafny-lang/dafny/pull/1801)
- fix: NuGet packages no longer depend on specific patch releases of the .NET frameworks.

# 3.7.2

- fix: Hovering over variables and methods inside cases of nested match statements work again. (https://github.com/dafny-lang/dafny/pull/2334)
- fix: Fix bug in translation of two-state predicates with heap labels. (https://github.com/dafny-lang/dafny/pull/2300)
- fix: Check that arguments of 'unchanged' satisfy enclosing reads clause. (https://github.com/dafny-lang/dafny/pull/2302)
- fix: Underconstrained closures don't crash Dafny anymore. (https://github.com/dafny-lang/dafny/pull/2382)
- fix: Caching in the language server does not prevent gutter icons from being updated correctly. (https://github.com/dafny-lang/dafny/pull/2312)
- fix: Last edited verified first & corrected display of verification status. (https://github.com/dafny-lang/dafny/pull/2352)
- fix: Correctly infer type of numeric arguments, where the type is a subset type of a newtype. (https://github.com/dafny-lang/dafny/pull/2314)
- fix: Fix concurrency bug that sometimes led to an exception during the production of verification logs. (https://github.com/dafny-lang/dafny/pull/2398)

# 3.7.1

- fix: The Dafny runtime library for C# is now compatible with .NET Standard 2.1, as it was before 3.7.0. Its version has been updated to 1.2.0 to reflect this. (https://github.com/dafny-lang/dafny/pull/2277)
- fix: Methods produced by the test generation code can now be compiled directly to C# XUnit tests (https://github.com/dafny-lang/dafny/pull/2269)

# 3.7.0

- feat: The Dafny CLI, Dafny as a library, and the C# runtime are now available on NuGet. You can install the CLI with `dotnet tool install --global Dafny`. The library is available as `DafnyPipeline` and the runtime is available as `DafnyRuntime`. (https://github.com/dafny-lang/dafny/pull/2051)
- feat: New syntax for quantified variables, allowing per-variable domains (`x <- C`) and ranges (`x | P(x), y | Q(x, y)`). See [the quantifier domain section](https://dafny.org/dafny/DafnyRef/DafnyRef#sec-quantifier-domains) of the Reference Manual. (https://github.com/dafny-lang/dafny/pull/2195)
- feat: The IDE will show verification errors for a method immediately after that method has been verified, instead of after all methods are verified. (https://github.com/dafny-lang/dafny/pull/2142)
- feat: Added "Resolving..." message for IDE extensions (https://github.com/dafny-lang/dafny/pull/2234)
- feat: Live verification diagnostics for the language server (https://github.com/dafny-lang/dafny/pull/1942)
- fix: Correctly specify the type of the receiver parameter when translating tail-recursive member functions to C# (https://github.com/dafny-lang/dafny/pull/2205)
- fix: Added support for type parameters in automatically generated tests (https://github.com/dafny-lang/dafny/pull/2227)
- fix: No more display of previous obsolete verification diagnostics if newer are available (https://github.com/dafny-lang/dafny/pull/2142)
- fix: Prevent the language server from crashing and not responding on resolution or ghost diagnostics errors (https://github.com/dafny-lang/dafny/pull/2080)
- fix: Various improvements to language server robustness (https://github.com/dafny-lang/dafny/pull/2254)

# 3.6.0

- feat: The `synthesize` attribute on methods with no body allows synthesizing objects based on method postconditions at compile time (currently only available for C#). See Section [22.2.20](https://dafny-lang.github.io/dafny/DafnyRef/DafnyRef#sec-synthesize-attr) of the Reference Manual. (https://github.com/dafny-lang/dafny/pull/1809)
- feat: The `/verificationLogger:text` option now prints all verification results in a human-readable form, including a description of each assertion in the program.
- feat: The `/randomSeedIterations:<n>` option (from Boogie) now tries to prove each verification condition `n` times with a different random seed each time, to help efficiently and conveniently measure the stability of verification. (https://github.com/boogie-org/boogie/pull/567)
- feat: The new `/runAllTests` can be used to execute all methods with the `{:test}` attribute, without depending on a testing framework in the target language.
- feat: Recognize `!in` operator when looking for compilable comprehensions (https://github.com/dafny-lang/dafny/pull/1939)
- feat: The Dafny language server now returns expressions ranges instead of token ranges to better report errors (https://github.com/dafny-lang/dafny/pull/1985)
- fix: Miscompilation due to incorrect parenthesization in C# output for casts. (https://github.com/dafny-lang/dafny/pull/1908)
- fix: Populate TestResult.ResourceCount in `/verificationLogger:csv` output correctly when verification condition splitting occurs (e.g. when using `/vcsSplitOnEveryAssert`).
- fix: DafnyOptions.Compiler was null, preventing instantiation of ModuleExportDecl (https://github.com/dafny-lang/dafny/pull/1933)
- fix: /showSnippets crashes Dafny's legacy server (https://github.com/dafny-lang/dafny/pull/1970)
- fix: Don't check for name collisions in modules that are not compiled (https://github.com/dafny-lang/dafny/pull/1998)
- fix: Allow datatype update expressions for constructors with nameonly parameters (https://github.com/dafny-lang/dafny/pull/1949)
- fix: Fix malformed Java code generated for comprehensions that use maps (https://github.com/dafny-lang/dafny/pull/1939)
- fix: Comprehensions with nested subset types fully supported, subtype is correctly checked (https://github.com/dafny-lang/dafny/pull/1997)
- fix: Fix induction hypothesis generated for lemmas with a receiver parameter (https://github.com/dafny-lang/dafny/pull/2002)
- fix: Make verifier understand `(!new)` (https://github.com/dafny-lang/dafny/pull/1935)
- feat: Some command-line options can now be applied to individual modules, using the `{:options}` attribute. (https://github.com/dafny-lang/dafny/pull/2073)
- fix: Missing subset type check in datatype updates (https://github.com/dafny-lang/dafny/pull/2059)
- fix: Fix initialization of non-auto-init in-parameters in C#/JavaScript/Go compilers (https://github.com/dafny-lang/dafny/pull/1935)
- fix: Resolution of static functions-by-method (https://github.com/dafny-lang/dafny/pull/2023)
- fix: Export sets did not work with inner modules (https://github.com/dafny-lang/dafny/pull/2025)
- fix: Prevent refinements from changing datatype and newtype definitions (https://github.com/dafny-lang/dafny/pull/2038)
- feat: The new `older` modifier on arguments to predicates indicates that a predicate ensures the allocatedness of some of its arguments. This allows more functions to show that their quantifiers do not depend on the allocation state. For more information, see the reference manual section on `older`. (https://github.com/dafny-lang/dafny/pull/1936)
- fix: Fix `(!new)` checks (https://github.com/dafny-lang/dafny/issues/1419)
- fix: multiset keyword no longer crashes the parser (https://github.com/dafny-lang/dafny/pull/2079)


# 3.5.0

- feat: `continue` statements. Like Dafny's `break` statements, these come in two forms: one that uses a label to name the continue target and one that specifies the continue target by nesting level. See section [19.2](https://dafny-lang.github.io/dafny/DafnyRef/DafnyRef#sec-break-continue) of the Reference Manual. (https://github.com/dafny-lang/dafny/pull/1839)
- feat: The keyword syntax for functions will change in Dafny version 4. The new command-line option `/functionSyntax` (see `/help`) allows early adoption of the new syntax. (https://github.com/dafny-lang/dafny/pull/1832)
- feat: Attribute `{:print}` declares that a method may have print effects. Print effects are enforced only with `/trackPrintEffects:1`.
- fix: No warning "File contains no code" if a file only contains a submodule (https://github.com/dafny-lang/dafny/pull/1840)
- fix: Stuck in verifying in VSCode - support for verification cancellation (https://github.com/dafny-lang/dafny/pull/1771)
- fix: export-reveals of function-by-method now allows the function body to be ghost (https://github.com/dafny-lang/dafny/pull/1855)
- fix: Regain C# 7.3 compatibility of the compiled code. (https://github.com/dafny-lang/dafny/pull/1877)
- fix: The error "assertion violation" is replaced by the better wording "assertion might not hold". This indicates better that the verifier is unable to prove the assertion. (https://github.com/dafny-lang/dafny/pull/1862)
- fix: Plug two memory leaks in Dafny's verification server (#1858, #1863)
- fix: Generate missing termination measures for subset types on sequences (#1875)
- fix: Resolve expressions in attributes in all specifications of functions and iterators. (https://github.com/dafny-lang/dafny/pull/1900)


# 3.4.2

- fix: No output when compiling to JavaScript on Windows (https://github.com/dafny-lang/dafny/pull/1824)
- fix: CanCall assumptions for loop invariants (https://github.com/dafny-lang/dafny/pull/1813)
- fix: Behavior of the C# runtime in a concurrent setting (https://github.com/dafny-lang/dafny/pull/1780)


# 3.4.1

- feat: Plugin support in the resolution pipeline (https://github.com/dafny-lang/dafny/pull/1739)
- fix: NullPointerException in the AST (https://github.com/dafny-lang/dafny/pull/1805)
- fix: Change datatype deconstruction in match statements for C# (https://github.com/dafny-lang/dafny/issues/1815)


# 3.4

- For certain classes of changes to a Dafny program, prevent unexpected changes in verification behavior.
- Add command line options to assist in debugging verification performance.
- Critical fixes to the IDE and greatly improved responsiveness of non-verification IDE features.
- The C# back-end supports traits as type parameters on datatypes.

### Verification
- feat: Prevent changes in the verification behavior of a proof, when any of these types of changes are made to Dafny user code:
  - Changes to declarations not referenced by the method being verified
  - Changes to the name of any declaration
  - Changes to the order of top-level declarations
- feat: Assist in debugging the verification performance of a proof by adding the `/vcsSplitOnEveryAssert` CLI option and `{:vcs_split_on_every_assert}` attribute (see https://github.com/boogie-org/boogie/issues/465), and report the outcome and duration of splits when they occur in `/verificationLogger:trx` content.
- feat: Add a `/verificationLogger:csv` CLI option that emits the same status and timing information as `/verificationLogger:trx`, but in an easier-to-parse format, along with Z3 resource counts for more repeatable tracking of verification difficulty.

- fix: Resolve unsoundness issue (https://github.com/dafny-lang/dafny/issues/1619).
- fix: Don't silently succeed if the solver crashes (https://github.com/boogie-org/boogie/pull/488).

### IDE
- feat: Verification status reporting shows which proof is being verified, which can help debug slow to verify proofs.
- feat: Publish parsing and resolution diagnostics before verification has completed. Verification diagnostics from previous runs are migrated.
- feat: Enable 'go to definition', 'hover' and 'signature help' features before verification has completed.
- feat: Improve the hover feature to work for a wider scope of Dafny constructs, including function and method parameters, forall, exists and let expressions, and set and map comprehensions.
- feat: Add an experimental verification caching feature, which enables automatically determining which proofs need to verify again after making changes.
- feat: Display related resolution errors using nested diagnostics instead of independent diagnostics.

- fix: Clean up process resources if IDE closed or restarted.
- fix: Do not let the Dafny compilation status bar get in a stuck state.

### UX
- feat: Improve error reporting when providing incorrectly typed arguments in a function call.
- feat: Improve error reporting when using type tests.

### C#
- feat: Support variant type parameters on datatype definitions, which enables using traits as type arguments (https://github.com/dafny-lang/dafny/issues/1499).
- feat: Support for downcasting both custom datatypes and functions (https://github.com/dafny-lang/dafny/pull/1645, https://github.com/dafny-lang/dafny/pull/1755).

- fix: Resolve various instances where Dafny would produce invalid C# code (https://github.com/dafny-lang/dafny/issues/1607, https://github.com/dafny-lang/dafny/issues/1761, and https://github.com/dafny-lang/dafny/issues/1762).

### Various improvements
- fix: `DafnyLanguageServer.dll` and `Dafny.dll` depended on two different versions of Newtonsoft.Json, which could cause crashes in development environments.
- fix: (error reporting) Types with the same name but from different modules are now disambiguated in error messages.
- fix: (error reporting) Messages about arguments / parameters type mismatch are clearer and include the parameter name if available.
- fix: (robustness) Exceptions during parsing, if any, won't crash the language server anymore.
- fix: The elephant operator (`:-`) has a clearer error message and no longer reject generic methods on its right-hand side.

## Breaking changes

- The verifier in Dafny 3.4 is now more efficient for many programs, and making changes to Dafny programs is less likely to cause verification to take longer or timeout. However, it is still possible for some correct programs to take longer to verify than on Dafny 3.3, or for verification to fail. For users with such programs who are not yet ready to modify them to pass the 3.4 verifier, we offer the command line option `/mimicVerificationOf:3.3` to keep the Dafny 3.4 verification behavior consistent with 3.3.

- In Dafny 3.3, comprehensions quantified over subset types did not validate the constraint of the subset type, which could result in crashes at run-time. In 3.4, subset types are disabled in set comprehensions in compiled contexts, unless the subset constraint is itself compilable.

  Before, the following code would pass Dafny and be compiled without error, but would crash at run-time:
  ```Dafny
  type RefinedData = x: Data | ghostFunction(x)
  method Main() {
    var s: set<Data> = ...
    var t = set x: RefinedData | x in s;
    forall x in t {
      if !ghostFunction(x) {
        var crash := 1/0;
      }
    }
  }
  ```
  In Dafny 3.4, the same code triggers a resolution error of the form:
  ```
  Error: RefinedData is a subset type and its constraint is not compilable, hence it cannot yet be used as the type of a bound variable in set comprehension. The next error will explain why the constraint is not compilable.
  Error: ghost constants are allowed only in specification contexts
  ```

- Changes in type inference may cause some programs to need manual type annotations. For example, in the nested pattern in the following program
  ```Dafny
  datatype X<+T> = X(x: T)
  datatype Y<T> = Y(y: T)

  function method M(): (r: X<Y<nat>>) {
      var d: X<Y<int>> := X(Y(3));
      match d
      case X(Y(i)) => X(Y(i))
  }
  ```
  the type of the Y constructor needs the type to be given explicitly `X(Y<nat>.Y(i)`. As a variation of that program
  ```Dafny
  datatype X<+T> = X(x: T)
  datatype Y<T> = Y(y: T)

  trait Tr {}
  class Cl extends Tr {
      constructor () {}
  }

  method M() returns (r: X<Y<Cl>>) {
      var cl := new Cl();
      var d: X<Y<Tr>> := X(Y(cl));
      match d
      case X(Y(tr)) => r := X(Y(tr));
  }
  ```
  the program can be specified with an explicit cast `X(Y(tr as Cl))`.<|MERGE_RESOLUTION|>--- conflicted
+++ resolved
@@ -11,11 +11,8 @@
 - fix: No more exceptions when hovering over variables without type, and types of local variabled kept under match statements (https://github.com/dafny-lang/dafny/pull/2437)
 - fix: Check extreme predicates and constants in all types, not just classes
   (https://github.com/dafny-lang/dafny/pull/2515)
-<<<<<<< HEAD
 - feat: `predicate P(x: Int): (y: bool) ...` is now a valid syntax (https://github.com/dafny-lang/dafny/pull/2454)
-=======
 - fix: Improve the performance of proofs involving bit vector shifts (https://github.com/dafny-lang/dafny/pull/2520)
->>>>>>> ab975191
 
 # 3.7.3
 
