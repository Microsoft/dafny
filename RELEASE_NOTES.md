--- conflicted
+++ resolved
@@ -1,10 +1,7 @@
 # Upcoming
 
-<<<<<<< HEAD
 - fix: Correct error highlighting on function called with default arguments (https://github.com/dafny-lang/dafny/pull/2826)
-=======
 - fix: Compiled lambdas now close only on non-ghost variables (https://github.com/dafny-lang/dafny/pull/2854)
->>>>>>> c449f53c
 - fix: Crash in the LSP in some code that does not parse (https://github.com/dafny-lang/dafny/pull/2833)
 
 # 3.9.0
