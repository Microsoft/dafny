# Upcoming

- feat: `synthesize` attribute on methods with no body allows synthesizing objects based on method postconditions at compile time (currently only available for C#). See Section [22.2.20](https://dafny-lang.github.io/dafny/DafnyRef/DafnyRef#sec-synthesize-attr) of the Reference Manual. (https://github.com/dafny-lang/dafny/pull/1809)
- feat: The `/verificationLogger:text` option now prints all verification results in a human-readable form, including a description of each assertion in the program.
- fix: Miscompilation due to incorrect parenthesization in C# output for casts. (#1908)
- fix: Populate TestResult.ResourceCount in `/verificationLogger:csv` output correctly when verification condition splitting occurs (e.g. when using `/vcsSplitOnEveryAssert`).
- fix: DafnyOptions.Compiler was null, preventing instantiation of ModuleExportDecl (https://github.com/dafny-lang/dafny/pull/1933)
- fix: /showSnippets crashes Dafny's legacy server (https://github.com/dafny-lang/dafny/pull/1970)
<<<<<<< HEAD
- feat: The dafny language server now returns expressions ranges instead of token ranges to better report errors (https://github.com/dafny-lang/dafny/pull/1985)
=======
- fix: Don't check for name collisions in modules that are not compiled (https://github.com/dafny-lang/dafny/pull/1998)
- fix: Allow datatype update expressions for constructors with nameonly parameters (https://github.com/dafny-lang/dafny/pull/1949)
- fix: Fix malformed Java code generated for comprehensions that use maps (https://github.com/dafny-lang/dafny/pull/1939)
- feat: Recognize `!in` operator when looking for compilable comprehensions (https://github.com/dafny-lang/dafny/pull/1939)
>>>>>>> 870f6d5b

# 3.5.0

- feat: `continue` statements. Like Dafny's `break` statements, these come in two forms: one that uses a label to name the continue target and one that specifies the continue target by nesting level. See section [19.2](https://dafny-lang.github.io/dafny/DafnyRef/DafnyRef#sec-break-continue) of the Reference Manual. (https://github.com/dafny-lang/dafny/pull/1839)
- feat: The keyword syntax for functions will change in Dafny version 4. The new command-line option `/functionSyntax` (see `/help`) allows early adoption of the new syntax. (https://github.com/dafny-lang/dafny/pull/1832)
- feat: Attribute `{:print}` declares that a method may have print effects. Print effects are enforced only with `/trackPrintEffects:1`.
- fix: No warning "File contains no code" if a file only contains a submodule (https://github.com/dafny-lang/dafny/pull/1840)
- fix: Stuck in verifying in VSCode - support for verification cancellation (https://github.com/dafny-lang/dafny/pull/1771)
- fix: export-reveals of function-by-method now allows the function body to be ghost (https://github.com/dafny-lang/dafny/pull/1855)
- fix: Regain C# 7.3 compatibility of the compiled code. (https://github.com/dafny-lang/dafny/pull/1877)
- fix: The error "assertion violation" is replaced by the better wording "assertion might not hold". This indicates better that the verifier is unable to prove the assertion. (https://github.com/dafny-lang/dafny/pull/1862)
- fix: Plug two memory leaks in Dafny's verification server (#1858, #1863)
- fix: Generate missing termination measures for subset types on sequences (#1875)
- fix: Resolve expressions in attributes in all specifications of functions and iterators. (https://github.com/dafny-lang/dafny/pull/1900)

# 3.4.2

- fix: No output when compiling to JavaScript on Windows (https://github.com/dafny-lang/dafny/pull/1824)
- fix: CanCall assumptions for loop invariants (https://github.com/dafny-lang/dafny/pull/1813)
- fix: Behavior of the C# runtime in a concurrent setting (https://github.com/dafny-lang/dafny/pull/1780)


# 3.4.1

- feat: Plugin support in the resolution pipeline (https://github.com/dafny-lang/dafny/pull/1739)
- fix: NullPointerException in the AST (https://github.com/dafny-lang/dafny/pull/1805)
- fix: Change datatype deconstruction in match statements for C# (https://github.com/dafny-lang/dafny/issues/1815)


# 3.4

- For certain classes of changes to a Dafny program, prevent unexpected changes in verification behavior.
- Add command line options to assist in debugging verification performance.
- Critical fixes to the IDE and greatly improved responsiveness of non-verification IDE features.
- The C# back-end supports traits as type parameters on datatypes.

### Verification
- feat: Prevent changes in the verification behavior of a proof, when any of these types of changes are made to Dafny user code:
  - Changes to declarations not referenced by the method being verified
  - Changes to the name of any declaration
  - Changes to the order of top-level declarations
- feat: Assist in debugging the verification performance of a proof by adding the `/vcsSplitOnEveryAssert` CLI option and `{:vcs_split_on_every_assert}` attribute (see https://github.com/boogie-org/boogie/issues/465), and report the outcome and duration of splits when they occur in `/verificationLogger:trx` content.
- feat: Add a `/verificationLogger:csv` CLI option that emits the same status and timing information as `/verificationLogger:trx`, but in an easier-to-parse format, along with Z3 resource counts for more repeatable tracking of verification difficulty.

- fix: Resolve unsoundness issue (https://github.com/dafny-lang/dafny/issues/1619).
- fix: Don't silently succeed if the solver crashes (https://github.com/boogie-org/boogie/pull/488).

### IDE
- feat: Verification status reporting shows which proof is being verified, which can help debug slow to verify proofs.
- feat: Publish parsing and resolution diagnostics before verification has completed. Verification diagnostics from previous runs are migrated.
- feat: Enable 'go to definition', 'hover' and 'signature help' features before verification has completed.
- feat: Improve the hover feature to work for a wider scope of Dafny constructs, including function and method parameters, forall, exists and let expressions, and set and map comprehensions.
- feat: Add an experimental verification caching feature, which enables automatically determining which proofs need to verify again after making changes.
- feat: Display related resolution errors using nested diagnostics instead of independent diagnostics.

- fix: Clean up process resources if IDE closed or restarted.
- fix: Do not let the Dafny compilation status bar get in a stuck state.

### UX
- feat: Improve error reporting when providing incorrectly typed arguments in a function call.
- feat: Improve error reporting when using type tests.

### C#
- feat: Support variant type parameters on datatype definitions, which enables using traits as type arguments (https://github.com/dafny-lang/dafny/issues/1499).
- feat: Support for downcasting both custom datatypes and functions (https://github.com/dafny-lang/dafny/pull/1645, https://github.com/dafny-lang/dafny/pull/1755).

- fix: Resolve various instances where Dafny would produce invalid C# code (https://github.com/dafny-lang/dafny/issues/1607, https://github.com/dafny-lang/dafny/issues/1761, and https://github.com/dafny-lang/dafny/issues/1762).

### Various improvements
- fix: `DafnyLanguageServer.dll` and `Dafny.dll` depended on two different versions of Newtonsoft.Json, which could cause crashes in development environments.
- fix: (error reporting) Types with the same name but from different modules are now disambiguated in error messages.
- fix: (error reporting) Messages about arguments / parameters type mismatch are clearer and include the parameter name if available.
- fix: (robustness) Exceptions during parsing, if any, won't crash the language server anymore.
- fix: The elephant operator (`:-`) has a clearer error message and no longer reject generic methods on its right-hand side.

## Breaking changes

- The verifier in Dafny 3.4 is now more efficient for many programs, and making changes to Dafny programs is less likely to cause verification to take longer or timeout. However, it is still possible for some correct programs to take longer to verify than on Dafny 3.3, or for verification to fail. For users with such programs who are not yet ready to modify them to pass the 3.4 verifier, we offer the command line option `/mimicVerificationOf:3.3` to keep the Dafny 3.4 verification behavior consistent with 3.3.

- In Dafny 3.3, comprehensions quantified over subset types did not validate the constraint of the subset type, which could result in crashes at run-time. In 3.4, subset types are disabled in set comprehensions in compiled contexts, unless the subset constraint is itself compilable.

  Before, the following code would pass Dafny and be compiled without error, but would crash at run-time:
  ```Dafny
  type RefinedData = x: Data | ghostFunction(x)
  method Main() {
    var s: set<Data> = ...
    var t = set x: RefinedData | x in s;
    forall x in t {
      if !ghostFunction(x) {
        var crash := 1/0;
      }
    }
  }
  ```
  In Dafny 3.4, the same code triggers a resolution error of the form:
  ```
  Error: RefinedData is a subset type and its constraint is not compilable, hence it cannot yet be used as the type of a bound variable in set comprehension. The next error will explain why the constraint is not compilable.
  Error: ghost constants are allowed only in specification contexts
  ```

- Changes in type inference may cause some programs to need manual type annotations. For example, in the nested pattern in the following program
  ```Dafny
  datatype X<+T> = X(x: T)
  datatype Y<T> = Y(y: T)

  function method M(): (r: X<Y<nat>>) {
      var d: X<Y<int>> := X(Y(3));
      match d
      case X(Y(i)) => X(Y(i))
  }
  ```
  the type of the Y constructor needs the type to be given explicitly `X(Y<nat>.Y(i)`. As a variation of that program
  ```Dafny
  datatype X<+T> = X(x: T)
  datatype Y<T> = Y(y: T)

  trait Tr {}
  class Cl extends Tr {
      constructor () {}
  }

  method M() returns (r: X<Y<Cl>>) {
      var cl := new Cl();
      var d: X<Y<Tr>> := X(Y(cl));
      match d
      case X(Y(tr)) => r := X(Y(tr));
  }
  ```
  the program can be specified with an explicit cast `X(Y(tr as Cl))`.<|MERGE_RESOLUTION|>--- conflicted
+++ resolved
@@ -6,14 +6,11 @@
 - fix: Populate TestResult.ResourceCount in `/verificationLogger:csv` output correctly when verification condition splitting occurs (e.g. when using `/vcsSplitOnEveryAssert`).
 - fix: DafnyOptions.Compiler was null, preventing instantiation of ModuleExportDecl (https://github.com/dafny-lang/dafny/pull/1933)
 - fix: /showSnippets crashes Dafny's legacy server (https://github.com/dafny-lang/dafny/pull/1970)
-<<<<<<< HEAD
-- feat: The dafny language server now returns expressions ranges instead of token ranges to better report errors (https://github.com/dafny-lang/dafny/pull/1985)
-=======
 - fix: Don't check for name collisions in modules that are not compiled (https://github.com/dafny-lang/dafny/pull/1998)
 - fix: Allow datatype update expressions for constructors with nameonly parameters (https://github.com/dafny-lang/dafny/pull/1949)
 - fix: Fix malformed Java code generated for comprehensions that use maps (https://github.com/dafny-lang/dafny/pull/1939)
 - feat: Recognize `!in` operator when looking for compilable comprehensions (https://github.com/dafny-lang/dafny/pull/1939)
->>>>>>> 870f6d5b
+- feat: The dafny language server now returns expressions ranges instead of token ranges to better report errors (https://github.com/dafny-lang/dafny/pull/1985)
 
 # 3.5.0
 
