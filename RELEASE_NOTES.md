--- conflicted
+++ resolved
@@ -3,7 +3,7 @@
 # 3.7.1
 
 - fix: The Dafny runtime library for C# is now compatible with .NET Standard 2.1, as it was before 3.7.0. Its version has been updated to 1.2.0 to reflect this. (https://github.com/dafny-lang/dafny/pull/2277)
-
+- fix: Methods produced by the test generation code can now be compiled directly to C# XUnit tests (https://github.com/dafny-lang/dafny/pull/2269)
 
 # 3.7.0
 
@@ -14,14 +14,9 @@
 - feat: Live verification diagnostics for the language server (https://github.com/dafny-lang/dafny/pull/1942)
 - fix: Correctly specify the type of the receiver parameter when translating tail-recursive member functions to C# (https://github.com/dafny-lang/dafny/pull/2205)
 - fix: Added support for type parameters in automatically generated tests (https://github.com/dafny-lang/dafny/pull/2227)
-<<<<<<< HEAD
-- fix: Methods produced by the test generation code can now be compiled directly to C# XUnit tests (https://github.com/dafny-lang/dafny/pull/2269)
-=======
 - fix: No more display of previous obsolete verification diagnostics if newer are available (https://github.com/dafny-lang/dafny/pull/2142)
 - fix: Prevent the language server from crashing and not responding on resolution or ghost diagnostics errors (https://github.com/dafny-lang/dafny/pull/2080)
 - fix: Various improvements to language server robustness (https://github.com/dafny-lang/dafny/pull/2254)
-
->>>>>>> a5016df6
 
 # 3.6.0
 
