# Upcoming

<<<<<<< HEAD
- fix: Fix bug in translation of two-state predicates with heap labels. (https://github.com/dafny-lang/dafny/pull/2300)
=======
- fix: Check that arguments of 'unchanged' satisfy enclosing reads clause. (https://github.com/dafny-lang/dafny/pull/2302)
>>>>>>> 07575046

# 3.7.1

- fix: The Dafny runtime library for C# is now compatible with .NET Standard 2.1, as it was before 3.7.0. Its version has been updated to 1.2.0 to reflect this. (https://github.com/dafny-lang/dafny/pull/2277)


# 3.7.0

- feat: The Dafny CLI, Dafny as a library, and the C# runtime are now available on NuGet. You can install the CLI with `dotnet tool install --global Dafny`. The library is available as `DafnyPipeline` and the runtime is available as `DafnyRuntime`. (https://github.com/dafny-lang/dafny/pull/2051)
- feat: New syntax for quantified variables, allowing per-variable domains (`x <- C`) and ranges (`x | P(x), y | Q(x, y)`). See [the quantifier domain section](https://dafny.org/dafny/DafnyRef/DafnyRef#sec-quantifier-domains) of the Reference Manual. (https://github.com/dafny-lang/dafny/pull/2195)
- feat: The IDE will show verification errors for a method immediately after that method has been verified, instead of after all methods are verified. (https://github.com/dafny-lang/dafny/pull/2142)
- feat: Added "Resolving..." message for IDE extensions (https://github.com/dafny-lang/dafny/pull/2234)
- feat: Live verification diagnostics for the language server (https://github.com/dafny-lang/dafny/pull/1942)
- fix: Correctly specify the type of the receiver parameter when translating tail-recursive member functions to C# (https://github.com/dafny-lang/dafny/pull/2205)
- fix: Added support for type parameters in automatically generated tests (https://github.com/dafny-lang/dafny/pull/2227)
- fix: No more display of previous obsolete verification diagnostics if newer are available (https://github.com/dafny-lang/dafny/pull/2142)
- fix: Prevent the language server from crashing and not responding on resolution or ghost diagnostics errors (https://github.com/dafny-lang/dafny/pull/2080)
- fix: Various improvements to language server robustness (https://github.com/dafny-lang/dafny/pull/2254)


# 3.6.0

- feat: The `synthesize` attribute on methods with no body allows synthesizing objects based on method postconditions at compile time (currently only available for C#). See Section [22.2.20](https://dafny-lang.github.io/dafny/DafnyRef/DafnyRef#sec-synthesize-attr) of the Reference Manual. (https://github.com/dafny-lang/dafny/pull/1809)
- feat: The `/verificationLogger:text` option now prints all verification results in a human-readable form, including a description of each assertion in the program.
- feat: The `/randomSeedIterations:<n>` option (from Boogie) now tries to prove each verification condition `n` times with a different random seed each time, to help efficiently and conveniently measure the stability of verification. (https://github.com/boogie-org/boogie/pull/567)
- feat: The new `/runAllTests` can be used to execute all methods with the `{:test}` attribute, without depending on a testing framework in the target language.
- feat: Recognize `!in` operator when looking for compilable comprehensions (https://github.com/dafny-lang/dafny/pull/1939)
- feat: The Dafny language server now returns expressions ranges instead of token ranges to better report errors (https://github.com/dafny-lang/dafny/pull/1985)
- fix: Miscompilation due to incorrect parenthesization in C# output for casts. (https://github.com/dafny-lang/dafny/pull/1908)
- fix: Populate TestResult.ResourceCount in `/verificationLogger:csv` output correctly when verification condition splitting occurs (e.g. when using `/vcsSplitOnEveryAssert`).
- fix: DafnyOptions.Compiler was null, preventing instantiation of ModuleExportDecl (https://github.com/dafny-lang/dafny/pull/1933)
- fix: /showSnippets crashes Dafny's legacy server (https://github.com/dafny-lang/dafny/pull/1970)
- fix: Don't check for name collisions in modules that are not compiled (https://github.com/dafny-lang/dafny/pull/1998)
- fix: Allow datatype update expressions for constructors with nameonly parameters (https://github.com/dafny-lang/dafny/pull/1949)
- fix: Fix malformed Java code generated for comprehensions that use maps (https://github.com/dafny-lang/dafny/pull/1939)
- fix: Comprehensions with nested subset types fully supported, subtype is correctly checked (https://github.com/dafny-lang/dafny/pull/1997)
- fix: Fix induction hypothesis generated for lemmas with a receiver parameter (https://github.com/dafny-lang/dafny/pull/2002)
- fix: Make verifier understand `(!new)` (https://github.com/dafny-lang/dafny/pull/1935)
- feat: Some command-line options can now be applied to individual modules, using the `{:options}` attribute. (https://github.com/dafny-lang/dafny/pull/2073)
- fix: Missing subset type check in datatype updates (https://github.com/dafny-lang/dafny/pull/2059)
- fix: Fix initialization of non-auto-init in-parameters in C#/JavaScript/Go compilers (https://github.com/dafny-lang/dafny/pull/1935)
- fix: Resolution of static functions-by-method (https://github.com/dafny-lang/dafny/pull/2023)
- fix: Export sets did not work with inner modules (https://github.com/dafny-lang/dafny/pull/2025)
- fix: Prevent refinements from changing datatype and newtype definitions (https://github.com/dafny-lang/dafny/pull/2038)
- feat: The new `older` modifier on arguments to predicates indicates that a predicate ensures the allocatedness of some of its arguments. This allows more functions to show that their quantifiers do not depend on the allocation state. For more information, see the reference manual section on `older`. (https://github.com/dafny-lang/dafny/pull/1936)
- fix: Fix `(!new)` checks (https://github.com/dafny-lang/dafny/issues/1419)
- fix: multiset keyword no longer crashes the parser (https://github.com/dafny-lang/dafny/pull/2079)


# 3.5.0

- feat: `continue` statements. Like Dafny's `break` statements, these come in two forms: one that uses a label to name the continue target and one that specifies the continue target by nesting level. See section [19.2](https://dafny-lang.github.io/dafny/DafnyRef/DafnyRef#sec-break-continue) of the Reference Manual. (https://github.com/dafny-lang/dafny/pull/1839)
- feat: The keyword syntax for functions will change in Dafny version 4. The new command-line option `/functionSyntax` (see `/help`) allows early adoption of the new syntax. (https://github.com/dafny-lang/dafny/pull/1832)
- feat: Attribute `{:print}` declares that a method may have print effects. Print effects are enforced only with `/trackPrintEffects:1`.
- fix: No warning "File contains no code" if a file only contains a submodule (https://github.com/dafny-lang/dafny/pull/1840)
- fix: Stuck in verifying in VSCode - support for verification cancellation (https://github.com/dafny-lang/dafny/pull/1771)
- fix: export-reveals of function-by-method now allows the function body to be ghost (https://github.com/dafny-lang/dafny/pull/1855)
- fix: Regain C# 7.3 compatibility of the compiled code. (https://github.com/dafny-lang/dafny/pull/1877)
- fix: The error "assertion violation" is replaced by the better wording "assertion might not hold". This indicates better that the verifier is unable to prove the assertion. (https://github.com/dafny-lang/dafny/pull/1862)
- fix: Plug two memory leaks in Dafny's verification server (#1858, #1863)
- fix: Generate missing termination measures for subset types on sequences (#1875)
- fix: Resolve expressions in attributes in all specifications of functions and iterators. (https://github.com/dafny-lang/dafny/pull/1900)


# 3.4.2

- fix: No output when compiling to JavaScript on Windows (https://github.com/dafny-lang/dafny/pull/1824)
- fix: CanCall assumptions for loop invariants (https://github.com/dafny-lang/dafny/pull/1813)
- fix: Behavior of the C# runtime in a concurrent setting (https://github.com/dafny-lang/dafny/pull/1780)


# 3.4.1

- feat: Plugin support in the resolution pipeline (https://github.com/dafny-lang/dafny/pull/1739)
- fix: NullPointerException in the AST (https://github.com/dafny-lang/dafny/pull/1805)
- fix: Change datatype deconstruction in match statements for C# (https://github.com/dafny-lang/dafny/issues/1815)


# 3.4

- For certain classes of changes to a Dafny program, prevent unexpected changes in verification behavior.
- Add command line options to assist in debugging verification performance.
- Critical fixes to the IDE and greatly improved responsiveness of non-verification IDE features.
- The C# back-end supports traits as type parameters on datatypes.

### Verification
- feat: Prevent changes in the verification behavior of a proof, when any of these types of changes are made to Dafny user code:
  - Changes to declarations not referenced by the method being verified
  - Changes to the name of any declaration
  - Changes to the order of top-level declarations
- feat: Assist in debugging the verification performance of a proof by adding the `/vcsSplitOnEveryAssert` CLI option and `{:vcs_split_on_every_assert}` attribute (see https://github.com/boogie-org/boogie/issues/465), and report the outcome and duration of splits when they occur in `/verificationLogger:trx` content.
- feat: Add a `/verificationLogger:csv` CLI option that emits the same status and timing information as `/verificationLogger:trx`, but in an easier-to-parse format, along with Z3 resource counts for more repeatable tracking of verification difficulty.

- fix: Resolve unsoundness issue (https://github.com/dafny-lang/dafny/issues/1619).
- fix: Don't silently succeed if the solver crashes (https://github.com/boogie-org/boogie/pull/488).

### IDE
- feat: Verification status reporting shows which proof is being verified, which can help debug slow to verify proofs.
- feat: Publish parsing and resolution diagnostics before verification has completed. Verification diagnostics from previous runs are migrated.
- feat: Enable 'go to definition', 'hover' and 'signature help' features before verification has completed.
- feat: Improve the hover feature to work for a wider scope of Dafny constructs, including function and method parameters, forall, exists and let expressions, and set and map comprehensions.
- feat: Add an experimental verification caching feature, which enables automatically determining which proofs need to verify again after making changes.
- feat: Display related resolution errors using nested diagnostics instead of independent diagnostics.

- fix: Clean up process resources if IDE closed or restarted.
- fix: Do not let the Dafny compilation status bar get in a stuck state.

### UX
- feat: Improve error reporting when providing incorrectly typed arguments in a function call.
- feat: Improve error reporting when using type tests.

### C#
- feat: Support variant type parameters on datatype definitions, which enables using traits as type arguments (https://github.com/dafny-lang/dafny/issues/1499).
- feat: Support for downcasting both custom datatypes and functions (https://github.com/dafny-lang/dafny/pull/1645, https://github.com/dafny-lang/dafny/pull/1755).

- fix: Resolve various instances where Dafny would produce invalid C# code (https://github.com/dafny-lang/dafny/issues/1607, https://github.com/dafny-lang/dafny/issues/1761, and https://github.com/dafny-lang/dafny/issues/1762).

### Various improvements
- fix: `DafnyLanguageServer.dll` and `Dafny.dll` depended on two different versions of Newtonsoft.Json, which could cause crashes in development environments.
- fix: (error reporting) Types with the same name but from different modules are now disambiguated in error messages.
- fix: (error reporting) Messages about arguments / parameters type mismatch are clearer and include the parameter name if available.
- fix: (robustness) Exceptions during parsing, if any, won't crash the language server anymore.
- fix: The elephant operator (`:-`) has a clearer error message and no longer reject generic methods on its right-hand side.

## Breaking changes

- The verifier in Dafny 3.4 is now more efficient for many programs, and making changes to Dafny programs is less likely to cause verification to take longer or timeout. However, it is still possible for some correct programs to take longer to verify than on Dafny 3.3, or for verification to fail. For users with such programs who are not yet ready to modify them to pass the 3.4 verifier, we offer the command line option `/mimicVerificationOf:3.3` to keep the Dafny 3.4 verification behavior consistent with 3.3.

- In Dafny 3.3, comprehensions quantified over subset types did not validate the constraint of the subset type, which could result in crashes at run-time. In 3.4, subset types are disabled in set comprehensions in compiled contexts, unless the subset constraint is itself compilable.

  Before, the following code would pass Dafny and be compiled without error, but would crash at run-time:
  ```Dafny
  type RefinedData = x: Data | ghostFunction(x)
  method Main() {
    var s: set<Data> = ...
    var t = set x: RefinedData | x in s;
    forall x in t {
      if !ghostFunction(x) {
        var crash := 1/0;
      }
    }
  }
  ```
  In Dafny 3.4, the same code triggers a resolution error of the form:
  ```
  Error: RefinedData is a subset type and its constraint is not compilable, hence it cannot yet be used as the type of a bound variable in set comprehension. The next error will explain why the constraint is not compilable.
  Error: ghost constants are allowed only in specification contexts
  ```

- Changes in type inference may cause some programs to need manual type annotations. For example, in the nested pattern in the following program
  ```Dafny
  datatype X<+T> = X(x: T)
  datatype Y<T> = Y(y: T)

  function method M(): (r: X<Y<nat>>) {
      var d: X<Y<int>> := X(Y(3));
      match d
      case X(Y(i)) => X(Y(i))
  }
  ```
  the type of the Y constructor needs the type to be given explicitly `X(Y<nat>.Y(i)`. As a variation of that program
  ```Dafny
  datatype X<+T> = X(x: T)
  datatype Y<T> = Y(y: T)

  trait Tr {}
  class Cl extends Tr {
      constructor () {}
  }

  method M() returns (r: X<Y<Cl>>) {
      var cl := new Cl();
      var d: X<Y<Tr>> := X(Y(cl));
      match d
      case X(Y(tr)) => r := X(Y(tr));
  }
  ```
  the program can be specified with an explicit cast `X(Y(tr as Cl))`.<|MERGE_RESOLUTION|>--- conflicted
+++ resolved
@@ -1,10 +1,7 @@
 # Upcoming
 
-<<<<<<< HEAD
 - fix: Fix bug in translation of two-state predicates with heap labels. (https://github.com/dafny-lang/dafny/pull/2300)
-=======
 - fix: Check that arguments of 'unchanged' satisfy enclosing reads clause. (https://github.com/dafny-lang/dafny/pull/2302)
->>>>>>> 07575046
 
 # 3.7.1
 
