# Upcoming

- feat: `continue` statements. Like Dafny's `break` statements, these come in two forms: one that uses a label to name the continue target and one that specifies the continue target by nesting level. See section [19.2](https://dafny-lang.github.io/dafny/DafnyRef/DafnyRef#sec-break-continue) of the Reference Manual. (https://github.com/dafny-lang/dafny/pull/1839)
- feat: The keyword syntax for functions will change in Dafny version 4. The new command-line option `/functionSyntax` (see `/help`) allows early adoption of the new syntax. (https://github.com/dafny-lang/dafny/pull/1832)
- fix: No warning "File contains no code" if a file only contains a submodule (https://github.com/dafny-lang/dafny/pull/1840)
- fix: export-reveals of function-by-method now allows the function body to be ghost (https://github.com/dafny-lang/dafny/pull/1855)
<<<<<<< HEAD
- fix: The error "assertion violation" is replaced by the better wording "assertion might not hold". This indicates better that the verifier is unable to prove the assertion. (https://github.com/dafny-lang/dafny/pull/1862)
=======
- fix: Regain C# 7.3 compatibility of the compiled code. (https://github.com/dafny-lang/dafny/pull/1877)
>>>>>>> 76c8d599


# 3.4.2

- fix: No output when compiling to JavaScript on Windows (https://github.com/dafny-lang/dafny/pull/1824)
- fix: CanCall assumptions for loop invariants (https://github.com/dafny-lang/dafny/pull/1813)
- fix: Behavior of the C# runtime in a concurrent setting (https://github.com/dafny-lang/dafny/pull/1780)


# 3.4.1

- feat: Plugin support in the resolution pipeline (https://github.com/dafny-lang/dafny/pull/1739)
- fix: NullPointerException in the AST (https://github.com/dafny-lang/dafny/pull/1805)
- fix: Change datatype deconstruction in match statements for C# (https://github.com/dafny-lang/dafny/issues/1815)


# 3.4

- For certain classes of changes to a Dafny program, prevent unexpected changes in verification behavior.
- Add command line options to assist in debugging verification performance.
- Critical fixes to the IDE and greatly improved responsiveness of non-verification IDE features.
- The C# back-end supports traits as type parameters on datatypes.

### Verification
- feat: Prevent changes in the verification behavior of a proof, when any of these types of changes are made to Dafny user code:
  - Changes to declarations not referenced by the method being verified
  - Changes to the name of any declaration
  - Changes to the order of top-level declarations
- feat: Assist in debugging the verification performance of a proof by adding the `/vcsSplitOnEveryAssert` CLI option and `{:vcs_split_on_every_assert}` attribute (see https://github.com/boogie-org/boogie/issues/465), and report the outcome and duration of splits when they occur in `/verificationLogger:trx` content.
- feat: Add a `/verificationLogger:csv` CLI option that emits the same status and timing information as `/verificationLogger:trx`, but in an easier-to-parse format, along with Z3 resource counts for more repeatable tracking of verification difficulty.

- fix: Resolve unsoundness issue (https://github.com/dafny-lang/dafny/issues/1619).
- fix: Don't silently succeed if the solver crashes (https://github.com/boogie-org/boogie/pull/488).

### IDE
- feat: Verification status reporting shows which proof is being verified, which can help debug slow to verify proofs.
- feat: Publish parsing and resolution diagnostics before verification has completed. Verification diagnostics from previous runs are migrated.
- feat: Enable 'go to definition', 'hover' and 'signature help' features before verification has completed.
- feat: Improve the hover feature to work for a wider scope of Dafny constructs, including function and method parameters, forall, exists and let expressions, and set and map comprehensions.
- feat: Add an experimental verification caching feature, which enables automatically determining which proofs need to verify again after making changes.
- feat: Display related resolution errors using nested diagnostics instead of independent diagnostics.

- fix: Clean up process resources if IDE closed or restarted.
- fix: Do not let the Dafny compilation status bar get in a stuck state.

### UX
- feat: Improve error reporting when providing incorrectly typed arguments in a function call.
- feat: Improve error reporting when using type tests.

### C#
- feat: Support variant type parameters on datatype definitions, which enables using traits as type arguments (https://github.com/dafny-lang/dafny/issues/1499).
- feat: Support for downcasting both custom datatypes and functions (https://github.com/dafny-lang/dafny/pull/1645, https://github.com/dafny-lang/dafny/pull/1755).

- fix: Resolve various instances where Dafny would produce invalid C# code (https://github.com/dafny-lang/dafny/issues/1607, https://github.com/dafny-lang/dafny/issues/1761, and https://github.com/dafny-lang/dafny/issues/1762).

### Various improvements
- fix: `DafnyLanguageServer.dll` and `Dafny.dll` depended on two different versions of Newtonsoft.Json, which could cause crashes in development environments.
- fix: (error reporting) Types with the same name but from different modules are now disambiguated in error messages.
- fix: (error reporting) Messages about arguments / parameters type mismatch are clearer and include the parameter name if available.
- fix: (robustness) Exceptions during parsing, if any, won't crash the language server anymore.
- fix: The elephant operator (`:-`) has a clearer error message and no longer reject generic methods on its right-hand side.

## Breaking changes

- The verifier in Dafny 3.4 is now more efficient for many programs, and making changes to Dafny programs is less likely to cause verification to take longer or timeout. However, it is still possible for some correct programs to take longer to verify than on Dafny 3.3, or for verification to fail. For users with such programs who are not yet ready to modify them to pass the 3.4 verifier, we offer the command line option `/mimicVerificationOf:3.3` to keep the Dafny 3.4 verification behavior consistent with 3.3.

- In Dafny 3.3, comprehensions quantified over subset types did not validate the constraint of the subset type, which could result in crashes at run-time. In 3.4, subset types are disabled in set comprehensions in compiled contexts, unless the subset constraint is itself compilable.

  Before, the following code would pass Dafny and be compiled without error, but would crash at run-time:
  ```Dafny
  type RefinedData = x: Data | ghostFunction(x)
  method Main() {
    var s: set<Data> = ...
    var t = set x: RefinedData | x in s;
    forall x in t {
      if !ghostFunction(x) {
        var crash := 1/0;
      }
    }
  }
  ```
  In Dafny 3.4, the same code triggers a resolution error of the form:
  ```
  Error: RefinedData is a subset type and its constraint is not compilable, hence it cannot yet be used as the type of a bound variable in set comprehension. The next error will explain why the constraint is not compilable.
  Error: ghost constants are allowed only in specification contexts
  ```

- Changes in type inference may cause some programs to need manual type annotations. For example, in the nested pattern in the following program
  ```Dafny
  datatype X<+T> = X(x: T)
  datatype Y<T> = Y(y: T)

  function method M(): (r: X<Y<nat>>) {
      var d: X<Y<int>> := X(Y(3));
      match d
      case X(Y(i)) => X(Y(i))
  }
  ```
  the type of the Y constructor needs the type to be given explicitly `X(Y<nat>.Y(i)`. As a variation of that program
  ```Dafny
  datatype X<+T> = X(x: T)
  datatype Y<T> = Y(y: T)

  trait Tr {}
  class Cl extends Tr {
      constructor () {}
  }

  method M() returns (r: X<Y<Cl>>) {
      var cl := new Cl();
      var d: X<Y<Tr>> := X(Y(cl));
      match d
      case X(Y(tr)) => r := X(Y(tr));
  }
  ```
  the program can be specified with an explicit cast `X(Y(tr as Cl))`.<|MERGE_RESOLUTION|>--- conflicted
+++ resolved
@@ -4,11 +4,8 @@
 - feat: The keyword syntax for functions will change in Dafny version 4. The new command-line option `/functionSyntax` (see `/help`) allows early adoption of the new syntax. (https://github.com/dafny-lang/dafny/pull/1832)
 - fix: No warning "File contains no code" if a file only contains a submodule (https://github.com/dafny-lang/dafny/pull/1840)
 - fix: export-reveals of function-by-method now allows the function body to be ghost (https://github.com/dafny-lang/dafny/pull/1855)
-<<<<<<< HEAD
+- fix: Regain C# 7.3 compatibility of the compiled code. (https://github.com/dafny-lang/dafny/pull/1877)
 - fix: The error "assertion violation" is replaced by the better wording "assertion might not hold". This indicates better that the verifier is unable to prove the assertion. (https://github.com/dafny-lang/dafny/pull/1862)
-=======
-- fix: Regain C# 7.3 compatibility of the compiled code. (https://github.com/dafny-lang/dafny/pull/1877)
->>>>>>> 76c8d599
 
 
 # 3.4.2
