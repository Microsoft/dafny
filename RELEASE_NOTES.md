# Upcoming

- feat: Support for the `{:opaque}` attibute on `const` (https://github.com/dafny-lang/dafny/pull/2545)
- feat: Support for plugin-based code actions on the IDE (https://github.com/dafny-lang/dafny/pull/2021)
- fix: Added missing error reporting position on string prefix check (https://github.com/dafny-lang/dafny/pull/2652)
- fix: Check all compiled expressions to be compilable (https://github.com/dafny-lang/dafny/pull/2641)
<<<<<<< HEAD
- fix: Better messages on hovering failing postconditions in IDE (https://github.com/dafny-lang/dafny/pull/2654)
=======
- fix: Better error reporting on counter-examples if an option is not provided (https://github.com/dafny-lang/dafny/pull/2650)
>>>>>>> 7161a887

# 3.8.0

- fix: Use the right bitvector comparison in decrease checks
  (https://github.com/dafny-lang/dafny/pull/2512)
- fix: Don't use native division and modulo operators for non-native int-based newtypes in Java and C#.
  (https://github.com/dafny-lang/dafny/pull/2416)
- feat: Dafny now supports disjunctive (“or”) patterns in match statements and expressions.  Cases are separated by `|` characters.  Disjunctive patterns may not appear within other patterns and may not bind variables.
  (https://github.com/dafny-lang/dafny/pull/2448)
- feat: The Dafny Language Server used by the VSCode IDE extension is now available as a NuGet package called `DafnyLanguageServer` (https://github.com/dafny-lang/dafny/pull/2600)
- fix: Counterexamples - fix an integer parsing bug and correctly extract datatype and field names (https://github.com/dafny-lang/dafny/pull/2461)
- feat: New option `-diagnosticsFormat:json` to print Dafny error messages as JSON objects (one per line).
  (https://github.com/dafny-lang/dafny/pull/2363)
- fix: No more exceptions when hovering over variables without type, and types of local variabled kept under match statements (https://github.com/dafny-lang/dafny/pull/2437)
- fix: Check extreme predicates and constants in all types, not just classes
  (https://github.com/dafny-lang/dafny/pull/2515)
- fix: Correctly substitute type variables in override checks
  (https://github.com/dafny-lang/dafny/pull/2522)
- feat: `predicate P(x: int): (y: bool) ...` is now valid syntax (https://github.com/dafny-lang/dafny/pull/2454)
- fix: Improve the performance of proofs involving bit vector shifts (https://github.com/dafny-lang/dafny/pull/2520)
- fix: Perform well-definedness checks for ensures clauses of forall statements (https://github.com/dafny-lang/dafny/pull/2606)
- fix: Resolution and verification of StmtExpr now pay attention to if the StmtExpr is inside an 'old' (https://github.com/dafny-lang/dafny/pull/2607)


# 3.7.3

- feat: *Less code navigation when verifying code*: In the IDE, failing postconditions and preconditions error messages now immediately display the sub-conditions that Dafny could not prove. Both on hover and in the Problems window. (https://github.com/dafny-lang/dafny/pull/2434)
- feat: Whitespaces and comments are kept in relevant parts of the AST (https://github.com/dafny-lang/dafny/pull/1801)
- fix: NuGet packages no longer depend on specific patch releases of the .NET frameworks.


# 3.7.2

- fix: Hovering over variables and methods inside cases of nested match statements work again. (https://github.com/dafny-lang/dafny/pull/2334)
- fix: Fix bug in translation of two-state predicates with heap labels. (https://github.com/dafny-lang/dafny/pull/2300)
- fix: Check that arguments of 'unchanged' satisfy enclosing reads clause. (https://github.com/dafny-lang/dafny/pull/2302)
- fix: Underconstrained closures don't crash Dafny anymore. (https://github.com/dafny-lang/dafny/pull/2382)
- fix: Caching in the language server does not prevent gutter icons from being updated correctly. (https://github.com/dafny-lang/dafny/pull/2312)
- fix: Last edited verified first & corrected display of verification status. (https://github.com/dafny-lang/dafny/pull/2352)
- fix: Correctly infer type of numeric arguments, where the type is a subset type of a newtype. (https://github.com/dafny-lang/dafny/pull/2314)
- fix: Fix concurrency bug that sometimes led to an exception during the production of verification logs. (https://github.com/dafny-lang/dafny/pull/2398)


# 3.7.1

- fix: The Dafny runtime library for C# is now compatible with .NET Standard 2.1, as it was before 3.7.0. Its version has been updated to 1.2.0 to reflect this. (https://github.com/dafny-lang/dafny/pull/2277)
- fix: Methods produced by the test generation code can now be compiled directly to C# XUnit tests (https://github.com/dafny-lang/dafny/pull/2269)


# 3.7.0

- feat: The Dafny CLI, Dafny as a library, and the C# runtime are now available on NuGet. You can install the CLI with `dotnet tool install --global Dafny`. The library is available as `DafnyPipeline` and the runtime is available as `DafnyRuntime`. (https://github.com/dafny-lang/dafny/pull/2051)
- feat: New syntax for quantified variables, allowing per-variable domains (`x <- C`) and ranges (`x | P(x), y | Q(x, y)`). See [the quantifier domain section](https://dafny.org/dafny/DafnyRef/DafnyRef#sec-quantifier-domains) of the Reference Manual. (https://github.com/dafny-lang/dafny/pull/2195)
- feat: The IDE will show verification errors for a method immediately after that method has been verified, instead of after all methods are verified. (https://github.com/dafny-lang/dafny/pull/2142)
- feat: Added "Resolving..." message for IDE extensions (https://github.com/dafny-lang/dafny/pull/2234)
- feat: Live verification diagnostics for the language server (https://github.com/dafny-lang/dafny/pull/1942)
- fix: Correctly specify the type of the receiver parameter when translating tail-recursive member functions to C# (https://github.com/dafny-lang/dafny/pull/2205)
- fix: Added support for type parameters in automatically generated tests (https://github.com/dafny-lang/dafny/pull/2227)
- fix: No more display of previous obsolete verification diagnostics if newer are available (https://github.com/dafny-lang/dafny/pull/2142)
- fix: Prevent the language server from crashing and not responding on resolution or ghost diagnostics errors (https://github.com/dafny-lang/dafny/pull/2080)
- fix: Various improvements to language server robustness (https://github.com/dafny-lang/dafny/pull/2254)


# 3.6.0

- feat: The `synthesize` attribute on methods with no body allows synthesizing objects based on method postconditions at compile time (currently only available for C#). See Section [22.2.20](https://dafny-lang.github.io/dafny/DafnyRef/DafnyRef#sec-synthesize-attr) of the Reference Manual. (https://github.com/dafny-lang/dafny/pull/1809)
- feat: The `/verificationLogger:text` option now prints all verification results in a human-readable form, including a description of each assertion in the program.
- feat: The `/randomSeedIterations:<n>` option (from Boogie) now tries to prove each verification condition `n` times with a different random seed each time, to help efficiently and conveniently measure the stability of verification. (https://github.com/boogie-org/boogie/pull/567)
- feat: The new `/runAllTests` can be used to execute all methods with the `{:test}` attribute, without depending on a testing framework in the target language.
- feat: Recognize `!in` operator when looking for compilable comprehensions (https://github.com/dafny-lang/dafny/pull/1939)
- feat: The Dafny language server now returns expressions ranges instead of token ranges to better report errors (https://github.com/dafny-lang/dafny/pull/1985)
- fix: Miscompilation due to incorrect parenthesization in C# output for casts. (https://github.com/dafny-lang/dafny/pull/1908)
- fix: Populate TestResult.ResourceCount in `/verificationLogger:csv` output correctly when verification condition splitting occurs (e.g. when using `/vcsSplitOnEveryAssert`).
- fix: DafnyOptions.Compiler was null, preventing instantiation of ModuleExportDecl (https://github.com/dafny-lang/dafny/pull/1933)
- fix: /showSnippets crashes Dafny's legacy server (https://github.com/dafny-lang/dafny/pull/1970)
- fix: Don't check for name collisions in modules that are not compiled (https://github.com/dafny-lang/dafny/pull/1998)
- fix: Allow datatype update expressions for constructors with nameonly parameters (https://github.com/dafny-lang/dafny/pull/1949)
- fix: Fix malformed Java code generated for comprehensions that use maps (https://github.com/dafny-lang/dafny/pull/1939)
- fix: Comprehensions with nested subset types fully supported, subtype is correctly checked (https://github.com/dafny-lang/dafny/pull/1997)
- fix: Fix induction hypothesis generated for lemmas with a receiver parameter (https://github.com/dafny-lang/dafny/pull/2002)
- fix: Make verifier understand `(!new)` (https://github.com/dafny-lang/dafny/pull/1935)
- feat: Some command-line options can now be applied to individual modules, using the `{:options}` attribute. (https://github.com/dafny-lang/dafny/pull/2073)
- fix: Missing subset type check in datatype updates (https://github.com/dafny-lang/dafny/pull/2059)
- fix: Fix initialization of non-auto-init in-parameters in C#/JavaScript/Go compilers (https://github.com/dafny-lang/dafny/pull/1935)
- fix: Resolution of static functions-by-method (https://github.com/dafny-lang/dafny/pull/2023)
- fix: Export sets did not work with inner modules (https://github.com/dafny-lang/dafny/pull/2025)
- fix: Prevent refinements from changing datatype and newtype definitions (https://github.com/dafny-lang/dafny/pull/2038)
- feat: The new `older` modifier on arguments to predicates indicates that a predicate ensures the allocatedness of some of its arguments. This allows more functions to show that their quantifiers do not depend on the allocation state. For more information, see the reference manual section on `older`. (https://github.com/dafny-lang/dafny/pull/1936)
- fix: Fix `(!new)` checks (https://github.com/dafny-lang/dafny/issues/1419)
- fix: multiset keyword no longer crashes the parser (https://github.com/dafny-lang/dafny/pull/2079)


# 3.5.0

- feat: `continue` statements. Like Dafny's `break` statements, these come in two forms: one that uses a label to name the continue target and one that specifies the continue target by nesting level. See section [19.2](https://dafny-lang.github.io/dafny/DafnyRef/DafnyRef#sec-break-continue) of the Reference Manual. (https://github.com/dafny-lang/dafny/pull/1839)
- feat: The keyword syntax for functions will change in Dafny version 4. The new command-line option `/functionSyntax` (see `/help`) allows early adoption of the new syntax. (https://github.com/dafny-lang/dafny/pull/1832)
- feat: Attribute `{:print}` declares that a method may have print effects. Print effects are enforced only with `/trackPrintEffects:1`.
- fix: No warning "File contains no code" if a file only contains a submodule (https://github.com/dafny-lang/dafny/pull/1840)
- fix: Stuck in verifying in VSCode - support for verification cancellation (https://github.com/dafny-lang/dafny/pull/1771)
- fix: export-reveals of function-by-method now allows the function body to be ghost (https://github.com/dafny-lang/dafny/pull/1855)
- fix: Regain C# 7.3 compatibility of the compiled code. (https://github.com/dafny-lang/dafny/pull/1877)
- fix: The error "assertion violation" is replaced by the better wording "assertion might not hold". This indicates better that the verifier is unable to prove the assertion. (https://github.com/dafny-lang/dafny/pull/1862)
- fix: Plug two memory leaks in Dafny's verification server (#1858, #1863)
- fix: Generate missing termination measures for subset types on sequences (#1875)
- fix: Resolve expressions in attributes in all specifications of functions and iterators. (https://github.com/dafny-lang/dafny/pull/1900)


# 3.4.2

- fix: No output when compiling to JavaScript on Windows (https://github.com/dafny-lang/dafny/pull/1824)
- fix: CanCall assumptions for loop invariants (https://github.com/dafny-lang/dafny/pull/1813)
- fix: Behavior of the C# runtime in a concurrent setting (https://github.com/dafny-lang/dafny/pull/1780)


# 3.4.1

- feat: Plugin support in the resolution pipeline (https://github.com/dafny-lang/dafny/pull/1739)
- fix: NullPointerException in the AST (https://github.com/dafny-lang/dafny/pull/1805)
- fix: Change datatype deconstruction in match statements for C# (https://github.com/dafny-lang/dafny/issues/1815)


# 3.4

- For certain classes of changes to a Dafny program, prevent unexpected changes in verification behavior.
- Add command line options to assist in debugging verification performance.
- Critical fixes to the IDE and greatly improved responsiveness of non-verification IDE features.
- The C# back-end supports traits as type parameters on datatypes.

### Verification
- feat: Prevent changes in the verification behavior of a proof, when any of these types of changes are made to Dafny user code:
  - Changes to declarations not referenced by the method being verified
  - Changes to the name of any declaration
  - Changes to the order of top-level declarations
- feat: Assist in debugging the verification performance of a proof by adding the `/vcsSplitOnEveryAssert` CLI option and `{:vcs_split_on_every_assert}` attribute (see https://github.com/boogie-org/boogie/issues/465), and report the outcome and duration of splits when they occur in `/verificationLogger:trx` content.
- feat: Add a `/verificationLogger:csv` CLI option that emits the same status and timing information as `/verificationLogger:trx`, but in an easier-to-parse format, along with Z3 resource counts for more repeatable tracking of verification difficulty.

- fix: Resolve unsoundness issue (https://github.com/dafny-lang/dafny/issues/1619).
- fix: Don't silently succeed if the solver crashes (https://github.com/boogie-org/boogie/pull/488).

### IDE
- feat: Verification status reporting shows which proof is being verified, which can help debug slow to verify proofs.
- feat: Publish parsing and resolution diagnostics before verification has completed. Verification diagnostics from previous runs are migrated.
- feat: Enable 'go to definition', 'hover' and 'signature help' features before verification has completed.
- feat: Improve the hover feature to work for a wider scope of Dafny constructs, including function and method parameters, forall, exists and let expressions, and set and map comprehensions.
- feat: Add an experimental verification caching feature, which enables automatically determining which proofs need to verify again after making changes.
- feat: Display related resolution errors using nested diagnostics instead of independent diagnostics.

- fix: Clean up process resources if IDE closed or restarted.
- fix: Do not let the Dafny compilation status bar get in a stuck state.

### UX
- feat: Improve error reporting when providing incorrectly typed arguments in a function call.
- feat: Improve error reporting when using type tests.

### C#
- feat: Support variant type parameters on datatype definitions, which enables using traits as type arguments (https://github.com/dafny-lang/dafny/issues/1499).
- feat: Support for downcasting both custom datatypes and functions (https://github.com/dafny-lang/dafny/pull/1645, https://github.com/dafny-lang/dafny/pull/1755).

- fix: Resolve various instances where Dafny would produce invalid C# code (https://github.com/dafny-lang/dafny/issues/1607, https://github.com/dafny-lang/dafny/issues/1761, and https://github.com/dafny-lang/dafny/issues/1762).

### Various improvements
- fix: `DafnyLanguageServer.dll` and `Dafny.dll` depended on two different versions of Newtonsoft.Json, which could cause crashes in development environments.
- fix: (error reporting) Types with the same name but from different modules are now disambiguated in error messages.
- fix: (error reporting) Messages about arguments / parameters type mismatch are clearer and include the parameter name if available.
- fix: (robustness) Exceptions during parsing, if any, won't crash the language server anymore.
- fix: The elephant operator (`:-`) has a clearer error message and no longer reject generic methods on its right-hand side.

## Breaking changes

- The verifier in Dafny 3.4 is now more efficient for many programs, and making changes to Dafny programs is less likely to cause verification to take longer or timeout. However, it is still possible for some correct programs to take longer to verify than on Dafny 3.3, or for verification to fail. For users with such programs who are not yet ready to modify them to pass the 3.4 verifier, we offer the command line option `/mimicVerificationOf:3.3` to keep the Dafny 3.4 verification behavior consistent with 3.3.

- In Dafny 3.3, comprehensions quantified over subset types did not validate the constraint of the subset type, which could result in crashes at run-time. In 3.4, subset types are disabled in set comprehensions in compiled contexts, unless the subset constraint is itself compilable.

  Before, the following code would pass Dafny and be compiled without error, but would crash at run-time:
  ```Dafny
  type RefinedData = x: Data | ghostFunction(x)
  method Main() {
    var s: set<Data> = ...
    var t = set x: RefinedData | x in s;
    forall x in t {
      if !ghostFunction(x) {
        var crash := 1/0;
      }
    }
  }
  ```
  In Dafny 3.4, the same code triggers a resolution error of the form:
  ```
  Error: RefinedData is a subset type and its constraint is not compilable, hence it cannot yet be used as the type of a bound variable in set comprehension. The next error will explain why the constraint is not compilable.
  Error: ghost constants are allowed only in specification contexts
  ```

- Changes in type inference may cause some programs to need manual type annotations. For example, in the nested pattern in the following program
  ```Dafny
  datatype X<+T> = X(x: T)
  datatype Y<T> = Y(y: T)

  function method M(): (r: X<Y<nat>>) {
      var d: X<Y<int>> := X(Y(3));
      match d
      case X(Y(i)) => X(Y(i))
  }
  ```
  the type of the Y constructor needs the type to be given explicitly `X(Y<nat>.Y(i)`. As a variation of that program
  ```Dafny
  datatype X<+T> = X(x: T)
  datatype Y<T> = Y(y: T)

  trait Tr {}
  class Cl extends Tr {
      constructor () {}
  }

  method M() returns (r: X<Y<Cl>>) {
      var cl := new Cl();
      var d: X<Y<Tr>> := X(Y(cl));
      match d
      case X(Y(tr)) => r := X(Y(tr));
  }
  ```
  the program can be specified with an explicit cast `X(Y(tr as Cl))`.<|MERGE_RESOLUTION|>--- conflicted
+++ resolved
@@ -4,11 +4,8 @@
 - feat: Support for plugin-based code actions on the IDE (https://github.com/dafny-lang/dafny/pull/2021)
 - fix: Added missing error reporting position on string prefix check (https://github.com/dafny-lang/dafny/pull/2652)
 - fix: Check all compiled expressions to be compilable (https://github.com/dafny-lang/dafny/pull/2641)
-<<<<<<< HEAD
 - fix: Better messages on hovering failing postconditions in IDE (https://github.com/dafny-lang/dafny/pull/2654)
-=======
 - fix: Better error reporting on counter-examples if an option is not provided (https://github.com/dafny-lang/dafny/pull/2650)
->>>>>>> 7161a887
 
 # 3.8.0
 
