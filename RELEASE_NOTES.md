--- conflicted
+++ resolved
@@ -4,6 +4,7 @@
 - feat: generate warning when 'old' has no effect (https://github.com/dafny-lang/dafny/pull/2610)
 - fix: Missing related position in failing precondition (https://github.com/dafny-lang/dafny/pull/2658)
 - fix: No more IDE crashing on the elephant operator (https://github.com/dafny-lang/dafny/pull/2668)
+- feat: Methods and function methods marked with test attr will receive JUnit annotation when compiled to Java (https://github.com/dafny-lang/dafny/pull/2395)
 
 
 # 3.8.1
@@ -38,13 +39,9 @@
   (https://github.com/dafny-lang/dafny/pull/2522)
 - feat: `predicate P(x: int): (y: bool) ...` is now valid syntax (https://github.com/dafny-lang/dafny/pull/2454)
 - fix: Improve the performance of proofs involving bit vector shifts (https://github.com/dafny-lang/dafny/pull/2520)
-<<<<<<< HEAD
-- feat: Methods and function methods marked with test attr will receive JUnit annotation when compiled to Java (https://github.com/dafny-lang/dafny/pull/2395)
-=======
 - fix: Perform well-definedness checks for ensures clauses of forall statements (https://github.com/dafny-lang/dafny/pull/2606)
 - fix: Resolution and verification of StmtExpr now pay attention to if the StmtExpr is inside an 'old' (https://github.com/dafny-lang/dafny/pull/2607)
 - fix: The CLI no longer attempts to load each DLL file passed to it. (https://github.com/dafny-lang/dafny/pull/2568)
->>>>>>> 1e615cd2
 
 # 3.7.3
 
