--- conflicted
+++ resolved
@@ -13,11 +13,8 @@
 - fix: Improved hints and error messages regarding variance/cardinality preservation (https://github.com/dafny-lang/dafny/pull/2774)
 - feat: New behavior for `import opened M` where `M` contains a top-level declaration `M`, see PR for a full description (https://github.com/dafny-lang/dafny/pull/2355)
 - fix: The DafnyServer package is now published to NuGet as well, which fixes the previously-broken version of the DafnyLanguageServer package. (https://github.com/dafny-lang/dafny/pull/2787)
-<<<<<<< HEAD
+- deprecate: Statement-level refinement syntax (e.g. `assert ...`) is deprecated (https://github.com/dafny-lang/dafny/pull/2756)
 - deprecate: The form of the modify statement with a block statement is deprecated
-=======
-- deprecate: Statement-level refinement syntax (e.g. `assert ...`) is deprecated (https://github.com/dafny-lang/dafny/pull/2756)
->>>>>>> f6b3d495
 
 # 3.8.1
 
