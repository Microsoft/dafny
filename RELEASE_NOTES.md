--- conflicted
+++ resolved
@@ -1,5 +1,6 @@
 # Upcoming
 
+- feat: `synthesize` attribute on methods with no body allows synthesizing objects based on method postconditions at compile time (currently only available for C#). See Section [22.2.20](https://dafny-lang.github.io/dafny/DafnyRef/DafnyRef#sec-synthesize-attr) of the Reference Manual. (https://github.com/dafny-lang/dafny/pull/1809)
 - fix: Miscompilation due to incorrect parenthesization in C# output for casts. (#1908)
 - fix: Populate TestResult.ResourceCount in `/verificationLogger:csv` output correctly when verification condition splitting occurs (e.g. when using `/vcsSplitOnEveryAssert`).
 
@@ -7,11 +8,7 @@
 
 - feat: `continue` statements. Like Dafny's `break` statements, these come in two forms: one that uses a label to name the continue target and one that specifies the continue target by nesting level. See section [19.2](https://dafny-lang.github.io/dafny/DafnyRef/DafnyRef#sec-break-continue) of the Reference Manual. (https://github.com/dafny-lang/dafny/pull/1839)
 - feat: The keyword syntax for functions will change in Dafny version 4. The new command-line option `/functionSyntax` (see `/help`) allows early adoption of the new syntax. (https://github.com/dafny-lang/dafny/pull/1832)
-<<<<<<< HEAD
-- feat: `synthesize` attribute on methods with no body allows synthesizing objects based on method postconditions at compile time (currently only available for C#). See Section [22.1.21](https://dafny-lang.github.io/dafny/DafnyRef/DafnyRef#sec-synthesize-attr) of the Reference Manual. (https://github.com/dafny-lang/dafny/pull/1809)
-=======
 - feat: Attribute `{:print}` declares that a method may have print effects. Print effects are enforced only with `/trackPrintEffects:1`.
->>>>>>> b133a187
 - fix: No warning "File contains no code" if a file only contains a submodule (https://github.com/dafny-lang/dafny/pull/1840)
 - fix: Stuck in verifying in VSCode - support for verification cancellation (https://github.com/dafny-lang/dafny/pull/1771)
 - fix: export-reveals of function-by-method now allows the function body to be ghost (https://github.com/dafny-lang/dafny/pull/1855)
