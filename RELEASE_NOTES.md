# 3.7.3

- feat: *Less code navigation when verifying code*: In the IDE, failing postconditions and preconditions error messages now immediately display the sub-conditions that Dafny could not prove. Both on hover and in the Problems window. (https://github.com/dafny-lang/dafny/pull/2434)
<<<<<<< HEAD
- feat: Dafny now supports disjunctive (“or”) patterns in match statements and expressions.  Cases are separated by `|` characters.  Disjunctive patterns may not appear within other patterns and may not bind variables.
  (https://github.com/dafny-lang/dafny/pull/2448)
=======
- feat: Whitespaces and comments are kept in relevant parts of the AST (https://github.com/dafny-lang/dafny/pull/1801)
- fix: NuGet packages no longer depend on specific patch releases of the .NET frameworks.
>>>>>>> f34b768c

# 3.7.2

- fix: Hovering over variables and methods inside cases of nested match statements work again. (https://github.com/dafny-lang/dafny/pull/2334)
- fix: Fix bug in translation of two-state predicates with heap labels. (https://github.com/dafny-lang/dafny/pull/2300)
- fix: Check that arguments of 'unchanged' satisfy enclosing reads clause. (https://github.com/dafny-lang/dafny/pull/2302)
- fix: Underconstrained closures don't crash Dafny anymore. (https://github.com/dafny-lang/dafny/pull/2382)
- fix: Caching in the language server does not prevent gutter icons from being updated correctly. (https://github.com/dafny-lang/dafny/pull/2312)
- fix: Last edited verified first & corrected display of verification status. (https://github.com/dafny-lang/dafny/pull/2352)
- fix: Correctly infer type of numeric arguments, where the type is a subset type of a newtype. (https://github.com/dafny-lang/dafny/pull/2314)
- fix: Fix concurrency bug that sometimes led to an exception during the production of verification logs. (https://github.com/dafny-lang/dafny/pull/2398)

# 3.7.1

- fix: The Dafny runtime library for C# is now compatible with .NET Standard 2.1, as it was before 3.7.0. Its version has been updated to 1.2.0 to reflect this. (https://github.com/dafny-lang/dafny/pull/2277)
- fix: Methods produced by the test generation code can now be compiled directly to C# XUnit tests (https://github.com/dafny-lang/dafny/pull/2269)

# 3.7.0

- feat: The Dafny CLI, Dafny as a library, and the C# runtime are now available on NuGet. You can install the CLI with `dotnet tool install --global Dafny`. The library is available as `DafnyPipeline` and the runtime is available as `DafnyRuntime`. (https://github.com/dafny-lang/dafny/pull/2051)
- feat: New syntax for quantified variables, allowing per-variable domains (`x <- C`) and ranges (`x | P(x), y | Q(x, y)`). See [the quantifier domain section](https://dafny.org/dafny/DafnyRef/DafnyRef#sec-quantifier-domains) of the Reference Manual. (https://github.com/dafny-lang/dafny/pull/2195)
- feat: The IDE will show verification errors for a method immediately after that method has been verified, instead of after all methods are verified. (https://github.com/dafny-lang/dafny/pull/2142)
- feat: Added "Resolving..." message for IDE extensions (https://github.com/dafny-lang/dafny/pull/2234)
- feat: Live verification diagnostics for the language server (https://github.com/dafny-lang/dafny/pull/1942)
- fix: Correctly specify the type of the receiver parameter when translating tail-recursive member functions to C# (https://github.com/dafny-lang/dafny/pull/2205)
- fix: Added support for type parameters in automatically generated tests (https://github.com/dafny-lang/dafny/pull/2227)
- fix: No more display of previous obsolete verification diagnostics if newer are available (https://github.com/dafny-lang/dafny/pull/2142)
- fix: Prevent the language server from crashing and not responding on resolution or ghost diagnostics errors (https://github.com/dafny-lang/dafny/pull/2080)
- fix: Various improvements to language server robustness (https://github.com/dafny-lang/dafny/pull/2254)

# 3.6.0

- feat: The `synthesize` attribute on methods with no body allows synthesizing objects based on method postconditions at compile time (currently only available for C#). See Section [22.2.20](https://dafny-lang.github.io/dafny/DafnyRef/DafnyRef#sec-synthesize-attr) of the Reference Manual. (https://github.com/dafny-lang/dafny/pull/1809)
- feat: The `/verificationLogger:text` option now prints all verification results in a human-readable form, including a description of each assertion in the program.
- feat: The `/randomSeedIterations:<n>` option (from Boogie) now tries to prove each verification condition `n` times with a different random seed each time, to help efficiently and conveniently measure the stability of verification. (https://github.com/boogie-org/boogie/pull/567)
- feat: The new `/runAllTests` can be used to execute all methods with the `{:test}` attribute, without depending on a testing framework in the target language.
- feat: Recognize `!in` operator when looking for compilable comprehensions (https://github.com/dafny-lang/dafny/pull/1939)
- feat: The Dafny language server now returns expressions ranges instead of token ranges to better report errors (https://github.com/dafny-lang/dafny/pull/1985)
- fix: Miscompilation due to incorrect parenthesization in C# output for casts. (https://github.com/dafny-lang/dafny/pull/1908)
- fix: Populate TestResult.ResourceCount in `/verificationLogger:csv` output correctly when verification condition splitting occurs (e.g. when using `/vcsSplitOnEveryAssert`).
- fix: DafnyOptions.Compiler was null, preventing instantiation of ModuleExportDecl (https://github.com/dafny-lang/dafny/pull/1933)
- fix: /showSnippets crashes Dafny's legacy server (https://github.com/dafny-lang/dafny/pull/1970)
- fix: Don't check for name collisions in modules that are not compiled (https://github.com/dafny-lang/dafny/pull/1998)
- fix: Allow datatype update expressions for constructors with nameonly parameters (https://github.com/dafny-lang/dafny/pull/1949)
- fix: Fix malformed Java code generated for comprehensions that use maps (https://github.com/dafny-lang/dafny/pull/1939)
- fix: Comprehensions with nested subset types fully supported, subtype is correctly checked (https://github.com/dafny-lang/dafny/pull/1997)
- fix: Fix induction hypothesis generated for lemmas with a receiver parameter (https://github.com/dafny-lang/dafny/pull/2002)
- fix: Make verifier understand `(!new)` (https://github.com/dafny-lang/dafny/pull/1935)
- feat: Some command-line options can now be applied to individual modules, using the `{:options}` attribute. (https://github.com/dafny-lang/dafny/pull/2073)
- fix: Missing subset type check in datatype updates (https://github.com/dafny-lang/dafny/pull/2059)
- fix: Fix initialization of non-auto-init in-parameters in C#/JavaScript/Go compilers (https://github.com/dafny-lang/dafny/pull/1935)
- fix: Resolution of static functions-by-method (https://github.com/dafny-lang/dafny/pull/2023)
- fix: Export sets did not work with inner modules (https://github.com/dafny-lang/dafny/pull/2025)
- fix: Prevent refinements from changing datatype and newtype definitions (https://github.com/dafny-lang/dafny/pull/2038)
- feat: The new `older` modifier on arguments to predicates indicates that a predicate ensures the allocatedness of some of its arguments. This allows more functions to show that their quantifiers do not depend on the allocation state. For more information, see the reference manual section on `older`. (https://github.com/dafny-lang/dafny/pull/1936)
- fix: Fix `(!new)` checks (https://github.com/dafny-lang/dafny/issues/1419)
- fix: multiset keyword no longer crashes the parser (https://github.com/dafny-lang/dafny/pull/2079)


# 3.5.0

- feat: `continue` statements. Like Dafny's `break` statements, these come in two forms: one that uses a label to name the continue target and one that specifies the continue target by nesting level. See section [19.2](https://dafny-lang.github.io/dafny/DafnyRef/DafnyRef#sec-break-continue) of the Reference Manual. (https://github.com/dafny-lang/dafny/pull/1839)
- feat: The keyword syntax for functions will change in Dafny version 4. The new command-line option `/functionSyntax` (see `/help`) allows early adoption of the new syntax. (https://github.com/dafny-lang/dafny/pull/1832)
- feat: Attribute `{:print}` declares that a method may have print effects. Print effects are enforced only with `/trackPrintEffects:1`.
- fix: No warning "File contains no code" if a file only contains a submodule (https://github.com/dafny-lang/dafny/pull/1840)
- fix: Stuck in verifying in VSCode - support for verification cancellation (https://github.com/dafny-lang/dafny/pull/1771)
- fix: export-reveals of function-by-method now allows the function body to be ghost (https://github.com/dafny-lang/dafny/pull/1855)
- fix: Regain C# 7.3 compatibility of the compiled code. (https://github.com/dafny-lang/dafny/pull/1877)
- fix: The error "assertion violation" is replaced by the better wording "assertion might not hold". This indicates better that the verifier is unable to prove the assertion. (https://github.com/dafny-lang/dafny/pull/1862)
- fix: Plug two memory leaks in Dafny's verification server (#1858, #1863)
- fix: Generate missing termination measures for subset types on sequences (#1875)
- fix: Resolve expressions in attributes in all specifications of functions and iterators. (https://github.com/dafny-lang/dafny/pull/1900)


# 3.4.2

- fix: No output when compiling to JavaScript on Windows (https://github.com/dafny-lang/dafny/pull/1824)
- fix: CanCall assumptions for loop invariants (https://github.com/dafny-lang/dafny/pull/1813)
- fix: Behavior of the C# runtime in a concurrent setting (https://github.com/dafny-lang/dafny/pull/1780)


# 3.4.1

- feat: Plugin support in the resolution pipeline (https://github.com/dafny-lang/dafny/pull/1739)
- fix: NullPointerException in the AST (https://github.com/dafny-lang/dafny/pull/1805)
- fix: Change datatype deconstruction in match statements for C# (https://github.com/dafny-lang/dafny/issues/1815)


# 3.4

- For certain classes of changes to a Dafny program, prevent unexpected changes in verification behavior.
- Add command line options to assist in debugging verification performance.
- Critical fixes to the IDE and greatly improved responsiveness of non-verification IDE features.
- The C# back-end supports traits as type parameters on datatypes.

### Verification
- feat: Prevent changes in the verification behavior of a proof, when any of these types of changes are made to Dafny user code:
  - Changes to declarations not referenced by the method being verified
  - Changes to the name of any declaration
  - Changes to the order of top-level declarations
- feat: Assist in debugging the verification performance of a proof by adding the `/vcsSplitOnEveryAssert` CLI option and `{:vcs_split_on_every_assert}` attribute (see https://github.com/boogie-org/boogie/issues/465), and report the outcome and duration of splits when they occur in `/verificationLogger:trx` content.
- feat: Add a `/verificationLogger:csv` CLI option that emits the same status and timing information as `/verificationLogger:trx`, but in an easier-to-parse format, along with Z3 resource counts for more repeatable tracking of verification difficulty.

- fix: Resolve unsoundness issue (https://github.com/dafny-lang/dafny/issues/1619).
- fix: Don't silently succeed if the solver crashes (https://github.com/boogie-org/boogie/pull/488).

### IDE
- feat: Verification status reporting shows which proof is being verified, which can help debug slow to verify proofs.
- feat: Publish parsing and resolution diagnostics before verification has completed. Verification diagnostics from previous runs are migrated.
- feat: Enable 'go to definition', 'hover' and 'signature help' features before verification has completed.
- feat: Improve the hover feature to work for a wider scope of Dafny constructs, including function and method parameters, forall, exists and let expressions, and set and map comprehensions.
- feat: Add an experimental verification caching feature, which enables automatically determining which proofs need to verify again after making changes.
- feat: Display related resolution errors using nested diagnostics instead of independent diagnostics.

- fix: Clean up process resources if IDE closed or restarted.
- fix: Do not let the Dafny compilation status bar get in a stuck state.

### UX
- feat: Improve error reporting when providing incorrectly typed arguments in a function call.
- feat: Improve error reporting when using type tests.

### C#
- feat: Support variant type parameters on datatype definitions, which enables using traits as type arguments (https://github.com/dafny-lang/dafny/issues/1499).
- feat: Support for downcasting both custom datatypes and functions (https://github.com/dafny-lang/dafny/pull/1645, https://github.com/dafny-lang/dafny/pull/1755).

- fix: Resolve various instances where Dafny would produce invalid C# code (https://github.com/dafny-lang/dafny/issues/1607, https://github.com/dafny-lang/dafny/issues/1761, and https://github.com/dafny-lang/dafny/issues/1762).

### Various improvements
- fix: `DafnyLanguageServer.dll` and `Dafny.dll` depended on two different versions of Newtonsoft.Json, which could cause crashes in development environments.
- fix: (error reporting) Types with the same name but from different modules are now disambiguated in error messages.
- fix: (error reporting) Messages about arguments / parameters type mismatch are clearer and include the parameter name if available.
- fix: (robustness) Exceptions during parsing, if any, won't crash the language server anymore.
- fix: The elephant operator (`:-`) has a clearer error message and no longer reject generic methods on its right-hand side.

## Breaking changes

- The verifier in Dafny 3.4 is now more efficient for many programs, and making changes to Dafny programs is less likely to cause verification to take longer or timeout. However, it is still possible for some correct programs to take longer to verify than on Dafny 3.3, or for verification to fail. For users with such programs who are not yet ready to modify them to pass the 3.4 verifier, we offer the command line option `/mimicVerificationOf:3.3` to keep the Dafny 3.4 verification behavior consistent with 3.3.

- In Dafny 3.3, comprehensions quantified over subset types did not validate the constraint of the subset type, which could result in crashes at run-time. In 3.4, subset types are disabled in set comprehensions in compiled contexts, unless the subset constraint is itself compilable.

  Before, the following code would pass Dafny and be compiled without error, but would crash at run-time:
  ```Dafny
  type RefinedData = x: Data | ghostFunction(x)
  method Main() {
    var s: set<Data> = ...
    var t = set x: RefinedData | x in s;
    forall x in t {
      if !ghostFunction(x) {
        var crash := 1/0;
      }
    }
  }
  ```
  In Dafny 3.4, the same code triggers a resolution error of the form:
  ```
  Error: RefinedData is a subset type and its constraint is not compilable, hence it cannot yet be used as the type of a bound variable in set comprehension. The next error will explain why the constraint is not compilable.
  Error: ghost constants are allowed only in specification contexts
  ```

- Changes in type inference may cause some programs to need manual type annotations. For example, in the nested pattern in the following program
  ```Dafny
  datatype X<+T> = X(x: T)
  datatype Y<T> = Y(y: T)

  function method M(): (r: X<Y<nat>>) {
      var d: X<Y<int>> := X(Y(3));
      match d
      case X(Y(i)) => X(Y(i))
  }
  ```
  the type of the Y constructor needs the type to be given explicitly `X(Y<nat>.Y(i)`. As a variation of that program
  ```Dafny
  datatype X<+T> = X(x: T)
  datatype Y<T> = Y(y: T)

  trait Tr {}
  class Cl extends Tr {
      constructor () {}
  }

  method M() returns (r: X<Y<Cl>>) {
      var cl := new Cl();
      var d: X<Y<Tr>> := X(Y(cl));
      match d
      case X(Y(tr)) => r := X(Y(tr));
  }
  ```
  the program can be specified with an explicit cast `X(Y(tr as Cl))`.<|MERGE_RESOLUTION|>--- conflicted
+++ resolved
@@ -1,13 +1,10 @@
 # 3.7.3
 
 - feat: *Less code navigation when verifying code*: In the IDE, failing postconditions and preconditions error messages now immediately display the sub-conditions that Dafny could not prove. Both on hover and in the Problems window. (https://github.com/dafny-lang/dafny/pull/2434)
-<<<<<<< HEAD
 - feat: Dafny now supports disjunctive (“or”) patterns in match statements and expressions.  Cases are separated by `|` characters.  Disjunctive patterns may not appear within other patterns and may not bind variables.
   (https://github.com/dafny-lang/dafny/pull/2448)
-=======
 - feat: Whitespaces and comments are kept in relevant parts of the AST (https://github.com/dafny-lang/dafny/pull/1801)
 - fix: NuGet packages no longer depend on specific patch releases of the .NET frameworks.
->>>>>>> f34b768c
 
 # 3.7.2
 
