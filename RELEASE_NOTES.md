--- conflicted
+++ resolved
@@ -1,9 +1,7 @@
 # Upcoming
 
-<<<<<<< HEAD
 - fix: Don't use native division and modulo operators for non-native int-based newtypes in Java and C#.
   (https://github.com/dafny-lang/dafny/pull/2413)
-=======
 - feat: New option `-diagnosticsFormat:json` to print Dafny error messages as JSON objects (one per line).
   (https://github.com/dafny-lang/dafny/pull/2363)
 - feat: Dafny now supports disjunctive (“or”) patterns in match statements and expressions.  Cases are separated by `|` characters.  Disjunctive patterns may not appear within other patterns and may not bind variables.
@@ -14,7 +12,6 @@
 - feat: *Less code navigation when verifying code*: In the IDE, failing postconditions and preconditions error messages now immediately display the sub-conditions that Dafny could not prove. Both on hover and in the Problems window. (https://github.com/dafny-lang/dafny/pull/2434)
 - feat: Whitespaces and comments are kept in relevant parts of the AST (https://github.com/dafny-lang/dafny/pull/1801)
 - fix: NuGet packages no longer depend on specific patch releases of the .NET frameworks.
->>>>>>> cad32d6f
 
 # 3.7.2
 
