name: Integration Tests (Reusable Workflow)

on:
  workflow_call:
    inputs:
      all_platforms:
        required: true
        type: boolean
      num_shards:
        required: true
        type: number

env:
  dotnet-version: 6.0.x # SDK Version for building Dafny


jobs:
  # This job is used to dynamically calculate the matrix dimensions.
  # For now that just makes the sharding a little cleaner, but it will shortly
  # be used to switch between one platform and all platforms based on an input parameter.
  populate-matrix-dimensions:
    runs-on: ubuntu-latest
    steps:
      - name: Populate OS list (all platforms)
        id: populate-os-list-all
        if: inputs.all_platforms
        run: echo "os-list=[\"ubuntu-latest\", \"ubuntu-20.04\", \"macos-latest\", \"windows-2019\"]" >> $GITHUB_OUTPUT
      - name: Populate OS list (one platform)
        id: populate-os-list-one
        if: "!inputs.all_platforms"
        run: echo "os-list=[\"ubuntu-20.04\"]" >> $GITHUB_OUTPUT
      - name: Populate OS mapping for package.py
        id: populate-os-mapping
        run: |
          echo "os-mapping={\"ubuntu-latest\": \"ubuntu\", \"ubuntu-20.04\": \"ubuntu\", \"macos-latest\": \"macos\", \"windows-2019\": \"windows\"}" >> $GITHUB_OUTPUT
      - name: Populate target runtime version list (all platforms)
        id: populate-target-runtime-version-all
        if: inputs.all_platforms
        run: echo "target-runtime-version=[\"oldest\", \"newest\"]" >> $GITHUB_OUTPUT
      - name: Populate target runtime version list (one platform)
        id: populate-target-runtime-version-one
        if: "!inputs.all_platforms"
        run: echo "target-runtime-version=[\"oldest\"]" >> $GITHUB_OUTPUT
      - name: Populate shard list
        id: populate-shard-list
        run: echo "shard-list=[`seq -s , 1 ${{ inputs.num_shards }}`]" >> $GITHUB_OUTPUT
    outputs:
      os-list: ${{ steps.populate-os-list-all.outputs.os-list }} ${{ steps.populate-os-list-one.outputs.os-list }}
      os-mapping: ${{ steps.populate-os-mapping.outputs.os-mapping }}
      shard-list: ${{ steps.populate-shard-list.outputs.shard-list }}
  test:
    needs: populate-matrix-dimensions
    runs-on: ${{ matrix.os }}
    strategy:
      matrix:
        os: ${{ fromJson(needs.populate-matrix-dimensions.outputs.os-list) }}
        shard: ${{ fromJson(needs.populate-matrix-dimensions.outputs.shard-list) }}
      fail-fast: false
    steps:
    - name: Manually sync certs
      if: runner.os == 'Linux'
      run: cert-sync /etc/ssl/certs/ca-certificates.crt
    - name: Setup dotnet
      uses: actions/setup-dotnet@v3
      with:
        dotnet-version: ${{ env.dotnet-version }}
    - name: C++ for ubuntu 20.04
      if: matrix.os == 'ubuntu-20.04'
      run: |
        sudo apt-get install -y build-essential
    - name: Choose the right C++ for ubuntu 20.04
      if: matrix.os == 'ubuntu-20.04'
      run: |
        sudo update-alternatives --install /usr/bin/g++ g++ /usr/bin/g++-9 60
    - name: Set up oldest supported JDK
      if: matrix.target-language-version == 'oldest'
      uses: actions/setup-java@v3
      with:
        java-version: 8
        distribution: corretto
    - name: Set up newest supported JDK
      if: matrix.target-language-version == 'newest'
      uses: actions/setup-java@v3
      with:
        java-version: 18
        distribution: corretto
    - name: Upgrade outdated pip
      run: python -m pip install --upgrade pip
    - name: Install lit
      run: pip install lit OutputCheck pyyaml
    - uses: actions/setup-node@v3
    - run: npm install bignumber.js
    - name: Set up Python
      uses: actions/setup-python@v4
      with: 
        python-version: '3.11'
    - name: Checkout Dafny
      uses: actions/checkout@v3
      with:
        path: dafny
        submodules: false # Until the libraries work again
#    - name: Clean up libraries for testing
#      run: |
#        rm dafny/Test/libraries/lit.site.cfg # we remove the lit configuration file in the library repo (a git submodule) to prevent override
    - name: Create release
      if: inputs.all_platforms
      run: |
        python dafny/Scripts/package.py 0.0.0-CI --platform x64 --os ${{ fromJson(needs.populate-matrix-dimensions.outputs.os-mapping)[matrix.os] }} --skip_manual=true --trial=true --github_secret=${{ secrets.GITHUB_TOKEN }} --out=CI.zip
    - if: runner.os == 'Windows' && inputs.all_platforms
      shell: pwsh
      run: |
        Expand-Archive dafny/Package/CI.zip unzippedRelease
    - if: runner.os != 'Windows' && inputs.all_platforms
      run: |
        unzip dafny/Package/CI.zip -d unzippedRelease
    - name: Load Z3
      if: "!inputs.all_platforms"
      run: |
        sudo apt-get install -qq libarchive-tools
        mkdir -p dafny/Binaries/z3/bin
        wget -qO- https://github.com/dafny-lang/solver-builds/releases/download/snapshot-2023-02-17/z3-4.12.1-ubuntu-20.04-bin.zip | bsdtar -xf -
        mv z3-4.12.1 dafny/Binaries/z3/bin/
        chmod +x dafny/Binaries/z3/bin/z3-4.12.1
        mkdir -p unzippedRelease/dafny/z3/bin
<<<<<<< HEAD
        ln dafny/Binaries/z3/bin/z3-4.12.1 unzippedRelease/dafny/z3/bin/z3-4.12.1
    - name: Run integration tests
=======
        ln dafny/Binaries/z3/bin/z3-4.8.5 unzippedRelease/dafny/z3/bin/z3-4.8.5
    - name: Run integration tests (Windows)
>>>>>>> 0af4408b
      if: runner.os == 'Windows'
      env:
        XUNIT_SHARD: ${{ matrix.shard }}
        XUNIT_SHARD_COUNT: ${{ inputs.num_shards }}
        DAFNY_RELEASE: ${{ github.workspace }}\unzippedRelease\dafny
      run: |
        cmd /c mklink D:\a\dafny\dafny\unzippedRelease\dafny\z3\bin\z3-4.8.5 D:\a\dafny\dafny\unzippedRelease\dafny\z3\bin\z3-4.8.5.exe
        dotnet test --logger trx --logger "console;verbosity=normal" dafny/Source/IntegrationTests
    - name: Run integration tests (non-Windows)
      if: runner.os != 'Windows'
      env:
        XUNIT_SHARD: ${{ matrix.shard }}
        XUNIT_SHARD_COUNT: ${{ inputs.num_shards }}
      run: |
        ${{ inputs.all_platforms }} && export DAFNY_RELEASE="${{ github.workspace }}/unzippedRelease/dafny"
        echo $DAFNY_RELEASE
        dotnet test --logger trx --logger "console;verbosity=normal" dafny/Source/IntegrationTests
    - uses: actions/upload-artifact@v3
      if: always()
      with:
        name: integration-test-results-${{ matrix.os }}
        path: dafny/Source/IntegrationTests/TestResults/*.trx<|MERGE_RESOLUTION|>--- conflicted
+++ resolved
@@ -122,13 +122,8 @@
         mv z3-4.12.1 dafny/Binaries/z3/bin/
         chmod +x dafny/Binaries/z3/bin/z3-4.12.1
         mkdir -p unzippedRelease/dafny/z3/bin
-<<<<<<< HEAD
         ln dafny/Binaries/z3/bin/z3-4.12.1 unzippedRelease/dafny/z3/bin/z3-4.12.1
-    - name: Run integration tests
-=======
-        ln dafny/Binaries/z3/bin/z3-4.8.5 unzippedRelease/dafny/z3/bin/z3-4.8.5
     - name: Run integration tests (Windows)
->>>>>>> 0af4408b
       if: runner.os == 'Windows'
       env:
         XUNIT_SHARD: ${{ matrix.shard }}
