--- conflicted
+++ resolved
@@ -103,13 +103,8 @@
     - name: Create release
       if: inputs.all_platforms
       run: |
-<<<<<<< HEAD
         python dafny/Scripts/package.py 0.0.0-CI --platform x64 --os ${{ fromJson(needs.populate-matrix-dimensions.outputs.os-mapping)[matrix.os] }} --skip_manual=true --trial=true --github_secret=${{ secrets.GITHUB_TOKEN }} --out=CI.zip
-    - if: runner.os == 'Windows'
-=======
-        python dafny/Scripts/package.py 0.0.0-CI --os ${{ fromJson(needs.populate-matrix-dimensions.outputs.os-mapping)[matrix.os] }} --skip_manual=true --trial=true --github_secret=${{ secrets.GITHUB_TOKEN }} --out=CI.zip
     - if: runner.os == 'Windows' && inputs.all_platforms
->>>>>>> acb79915
       shell: pwsh
       run: |
         Expand-Archive dafny/Package/CI.zip unzippedRelease
