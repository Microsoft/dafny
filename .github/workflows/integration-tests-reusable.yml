name: Integration Tests (Reusable Workflow)

on:
  workflow_call:
    inputs:
      all_platforms:
        required: true
        type: boolean
      num_shards:
        required: true
        type: number

env:
  dotnet-version: 6.0.x # SDK Version for building Dafny


jobs:
  # This job is used to dynamically calculate the matrix dimensions.
  # For now that just makes the sharding a little cleaner, but it will shortly
  # be used to switch between one platform and all platforms based on an input parameter.
  populate-matrix-dimensions:
    runs-on: ubuntu-latest
    steps:
      - name: Populate OS list (all platforms)
        id: populate-os-list-all
        if: inputs.all_platforms
        run: echo "os-list=[\"ubuntu-latest\", \"ubuntu-20.04\", \"macos-latest\", \"windows-2019\"]" >> $GITHUB_OUTPUT
      - name: Populate OS list (one platform)
        id: populate-os-list-one
        if: "!inputs.all_platforms"
        run: echo "os-list=[\"ubuntu-20.04\"]" >> $GITHUB_OUTPUT
      - name: Populate OS mapping for package.py
        id: populate-os-mapping
        run: |
          echo "os-mapping={\"ubuntu-latest\": \"ubuntu\", \"ubuntu-20.04\": \"ubuntu\", \"macos-latest\": \"osx\", \"windows-2019\": \"win\"}" >> $GITHUB_OUTPUT
      - name: Populate target runtime version list (all platforms)
        id: populate-target-runtime-version-all
        if: inputs.all_platforms
        run: echo "target-runtime-version=[\"oldest\", \"newest\"]" >> $GITHUB_OUTPUT
      - name: Populate target runtime version list (one platform)
        id: populate-target-runtime-version-one
        if: "!inputs.all_platforms"
        run: echo "target-runtime-version=[\"oldest\"]" >> $GITHUB_OUTPUT
      - name: Populate shard list
        id: populate-shard-list
        run: echo "shard-list=[`seq -s , 1 ${{ inputs.num_shards }}`]" >> $GITHUB_OUTPUT
    outputs:
      os-list: ${{ steps.populate-os-list-all.outputs.os-list }} ${{ steps.populate-os-list-one.outputs.os-list }}
      os-mapping: ${{ steps.populate-os-mapping.outputs.os-mapping }}
      shard-list: ${{ steps.populate-shard-list.outputs.shard-list }}
  test:
    needs: populate-matrix-dimensions
    runs-on: ${{ matrix.os }}
    strategy:
      matrix:
        os: ${{ fromJson(needs.populate-matrix-dimensions.outputs.os-list) }}
        shard: ${{ fromJson(needs.populate-matrix-dimensions.outputs.shard-list) }}
      fail-fast: false
    steps:
    - name: Manually sync certs
      if: runner.os == 'Linux'
      run: cert-sync /etc/ssl/certs/ca-certificates.crt
    - name: Setup dotnet
      uses: actions/setup-dotnet@v3
      with:
        dotnet-version: ${{ env.dotnet-version }}
    - name: C++ for ubuntu 20.04
      if: matrix.os == 'ubuntu-20.04'
      run: |
        sudo apt-get install -y build-essential
    - name: Choose the right C++ for ubuntu 20.04
      if: matrix.os == 'ubuntu-20.04'
      run: |
        sudo update-alternatives --install /usr/bin/g++ g++ /usr/bin/g++-9 60
    - name: Set up oldest supported JDK
      if: matrix.target-language-version == 'oldest'
      uses: actions/setup-java@v3
      with:
        java-version: 8
        distribution: corretto
    - name: Set up newest supported JDK
      if: matrix.target-language-version == 'newest'
      uses: actions/setup-java@v3
      with:
        java-version: 18
        distribution: corretto
    - name: Upgrade outdated pip
      run: python -m pip install --upgrade pip
    - name: Install lit
      run: pip install lit OutputCheck pyyaml
    - uses: actions/setup-node@v3
    - run: npm install bignumber.js
    - name: Set up Python
      uses: actions/setup-python@v4
      with: 
        python-version: '3.11'
    - name: Checkout Dafny
      uses: actions/checkout@v3
      with:
        path: dafny
        submodules: true
    - run: rm dafny/Test/libraries/lit.site.cfg # we remove the lit configuration file in the library repo (a git submodule) to prevent override
    - name: Create release
      if: inputs.all_platforms
      run: |
        python dafny/Scripts/package.py 0.0.0-CI --platform x64 --os ${{ fromJson(needs.populate-matrix-dimensions.outputs.os-mapping)[matrix.os] }} --skip_manual=true --trial=true --github_secret=${{ secrets.GITHUB_TOKEN }} --out=CI.zip
    - if: runner.os == 'Windows' && inputs.all_platforms
      shell: pwsh
      run: |
        Expand-Archive dafny/Package/CI.zip unzippedRelease
    - if: runner.os != 'Windows' && inputs.all_platforms
      run: |
        unzip dafny/Package/CI.zip -d unzippedRelease
    - name: Load Z3
      if: "!inputs.all_platforms"
      run: |
        sudo apt-get install -qq libarchive-tools
<<<<<<< HEAD
        mkdir -p dafny/Binaries/z3/bin
        wget -qO- https://github.com/dafny-lang/solver-builds/releases/download/snapshot-2023-02-17/z3-4.12.1-ubuntu-20.04-bin.zip | bsdtar -xf -
        mv z3-* dafny/Binaries/z3/bin/
        chmod +x dafny/Binaries/z3/bin/z3-*
=======
        mkdir dafny/Binaries/z3
        wget -qO- https://github.com/Z3Prover/z3/releases/download/Z3-4.8.5/z3-4.8.5-x64-ubuntu-16.04.zip | bsdtar -xf - -C dafny/Binaries/z3 --strip-components=1
        chmod +x dafny/Binaries/z3/bin/z3
        mkdir -p unzippedRelease/dafny/z3/bin
        ln dafny/Binaries/z3/bin/z3 unzippedRelease/dafny/z3/bin/z3
>>>>>>> 800b204c
    - name: Run integration tests
      if: runner.os == 'Windows'
      env:
        XUNIT_SHARD: ${{ matrix.shard }}
        XUNIT_SHARD_COUNT: ${{ inputs.num_shards }}
        DAFNY_RELEASE: ${{ github.workspace }}\unzippedRelease\dafny
      run: |
        cmd /c mklink D:\a\dafny\dafny\unzippedRelease\dafny\z3\bin\z3 D:\a\dafny\dafny\unzippedRelease\dafny\z3\bin\z3.exe
        dotnet test --logger trx dafny/Source/IntegrationTests/IntegrationTests.csproj
    - name: Run integration tests
      if: runner.os != 'Windows'
      env:
        XUNIT_SHARD: ${{ matrix.shard }}
        XUNIT_SHARD_COUNT: ${{ inputs.num_shards }}
      run: |
        ${{ inputs.all_platforms }} && export DAFNY_RELEASE="${{ github.workspace }}/unzippedRelease/dafny"
        dotnet test --logger trx dafny/Source/IntegrationTests/IntegrationTests.csproj
    - uses: actions/upload-artifact@v3
      if: always()
      with:
        name: integration-test-results-${{ matrix.os }}
        path: dafny/Source/IntegrationTests/TestResults/*.trx<|MERGE_RESOLUTION|>--- conflicted
+++ resolved
@@ -115,18 +115,12 @@
       if: "!inputs.all_platforms"
       run: |
         sudo apt-get install -qq libarchive-tools
-<<<<<<< HEAD
         mkdir -p dafny/Binaries/z3/bin
         wget -qO- https://github.com/dafny-lang/solver-builds/releases/download/snapshot-2023-02-17/z3-4.12.1-ubuntu-20.04-bin.zip | bsdtar -xf -
-        mv z3-* dafny/Binaries/z3/bin/
-        chmod +x dafny/Binaries/z3/bin/z3-*
-=======
-        mkdir dafny/Binaries/z3
-        wget -qO- https://github.com/Z3Prover/z3/releases/download/Z3-4.8.5/z3-4.8.5-x64-ubuntu-16.04.zip | bsdtar -xf - -C dafny/Binaries/z3 --strip-components=1
-        chmod +x dafny/Binaries/z3/bin/z3
+        mv z3-4.12.1 dafny/Binaries/z3/bin/
+        chmod +x dafny/Binaries/z3/bin/z3-4.12.1
         mkdir -p unzippedRelease/dafny/z3/bin
-        ln dafny/Binaries/z3/bin/z3 unzippedRelease/dafny/z3/bin/z3
->>>>>>> 800b204c
+        ln dafny/Binaries/z3/bin/z3-4.12.1 unzippedRelease/dafny/z3/bin/z3-4.12.1
     - name: Run integration tests
       if: runner.os == 'Windows'
       env:
