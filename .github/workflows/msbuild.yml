name: Build and Test

on:
  pull_request:
    branches: [ master ]
  push:
<<<<<<< HEAD
    branches: [ master, 'cok*' ]
=======
>>>>>>> 8e18d77b

env:
  dotnet-version: 6.0.x # SDK Version for building Dafny

jobs:
  singletons:
    if: github.repository == 'dafny-lang/dafny' || vars.TEST_ON_FORK == 'true'
    runs-on: ubuntu-20.04
    steps:
    - name: Setup dotnet
      uses: actions/setup-dotnet@v3
      with:
        dotnet-version: ${{env.dotnet-version}}
    - name: Checkout Dafny
      uses: actions/checkout@v3
      with:
        path: dafny
    - name: Restore tools
      working-directory: dafny
      run: dotnet tool restore
    - name: Get Boogie Version
      run: |
        sudo apt-get install -qq libxml2-utils
        echo "boogieVersion=`xmllint --xpath "//PackageReference[@Include='Boogie.ExecutionEngine']/@Version" dafny/Source/DafnyCore/DafnyCore.csproj | grep -Po 'Version="\K.*?(?=")'`" >> $GITHUB_ENV
    - name: Attempt custom Boogie patch
      working-directory: dafny
      run: git apply customBoogie.patch
    - name: Checkout Boogie
      uses: actions/checkout@v3
      with:
        repository: boogie-org/boogie
        path: dafny/boogie
        ref: v${{ env.boogieVersion }}
    - name: Build Dafny with local Boogie
      working-directory: dafny
      run: dotnet build Source/Dafny.sln
    - name: Check whitespace and style
      working-directory: dafny
      run: dotnet tool run dotnet-format -w -s error --check Source/Dafny.sln --exclude DafnyCore/Scanner.cs --exclude DafnyCore/Parser.cs
    - name: Create NuGet package (just to make sure it works)
      run: dotnet pack --no-build dafny/Source/Dafny.sln

  check-deep-tests:
    uses: ./.github/workflows/check-deep-tests-reusable.yml
    with:
      branch: master

  integration-tests:
    needs: check-deep-tests
    if: always() && (needs.check-deep-tests.result == 'success' || contains(github.event.pull_request.labels.*.name, 'run-deep-tests') || (github.repository != 'dafny-lang/dafny'  && vars.TEST_ON_FORK == 'true' ))
    uses: ./.github/workflows/integration-tests-reusable.yml
    with:
      # By default run only on one platform, but run on all platforms if the PR has the "run-deep-tests"
      # label, and skip checking the nightly build above.
      # This is the best way to fix an issue in master that was only caught by the nightly build.
      all_platforms: ${{ contains(github.event.pull_request.labels.*.name, 'run-deep-tests') }}
      num_shards: 5<|MERGE_RESOLUTION|>--- conflicted
+++ resolved
@@ -4,10 +4,6 @@
   pull_request:
     branches: [ master ]
   push:
-<<<<<<< HEAD
-    branches: [ master, 'cok*' ]
-=======
->>>>>>> 8e18d77b
 
 env:
   dotnet-version: 6.0.x # SDK Version for building Dafny
