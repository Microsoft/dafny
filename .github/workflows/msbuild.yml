name: Build and Test

on:
  workflow_dispatch:
  pull_request:
    branches: [ master, main-* ]

concurrency:
  group: ${{ github.workflow }}-${{ github.ref }}
  cancel-in-progress: true


env:
  dotnet-version: 6.0.x # SDK Version for building Dafny

jobs:
  check-deep-tests:
    uses: ./.github/workflows/check-deep-tests-reusable.yml
    with:
      branch: master

  singletons:
    needs: check-deep-tests
    if: always() && (( github.event_name == 'pull_request' && (needs.check-deep-tests.result == 'success' || contains(github.event.pull_request.labels.*.name, 'run-deep-tests'))) || ( github.event_name == 'push' && ( github.ref_name == 'master' || vars.TEST_ON_FORK == 'true' )))
    runs-on: ubuntu-20.04
    steps:
    - name: Setup dotnet
      uses: actions/setup-dotnet@v3
      with:
        dotnet-version: ${{env.dotnet-version}}
    - name: Checkout Dafny
      uses: actions/checkout@v3
      with:
        path: dafny
        submodules: recursive
    - name: Restore tools
      working-directory: dafny
      run: dotnet tool restore
    - name: Get Boogie Version
      run: |
        sudo apt-get update
        sudo apt-get install -qq libxml2-utils
        echo "boogieVersion=`xmllint --xpath "//PackageReference[@Include='Boogie.ExecutionEngine']/@Version" dafny/Source/DafnyCore/DafnyCore.csproj | grep -Po 'Version="\K.*?(?=")'`" >> $GITHUB_ENV
    - name: Attempt custom Boogie patch
      working-directory: dafny
      run: git apply customBoogie.patch
    - name: Checkout Boogie
      uses: actions/checkout@v3
      with:
        repository: boogie-org/boogie
        path: dafny/boogie
        ref: v${{ env.boogieVersion }}
    - name: Build Dafny with local Boogie
      working-directory: dafny
      run: dotnet build Source/Dafny.sln
    - name: Check whitespace and style
      working-directory: dafny
      run: dotnet tool run dotnet-format -w -s error --check Source/Dafny.sln --exclude DafnyCore/Scanner.cs --exclude DafnyCore/Parser.cs
    - name: Create NuGet package (just to make sure it works)
      run: dotnet pack --no-build dafny/Source/Dafny.sln
    - name: Check uniformity of integration tests that exercise backends
      run: DAFNY_INTEGRATION_TESTS_MODE=uniformity-check dotnet test dafny/Source/IntegrationTests

  xunit-tests:
    needs: check-deep-tests
    if: always() && (( github.event_name == 'pull_request' && (needs.check-deep-tests.result == 'success' || contains(github.event.pull_request.labels.*.name, 'run-deep-tests'))) || ( github.event_name == 'push' && ( github.ref_name == 'master' || vars.TEST_ON_FORK == 'true' )))
    uses: ./.github/workflows/xunit-tests-reusable.yml

<<<<<<< HEAD
#  integration-tests:
#    needs: check-deep-tests
#    if: always() && (( github.event_name == 'pull_request' && (needs.check-deep-tests.result == 'success' || contains(github.event.pull_request.labels.*.name, 'run-deep-tests'))) || ( github.event_name == 'push' && ( github.ref_name == 'master' || vars.TEST_ON_FORK == 'true' )))
#    uses: ./.github/workflows/integration-tests-reusable.yml
#    with:
#      # By default run only on one platform, but run on all platforms if the PR has the "run-deep-tests"
#      # label, and skip checking the nightly build above.
#      # This is the best way to fix an issue in master that was only caught by the nightly build.
#      all_platforms: ${{ contains(github.event.pull_request.labels.*.name, 'run-deep-tests') || contains(github.event.push.labels.*.name, 'run-deep-tests')}}
#      num_shards: 5
#
#  test-coverage-analysis:
#    runs-on: ubuntu-20.04
#    # Don't include in run-deep-tests, because those tests run on
#    # release builds instead of source packages.
#    if: ${{ !contains(github.event.pull_request.labels.*.name, 'run-deep-tests') && !contains(github.event.push.labels.*.name, 'run-deep-tests')}}))
#    needs: [xunit-tests, integration-tests]
#    steps:
#      # Check out Dafny so that highlighted source is possible
#      - name: Checkout Dafny
#        uses: actions/checkout@v3
#        with:
#          path: dafny
#          submodules: recursive
#
#      - name: Setup dotnet
#        uses: actions/setup-dotnet@v3
#        with:
#          dotnet-version: ${{env.dotnet-version}}
#
#      - name: Install dotnet-reportgenerator and coverage
#        run: |
#          dotnet tool install --global dotnet-reportgenerator-globaltool
#          dotnet tool install --global dotnet-coverage
#
#      - name: Install and run Coco
#        run: |
#          # Run coco to ensure that all source code is available. It's faster to do this alone than to rebuild everything.
#          cd dafny
#          dotnet tool restore
#          dotnet tool run coco "Source/DafnyCore/Dafny.atg" -namespace Microsoft.Dafny -frames "Source/DafnyCore/Coco"
#
#      - name: Download integration test artifacts
#        uses: actions/download-artifact@v3
#        with:
#          name: integration-test-results-ubuntu-20.04
#
#      - name: Download unit test artifacts
#        uses: actions/download-artifact@v3
#        with:
#          name: unit-test-results-ubuntu-20.04
#
#      - name: Merge reports
#        run: |
#          # Convert the coverage data from the language server to Cobertura format
#          dotnet coverage merge DafnyLanguageServer.Test.coverage -o DafnyLanguageServer.Test.Cobertura.xml -f cobertura
#          # Generate a combined report, including xUnit results but not
#          # LSP results
#          reportgenerator \
#            -reports:"./**/coverage.cobertura.xml" \
#            -reporttypes:Cobertura -targetdir:coverage-cobertura \
#            -classfilters:"-Microsoft.Dafny.*PreType*;-Microsoft.Dafny.ResolverPass;-Microsoft.Dafny.*Underspecification*;-Microsoft.Dafny.DetectUnderspecificationVisitor;-Microsoft.Dafny.Microsoft.Dafny.UnderspecificationDetector"
#          # Generate HTML from combined report, leaving out XUnitExtensions
#          reportgenerator \
#            -reports:"coverage-cobertura/Cobertura.xml" \
#            -assemblyfilters:"-XUnitExtensions" \
#            -reporttypes:HTML -targetdir:coverage-html
#          # Generate HTML from LSP report, including only LSP stuff
#          reportgenerator \
#            -reports:"DafnyLanguageServer.Test.Cobertura.xml" \
#            -assemblyfilters:"+dafnylanguageserver" \
#            -reporttypes:HTML -targetdir:lsp-html
#          # Generate new Cobertura from LSP report, including only LSP stuff
#          reportgenerator \
#            -reports:"DafnyLanguageServer.Test.Cobertura.xml" \
#            -assemblyfilters:"+dafnylanguageserver" \
#            -reporttypes:Cobertura -targetdir:.
#          mv Cobertura.xml coverage-cobertura/LSP-Cobertura.xml
#
#      - name: Code coverage report (non-LSP)
#        uses: irongut/CodeCoverageSummary@v1.3.0
#        with:
#          filename: ./coverage-cobertura/Cobertura.xml
#          badge: true
#          fail_below_min: true
#          format: markdown
#          hide_branch_rate: false
#          hide_complexity: true
#          indicators: true
#          output: both
#          # Fail if less than 86% total coverage, measured across all packages combined.
#          # Report "yellow" status if less than 90% total coverage.
#          thresholds: '86 90'
#
#      - name: Code coverage report (LSP)
#        uses: irongut/CodeCoverageSummary@v1.3.0
#        with:
#          filename: ./coverage-cobertura/LSP-Cobertura.xml
#          badge: true
#          fail_below_min: true
#          format: markdown
#          hide_branch_rate: false
#          hide_complexity: true
#          indicators: true
#          output: both
#          # Fail if less than 86% total coverage, measured across all packages combined.
#          # Report "yellow" status if less than 90% total coverage.
#          thresholds: '86 90'
#
#      - uses: actions/upload-artifact@v3
#        if: always() # Upload results even if the job fails
#        with:
#          name: test-coverage-results
#          path: |
#            coverage-cobertura
#            coverage-html
#            lsp-html
=======
  integration-tests:
    needs: check-deep-tests
    if: always() && (( github.event_name == 'pull_request' && (needs.check-deep-tests.result == 'success' || contains(github.event.pull_request.labels.*.name, 'run-deep-tests'))) || ( github.event_name == 'push' && ( github.ref_name == 'master' || vars.TEST_ON_FORK == 'true' )))
    uses: ./.github/workflows/integration-tests-reusable.yml
    with:
      # By default run only on one platform, but run on all platforms if the PR has the "run-deep-tests"
      # label, and skip checking the nightly build above.
      # This is the best way to fix an issue in master that was only caught by the nightly build.
      all_platforms: ${{ contains(github.event.pull_request.labels.*.name, 'run-deep-tests') || contains(github.event.push.labels.*.name, 'run-deep-tests')}}
      num_shards: 5

  test-coverage-analysis:
    runs-on: ubuntu-20.04
    # Don't include in run-deep-tests, because those tests run on
    # release builds instead of source packages.
    if: ${{ !contains(github.event.pull_request.labels.*.name, 'run-deep-tests') && !contains(github.event.push.labels.*.name, 'run-deep-tests')}}))
    needs: [xunit-tests, integration-tests]
    steps:
      # Check out Dafny so that highlighted source is possible
      - name: Checkout Dafny
        uses: actions/checkout@v3
        with:
          path: dafny
          submodules: recursive

      - name: Setup dotnet
        uses: actions/setup-dotnet@v3
        with:
          dotnet-version: ${{env.dotnet-version}}

      - name: Install dotnet-reportgenerator and coverage
        run: |
          dotnet tool install --global dotnet-reportgenerator-globaltool
          dotnet tool install --global dotnet-coverage

      - name: Install and run Coco
        run: |
          # Run coco to ensure that all source code is available. It's faster to do this alone than to rebuild everything.
          cd dafny
          dotnet tool restore
          dotnet tool run coco "Source/DafnyCore/Dafny.atg" -namespace Microsoft.Dafny -frames "Source/DafnyCore/Coco"

      - name: Download integration test artifacts
        uses: actions/download-artifact@v3
        with:
          name: integration-test-results-ubuntu-20.04

      - name: Download unit test artifacts
        uses: actions/download-artifact@v3
        with:
          name: unit-test-results-ubuntu-20.04

      - name: Merge reports
        run: |
          # Convert the coverage data from the language server to Cobertura format
          dotnet coverage merge DafnyLanguageServer.Test.coverage -o DafnyLanguageServer.Test.Cobertura.xml -f cobertura
          # Generate a combined report, including xUnit results but not
          # LSP results
          reportgenerator \
            -reports:"./**/coverage.cobertura.xml" \
            -reporttypes:Cobertura -targetdir:coverage-cobertura \
            -classfilters:"-Microsoft.Dafny.*PreType*;-Microsoft.Dafny.ResolverPass;-Microsoft.Dafny.*Underspecification*;-Microsoft.Dafny.DetectUnderspecificationVisitor;-Microsoft.Dafny.Microsoft.Dafny.UnderspecificationDetector;-DAST.*;-DCOMP.*"
          # Generate HTML from combined report, leaving out XUnitExtensions
          reportgenerator \
            -reports:"coverage-cobertura/Cobertura.xml" \
            -assemblyfilters:"-XUnitExtensions" \
            -reporttypes:HTML -targetdir:coverage-html
          # Generate HTML from LSP report, including only LSP stuff
          reportgenerator \
            -reports:"DafnyLanguageServer.Test.Cobertura.xml" \
            -assemblyfilters:"+dafnylanguageserver" \
            -reporttypes:HTML -targetdir:lsp-html
          # Generate new Cobertura from LSP report, including only LSP stuff
          reportgenerator \
            -reports:"DafnyLanguageServer.Test.Cobertura.xml" \
            -assemblyfilters:"+dafnylanguageserver" \
            -reporttypes:Cobertura -targetdir:.
          mv Cobertura.xml coverage-cobertura/LSP-Cobertura.xml

      - name: Code coverage report (non-LSP)
        uses: irongut/CodeCoverageSummary@v1.3.0
        with:
          filename: ./coverage-cobertura/Cobertura.xml
          badge: true
          fail_below_min: true
          format: markdown
          hide_branch_rate: false
          hide_complexity: true
          indicators: true
          output: both
          # Fail if less than 86% total coverage, measured across all packages combined.
          # Report "yellow" status if less than 90% total coverage.
          thresholds: '86 90'

      - name: Code coverage report (LSP)
        uses: irongut/CodeCoverageSummary@v1.3.0
        with:
          filename: ./coverage-cobertura/LSP-Cobertura.xml
          badge: true
          fail_below_min: true
          format: markdown
          hide_branch_rate: false
          hide_complexity: true
          indicators: true
          output: both
          # Fail if less than 86% total coverage, measured across all packages combined.
          # Report "yellow" status if less than 90% total coverage.
          thresholds: '86 90'

      - uses: actions/upload-artifact@v3
        if: always() # Upload results even if the job fails
        with:
          name: test-coverage-results
          path: |
            coverage-cobertura
            coverage-html
            lsp-html
>>>>>>> bd4b44f0
<|MERGE_RESOLUTION|>--- conflicted
+++ resolved
@@ -64,242 +64,4 @@
   xunit-tests:
     needs: check-deep-tests
     if: always() && (( github.event_name == 'pull_request' && (needs.check-deep-tests.result == 'success' || contains(github.event.pull_request.labels.*.name, 'run-deep-tests'))) || ( github.event_name == 'push' && ( github.ref_name == 'master' || vars.TEST_ON_FORK == 'true' )))
-    uses: ./.github/workflows/xunit-tests-reusable.yml
-
-<<<<<<< HEAD
-#  integration-tests:
-#    needs: check-deep-tests
-#    if: always() && (( github.event_name == 'pull_request' && (needs.check-deep-tests.result == 'success' || contains(github.event.pull_request.labels.*.name, 'run-deep-tests'))) || ( github.event_name == 'push' && ( github.ref_name == 'master' || vars.TEST_ON_FORK == 'true' )))
-#    uses: ./.github/workflows/integration-tests-reusable.yml
-#    with:
-#      # By default run only on one platform, but run on all platforms if the PR has the "run-deep-tests"
-#      # label, and skip checking the nightly build above.
-#      # This is the best way to fix an issue in master that was only caught by the nightly build.
-#      all_platforms: ${{ contains(github.event.pull_request.labels.*.name, 'run-deep-tests') || contains(github.event.push.labels.*.name, 'run-deep-tests')}}
-#      num_shards: 5
-#
-#  test-coverage-analysis:
-#    runs-on: ubuntu-20.04
-#    # Don't include in run-deep-tests, because those tests run on
-#    # release builds instead of source packages.
-#    if: ${{ !contains(github.event.pull_request.labels.*.name, 'run-deep-tests') && !contains(github.event.push.labels.*.name, 'run-deep-tests')}}))
-#    needs: [xunit-tests, integration-tests]
-#    steps:
-#      # Check out Dafny so that highlighted source is possible
-#      - name: Checkout Dafny
-#        uses: actions/checkout@v3
-#        with:
-#          path: dafny
-#          submodules: recursive
-#
-#      - name: Setup dotnet
-#        uses: actions/setup-dotnet@v3
-#        with:
-#          dotnet-version: ${{env.dotnet-version}}
-#
-#      - name: Install dotnet-reportgenerator and coverage
-#        run: |
-#          dotnet tool install --global dotnet-reportgenerator-globaltool
-#          dotnet tool install --global dotnet-coverage
-#
-#      - name: Install and run Coco
-#        run: |
-#          # Run coco to ensure that all source code is available. It's faster to do this alone than to rebuild everything.
-#          cd dafny
-#          dotnet tool restore
-#          dotnet tool run coco "Source/DafnyCore/Dafny.atg" -namespace Microsoft.Dafny -frames "Source/DafnyCore/Coco"
-#
-#      - name: Download integration test artifacts
-#        uses: actions/download-artifact@v3
-#        with:
-#          name: integration-test-results-ubuntu-20.04
-#
-#      - name: Download unit test artifacts
-#        uses: actions/download-artifact@v3
-#        with:
-#          name: unit-test-results-ubuntu-20.04
-#
-#      - name: Merge reports
-#        run: |
-#          # Convert the coverage data from the language server to Cobertura format
-#          dotnet coverage merge DafnyLanguageServer.Test.coverage -o DafnyLanguageServer.Test.Cobertura.xml -f cobertura
-#          # Generate a combined report, including xUnit results but not
-#          # LSP results
-#          reportgenerator \
-#            -reports:"./**/coverage.cobertura.xml" \
-#            -reporttypes:Cobertura -targetdir:coverage-cobertura \
-#            -classfilters:"-Microsoft.Dafny.*PreType*;-Microsoft.Dafny.ResolverPass;-Microsoft.Dafny.*Underspecification*;-Microsoft.Dafny.DetectUnderspecificationVisitor;-Microsoft.Dafny.Microsoft.Dafny.UnderspecificationDetector"
-#          # Generate HTML from combined report, leaving out XUnitExtensions
-#          reportgenerator \
-#            -reports:"coverage-cobertura/Cobertura.xml" \
-#            -assemblyfilters:"-XUnitExtensions" \
-#            -reporttypes:HTML -targetdir:coverage-html
-#          # Generate HTML from LSP report, including only LSP stuff
-#          reportgenerator \
-#            -reports:"DafnyLanguageServer.Test.Cobertura.xml" \
-#            -assemblyfilters:"+dafnylanguageserver" \
-#            -reporttypes:HTML -targetdir:lsp-html
-#          # Generate new Cobertura from LSP report, including only LSP stuff
-#          reportgenerator \
-#            -reports:"DafnyLanguageServer.Test.Cobertura.xml" \
-#            -assemblyfilters:"+dafnylanguageserver" \
-#            -reporttypes:Cobertura -targetdir:.
-#          mv Cobertura.xml coverage-cobertura/LSP-Cobertura.xml
-#
-#      - name: Code coverage report (non-LSP)
-#        uses: irongut/CodeCoverageSummary@v1.3.0
-#        with:
-#          filename: ./coverage-cobertura/Cobertura.xml
-#          badge: true
-#          fail_below_min: true
-#          format: markdown
-#          hide_branch_rate: false
-#          hide_complexity: true
-#          indicators: true
-#          output: both
-#          # Fail if less than 86% total coverage, measured across all packages combined.
-#          # Report "yellow" status if less than 90% total coverage.
-#          thresholds: '86 90'
-#
-#      - name: Code coverage report (LSP)
-#        uses: irongut/CodeCoverageSummary@v1.3.0
-#        with:
-#          filename: ./coverage-cobertura/LSP-Cobertura.xml
-#          badge: true
-#          fail_below_min: true
-#          format: markdown
-#          hide_branch_rate: false
-#          hide_complexity: true
-#          indicators: true
-#          output: both
-#          # Fail if less than 86% total coverage, measured across all packages combined.
-#          # Report "yellow" status if less than 90% total coverage.
-#          thresholds: '86 90'
-#
-#      - uses: actions/upload-artifact@v3
-#        if: always() # Upload results even if the job fails
-#        with:
-#          name: test-coverage-results
-#          path: |
-#            coverage-cobertura
-#            coverage-html
-#            lsp-html
-=======
-  integration-tests:
-    needs: check-deep-tests
-    if: always() && (( github.event_name == 'pull_request' && (needs.check-deep-tests.result == 'success' || contains(github.event.pull_request.labels.*.name, 'run-deep-tests'))) || ( github.event_name == 'push' && ( github.ref_name == 'master' || vars.TEST_ON_FORK == 'true' )))
-    uses: ./.github/workflows/integration-tests-reusable.yml
-    with:
-      # By default run only on one platform, but run on all platforms if the PR has the "run-deep-tests"
-      # label, and skip checking the nightly build above.
-      # This is the best way to fix an issue in master that was only caught by the nightly build.
-      all_platforms: ${{ contains(github.event.pull_request.labels.*.name, 'run-deep-tests') || contains(github.event.push.labels.*.name, 'run-deep-tests')}}
-      num_shards: 5
-
-  test-coverage-analysis:
-    runs-on: ubuntu-20.04
-    # Don't include in run-deep-tests, because those tests run on
-    # release builds instead of source packages.
-    if: ${{ !contains(github.event.pull_request.labels.*.name, 'run-deep-tests') && !contains(github.event.push.labels.*.name, 'run-deep-tests')}}))
-    needs: [xunit-tests, integration-tests]
-    steps:
-      # Check out Dafny so that highlighted source is possible
-      - name: Checkout Dafny
-        uses: actions/checkout@v3
-        with:
-          path: dafny
-          submodules: recursive
-
-      - name: Setup dotnet
-        uses: actions/setup-dotnet@v3
-        with:
-          dotnet-version: ${{env.dotnet-version}}
-
-      - name: Install dotnet-reportgenerator and coverage
-        run: |
-          dotnet tool install --global dotnet-reportgenerator-globaltool
-          dotnet tool install --global dotnet-coverage
-
-      - name: Install and run Coco
-        run: |
-          # Run coco to ensure that all source code is available. It's faster to do this alone than to rebuild everything.
-          cd dafny
-          dotnet tool restore
-          dotnet tool run coco "Source/DafnyCore/Dafny.atg" -namespace Microsoft.Dafny -frames "Source/DafnyCore/Coco"
-
-      - name: Download integration test artifacts
-        uses: actions/download-artifact@v3
-        with:
-          name: integration-test-results-ubuntu-20.04
-
-      - name: Download unit test artifacts
-        uses: actions/download-artifact@v3
-        with:
-          name: unit-test-results-ubuntu-20.04
-
-      - name: Merge reports
-        run: |
-          # Convert the coverage data from the language server to Cobertura format
-          dotnet coverage merge DafnyLanguageServer.Test.coverage -o DafnyLanguageServer.Test.Cobertura.xml -f cobertura
-          # Generate a combined report, including xUnit results but not
-          # LSP results
-          reportgenerator \
-            -reports:"./**/coverage.cobertura.xml" \
-            -reporttypes:Cobertura -targetdir:coverage-cobertura \
-            -classfilters:"-Microsoft.Dafny.*PreType*;-Microsoft.Dafny.ResolverPass;-Microsoft.Dafny.*Underspecification*;-Microsoft.Dafny.DetectUnderspecificationVisitor;-Microsoft.Dafny.Microsoft.Dafny.UnderspecificationDetector;-DAST.*;-DCOMP.*"
-          # Generate HTML from combined report, leaving out XUnitExtensions
-          reportgenerator \
-            -reports:"coverage-cobertura/Cobertura.xml" \
-            -assemblyfilters:"-XUnitExtensions" \
-            -reporttypes:HTML -targetdir:coverage-html
-          # Generate HTML from LSP report, including only LSP stuff
-          reportgenerator \
-            -reports:"DafnyLanguageServer.Test.Cobertura.xml" \
-            -assemblyfilters:"+dafnylanguageserver" \
-            -reporttypes:HTML -targetdir:lsp-html
-          # Generate new Cobertura from LSP report, including only LSP stuff
-          reportgenerator \
-            -reports:"DafnyLanguageServer.Test.Cobertura.xml" \
-            -assemblyfilters:"+dafnylanguageserver" \
-            -reporttypes:Cobertura -targetdir:.
-          mv Cobertura.xml coverage-cobertura/LSP-Cobertura.xml
-
-      - name: Code coverage report (non-LSP)
-        uses: irongut/CodeCoverageSummary@v1.3.0
-        with:
-          filename: ./coverage-cobertura/Cobertura.xml
-          badge: true
-          fail_below_min: true
-          format: markdown
-          hide_branch_rate: false
-          hide_complexity: true
-          indicators: true
-          output: both
-          # Fail if less than 86% total coverage, measured across all packages combined.
-          # Report "yellow" status if less than 90% total coverage.
-          thresholds: '86 90'
-
-      - name: Code coverage report (LSP)
-        uses: irongut/CodeCoverageSummary@v1.3.0
-        with:
-          filename: ./coverage-cobertura/LSP-Cobertura.xml
-          badge: true
-          fail_below_min: true
-          format: markdown
-          hide_branch_rate: false
-          hide_complexity: true
-          indicators: true
-          output: both
-          # Fail if less than 86% total coverage, measured across all packages combined.
-          # Report "yellow" status if less than 90% total coverage.
-          thresholds: '86 90'
-
-      - uses: actions/upload-artifact@v3
-        if: always() # Upload results even if the job fails
-        with:
-          name: test-coverage-results
-          path: |
-            coverage-cobertura
-            coverage-html
-            lsp-html
->>>>>>> bd4b44f0
+    uses: ./.github/workflows/xunit-tests-reusable.yml