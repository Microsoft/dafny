name: Build and Test

on:
  workflow_dispatch:
  pull_request:
    branches: [ master ]
  push:

env:
  dotnet-version: 6.0.x # SDK Version for building Dafny

jobs:
  singletons:
    needs: check-deep-tests
    if: always() && (( github.event_name == 'pull_request' && (needs.check-deep-tests.result == 'success' || contains(github.event.pull_request.labels.*.name, 'run-deep-tests'))) || ( github.event_name == 'push' && ( github.ref_name == 'master' || vars.TEST_ON_FORK == 'true' )))
    runs-on: ubuntu-20.04
    steps:
    - name: Setup dotnet
      uses: actions/setup-dotnet@v3
      with:
        dotnet-version: ${{env.dotnet-version}}
    - name: Checkout Dafny
      uses: actions/checkout@v3
      with:
        path: dafny
    - name: Restore tools
      working-directory: dafny
      run: dotnet tool restore
    - name: Get Boogie Version
      run: |
        sudo apt-get install -qq libxml2-utils
        echo "boogieVersion=`xmllint --xpath "//PackageReference[@Include='Boogie.ExecutionEngine']/@Version" dafny/Source/DafnyCore/DafnyCore.csproj | grep -Po 'Version="\K.*?(?=")'`" >> $GITHUB_ENV
    - name: Attempt custom Boogie patch
      working-directory: dafny
      run: git apply customBoogie.patch
    - name: Checkout Boogie
      uses: actions/checkout@v3
      with:
        repository: boogie-org/boogie
        path: dafny/boogie
        ref: v${{ env.boogieVersion }}
    - name: Build Dafny with local Boogie
      working-directory: dafny
      run: dotnet build Source/Dafny.sln
    - name: Check whitespace and style
      working-directory: dafny
      run: dotnet tool run dotnet-format -w -s error --check Source/Dafny.sln --exclude DafnyCore/Scanner.cs --exclude DafnyCore/Parser.cs
    - name: Create NuGet package (just to make sure it works)
      run: dotnet pack --no-build dafny/Source/Dafny.sln

  check-deep-tests:
    uses: ./.github/workflows/check-deep-tests-reusable.yml
    with:
      branch: master

  integration-tests:
    needs: check-deep-tests
    if: always() && (( github.event_name == 'pull_request' && (needs.check-deep-tests.result == 'success' || contains(github.event.pull_request.labels.*.name, 'run-deep-tests'))) || ( github.event_name == 'push' && ( github.ref_name == 'master' || vars.TEST_ON_FORK == 'true' )))
    uses: ./.github/workflows/integration-tests-reusable.yml
    with:
      # By default run only on one platform, but run on all platforms if the PR has the "run-deep-tests"
      # label, and skip checking the nightly build above.
      # This is the best way to fix an issue in master that was only caught by the nightly build.
<<<<<<< HEAD
      all_platforms: ${{ contains(github.event.pull_request.labels.*.name, 'run-deep-tests') }}
      num_shards: 5

  test-coverage-analysis:
    runs-on: ubuntu-20.04
    needs: integration-tests
    steps:
      - name: Setup dotnet
        uses: actions/setup-dotnet@v3
        with:
          dotnet-version: ${{env.dotnet-version}}

      - name: Install dotnet-reportgenerator
        run: dotnet tool install --global dotnet-reportgenerator-globaltool

      - name: Download integration test artifacts
        uses: actions/download-artifact@v3
        with:
          name: integration-test-results-ubuntu-20.04

      # TODO: this currently fails to find any artifacts. Figure out why.
      #- name: Download unit test artifacts
        #uses: dawidd6/action-download-artifact@v2
        #with:
           #pr: ${{github.event.pull_request.number}}
           #workflow: Run XUnit tests
           #name: unit-test-results-ubuntu-20.04

      - name: Show files
        run: ls -lR

      - name: Merge reports
        run: |
          reportgenerator -reports:"./**/coverage.cobertura.xml" -reporttypes:Cobertura -targetdir:combined
          ls -lR combined

      - name: Code coverage report
        uses: irongut/CodeCoverageSummary@v1.3.0
        with:
          filename: ./**/coverage.cobertura.xml
          badge: true
          fail_below_min: true
          format: markdown
          hide_branch_rate: false
          hide_complexity: true
          indicators: true
          output: both
          thresholds: '70 80'
=======
      all_platforms: ${{ contains(github.event.pull_request.labels.*.name, 'run-deep-tests') || contains(github.event.push.labels.*.name, 'run-deep-tests')}}
      num_shards: 5
>>>>>>> 23e1939e
<|MERGE_RESOLUTION|>--- conflicted
+++ resolved
@@ -61,8 +61,7 @@
       # By default run only on one platform, but run on all platforms if the PR has the "run-deep-tests"
       # label, and skip checking the nightly build above.
       # This is the best way to fix an issue in master that was only caught by the nightly build.
-<<<<<<< HEAD
-      all_platforms: ${{ contains(github.event.pull_request.labels.*.name, 'run-deep-tests') }}
+      all_platforms: ${{ contains(github.event.pull_request.labels.*.name, 'run-deep-tests') || contains(github.event.push.labels.*.name, 'run-deep-tests')}}
       num_shards: 5
 
   test-coverage-analysis:
@@ -109,8 +108,4 @@
           hide_complexity: true
           indicators: true
           output: both
-          thresholds: '70 80'
-=======
-      all_platforms: ${{ contains(github.event.pull_request.labels.*.name, 'run-deep-tests') || contains(github.event.push.labels.*.name, 'run-deep-tests')}}
-      num_shards: 5
->>>>>>> 23e1939e
+          thresholds: '70 80'