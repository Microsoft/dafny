name: Build and Test

on:
  push:
    branches: [ master cok-834 ]
  pull_request:
    branches: [ master ]

jobs:
  build:

    runs-on: ${{ matrix.os }}

    strategy:
      matrix:
        ## Macos jobs tend to stall -- not including them for now
        os: [ubuntu-latest, windows-latest, ubuntu-16.04]
        ##os: [ubuntu-latest, macos-latest, windows-latest, ubuntu-16.04]
        ## Size of the following array must match --num-shards in lit command
        ##shard: [1, 2, 3, 4, 5]
        shard: [1, 2, 3]
      fail-fast: false
    steps:
    - name: Manually sync certs
      if: runner.os == 'Linux'
      run: cert-sync /etc/ssl/certs/ca-certificates.crt
    - uses: actions/setup-python@v1
    - name: Setup dotnet
      uses: actions/setup-dotnet@v1.6.0
      with:
        dotnet-version: '3.1.x' # SDK Version to use; x will use the latest version of the 3.1 channel
    - name: C++ for ubuntu 16.04
      if: matrix.os == 'ubuntu-16.04'
      run: |
        sudo apt-get install -y build-essential
    - name: Checkout Dafny
      uses: actions/checkout@v2
      with:
        submodules: recursive
        path: dafny
    - name: Get Z3 - windows
      if: matrix.os == 'windows-latest'
      shell: pwsh
      run: |
        Invoke-WebRequest -Outfile z3X.zip -Uri https://github.com/Z3Prover/z3/releases/download/z3-4.8.4/z3-4.8.4.d6df51951f4c-x64-win.zip
    - name: Get Z3 - mac
      if: matrix.os == 'macos-latest'
      run: |
        wget https://github.com/Z3Prover/z3/releases/download/z3-4.8.4/z3-4.8.4.d6df51951f4c-x64-osx-10.14.1.zip
    - name: Get Z3a - ubuntu
      if: matrix.os == 'ubuntu-latest' || matrix.os == 'ubuntu-16.04'
      run: |
        wget https://github.com/Z3Prover/z3/releases/download/z3-4.8.4/z3-4.8.4.d6df51951f4c-x64-ubuntu-16.04.zip
    - name: Install Z3
      run: |
        unzip z3*.zip && rm *.zip
        cp -r z3* dafny/Binaries/z3
<<<<<<< HEAD
=======
    - name: Setup dotnet
      uses: actions/setup-dotnet@v1.7.2
      with:
        dotnet-version: '3.1.x' # SDK Version to use; x will use the latest version of the 3.1 channel
>>>>>>> 1e255eb7
    - name: Build Dafny
      run: dotnet build dafny/Source/Dafny.sln
    - name: Set up JDK 1.8
      uses: actions/setup-java@v1
      with:
        java-version: 1.8
    - name: Build and Copy DafnyRuntime.jar with Gradle
      run: dafny/Source/DafnyRuntime/DafnyRuntimeJava/gradlew -p dafny/Source/DafnyRuntime/DafnyRuntimeJava copyJarToBinaries
    - name: Upgrade outdated pip
      run: python -m pip install --upgrade pip
    - name: Install lit
      run: pip install lit OutputCheck pyyaml
    - uses: actions/setup-node@v1
    - run: npm install bignumber.js
    - name: Run lit tests
      run: lit --time-tests -v --num-shards=3 --run-shard=${{ matrix.shard }} dafny/Test<|MERGE_RESOLUTION|>--- conflicted
+++ resolved
@@ -55,13 +55,10 @@
       run: |
         unzip z3*.zip && rm *.zip
         cp -r z3* dafny/Binaries/z3
-<<<<<<< HEAD
-=======
     - name: Setup dotnet
       uses: actions/setup-dotnet@v1.7.2
       with:
         dotnet-version: '3.1.x' # SDK Version to use; x will use the latest version of the 3.1 channel
->>>>>>> 1e255eb7
     - name: Build Dafny
       run: dotnet build dafny/Source/Dafny.sln
     - name: Set up JDK 1.8
