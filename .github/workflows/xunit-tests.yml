name: Run XUnit tests

on:
  workflow_dispatch:
  pull_request:
    branches: [ master ]
  push:

## In the matrix:
##  os - name of the Github actions runner
##  suffix - name used in the description of the job
##  z3 - name of the Z3 asset at the 'z3BaseUri' URL
##  chmod - whether the Z3 download needs execute permissions added
##  coverage -- unused?

jobs:
  check-deep-tests:
     uses: ./.github/workflows/check-deep-tests-reusable.yml
     with:
       branch: master

  build:
    needs: check-deep-tests
    if: always() && (( github.event_name == 'pull_request' && (needs.check-deep-tests.result == 'success' || contains(github.event.pull_request.labels.*.name, 'run-deep-tests'))) || ( github.event_name == 'push' && ( github.ref_name == 'master' || vars.TEST_ON_FORK == 'true' )))
    runs-on: ${{matrix.os}}
    name: ${{matrix.suffix}}
    strategy:
      fail-fast: false
      matrix:
        include:
          - os: macos-11
            suffix: osx
            chmod: true
            coverage: false
          - os: windows-2019
            suffix: win
            chmod: false
            coverage: false
          - os: ubuntu-20.04
            suffix: ubuntu-20.04
            chmod: true
            coverage: true
    env:
      solutionPath: Source/Dafny.sln
      z3BaseUri: https://github.com/dafny-lang/solver-builds/releases/download/snapshot-2023-02-17
      Logging__LogLevel__Microsoft: Debug
    steps:
    - uses: actions/checkout@v3
      with:
        submodules: recursive
    - name: Setup .NET
      uses: actions/setup-dotnet@v3
      with:
        dotnet-version: 6.0.x
    - name: Install dependencies
      run: dotnet restore ${{env.solutionPath}}
    - name: Load Z3
      shell: pwsh
      run: |
        Invoke-WebRequest ${{env.z3BaseUri}}/z3-4.8.5-${{matrix.os}}-bin.zip -OutFile z3.zip
        Expand-Archive z3.zip .
        Remove-Item z3.zip
<<<<<<< HEAD
        Copy-Item ${{matrix.z3}} Binaries/z3 -Recurse
    - name: Set Z3 Permissions and move (non-Windows)
      if: ${{matrix.chmod}}
      run: |
        mv Binaries/z3/bin/z3 Binaries/z3/bin/z3-4.8.5
        chmod +x Binaries/z3/bin/z3*
    - name: Move Z3 (Windows)
      if: runner.os == 'Windows'
      run: |
        mv Binaries/z3/bin/z3.exe Binaries/z3/bin/z3-4.8.5.exe
=======
    - name: Move Z3
      run: |
        mkdir -p Binaries/z3/bin
        mv z3-* Binaries/z3/bin/
    - name: Set Z3 Permissions
      if: ${{matrix.chmod}}
      run: |
        chmod +x Binaries/z3/bin/z3*
>>>>>>> feb2b24d
    - name: Build
      run: dotnet build -warnaserror --no-restore ${{env.solutionPath}}
    - name: Run DafnyLanguageServer Tests
      run: |
        ## Run twice to catch unstable code (Issue #2673)
        dotnet test --no-restore --verbosity normal --logger trx Source/DafnyLanguageServer.Test
        dotnet test --no-restore --verbosity normal --logger trx Source/DafnyLanguageServer.Test
    - name: Run DafnyDriver Tests
      run: dotnet test --no-restore --verbosity normal --logger trx Source/DafnyDriver.Test
    - name: Run DafnyPipeline Tests
      run: dotnet test --no-restore --verbosity normal --logger trx Source/DafnyPipeline.Test
    - name: Run DafnyTestGeneration Tests
      run: dotnet test --no-restore --verbosity normal --logger trx Source/DafnyTestGeneration.Test
    - name: Run AutoExtern Tests
      run: dotnet test --no-restore --verbosity normal --logger trx Source/AutoExtern.Test
    - name: Run DafnyRuntime Tests
      run: dotnet test --no-restore --verbosity normal --logger trx Source/DafnyRuntime.Tests
    - uses: actions/upload-artifact@v3
      if: always()
      with:
        name: unit-test-results-${{ matrix.os }}
        path: Source/*/TestResults/*.trx<|MERGE_RESOLUTION|>--- conflicted
+++ resolved
@@ -60,18 +60,6 @@
         Invoke-WebRequest ${{env.z3BaseUri}}/z3-4.8.5-${{matrix.os}}-bin.zip -OutFile z3.zip
         Expand-Archive z3.zip .
         Remove-Item z3.zip
-<<<<<<< HEAD
-        Copy-Item ${{matrix.z3}} Binaries/z3 -Recurse
-    - name: Set Z3 Permissions and move (non-Windows)
-      if: ${{matrix.chmod}}
-      run: |
-        mv Binaries/z3/bin/z3 Binaries/z3/bin/z3-4.8.5
-        chmod +x Binaries/z3/bin/z3*
-    - name: Move Z3 (Windows)
-      if: runner.os == 'Windows'
-      run: |
-        mv Binaries/z3/bin/z3.exe Binaries/z3/bin/z3-4.8.5.exe
-=======
     - name: Move Z3
       run: |
         mkdir -p Binaries/z3/bin
@@ -80,7 +68,6 @@
       if: ${{matrix.chmod}}
       run: |
         chmod +x Binaries/z3/bin/z3*
->>>>>>> feb2b24d
     - name: Build
       run: dotnet build -warnaserror --no-restore ${{env.solutionPath}}
     - name: Run DafnyLanguageServer Tests
