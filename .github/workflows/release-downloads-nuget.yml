name: Test NuGet Packages

on:
  release:
    # This triggers in response to a GitHub release being published,
    # which happens to work well because we do that well after first publishing
    # to NuGet. That gives at least 10 or 15 minutes for the newly published versions
    # of these packages to be available for download here.
    #
    # Unfortunately that also means this doesn't trigger on the nightly build release,
    # since that ends up updating an existing "nightly-..." release rather than creating a new one.
    # For now that's a good thing since these jobs only test the latest actual released version,
    # but ideally we'd fix both of those issues so that we test the fully NuGet publishing
    # workflow in the nightly build.
    types: [ published ]
  # For manual testing through the Actions UI
  workflow_dispatch:

env:
  dotnet-version: 6.0.x # SDK Version for running Dafny (TODO: should this be an older version?)
  z3BaseUri: https://github.com/dafny-lang/solver-builds/releases/download/snapshot-2023-02-17

concurrency:
  group: ${{ github.workflow }}-${{ github.ref }}
  cancel-in-progress: true

jobs:
  test-dafny-cli-tool:

    runs-on: ${{ matrix.os }}
    strategy:
      fail-fast: false
      matrix:
        # This workflow breaks on windows-2022: https://github.com/dafny-lang/dafny/issues/1906
<<<<<<< HEAD
        os: [ ubuntu-latest, ubuntu-20.04, macos-11, macos-latest, windows-latest, windows-2019 ]
        include:
        - os:  'ubuntu-latest'
          osn: 'ubuntu\-20.04'
          z3: z3-4.8.5-x64-ubuntu-16.04
        - os:  'ubuntu-20.04'
          osn: 'ubuntu\-20.04'
          z3: z3-4.8.5-x64-ubuntu-16.04
        - os:  'macos-11'
          osn: 'osx-.*'
          z3: z3-4.8.5-x64-osx-10.14.2
        - os:  'macos-latest'
          osn: 'osx-.*'
          z3: z3-4.8.5-x64-osx-10.14.2
        - os:  'windows-latest'
          osn: 'win'
          z3: z3-4.8.5-x64-win
        - os:  'windows-2019'
          osn: 'win'
          z3: z3-4.8.5-x64-win
=======
        os: [ ubuntu-22.04, ubuntu-20.04, macos-11, windows-2019 ]
>>>>>>> 4b5830a2

    steps:
    - name: OS
      run: echo ${{ runner.os }} ${{ matrix.os }}
    - name: Set up JDK 18
      uses: actions/setup-java@v3
      with:
        java-version: 18
        distribution: corretto
    - name: Setup dotnet
      uses: actions/setup-dotnet@v3
      with:
        dotnet-version: ${{env.dotnet-version}}
    - name: Load Z3
      shell: pwsh
      run: |
        Invoke-WebRequest ${{env.z3BaseUri}}/z3-4.12.1-${{matrix.os}}-bin.zip -OutFile z3-4.12.1.zip
        Expand-Archive z3-4.12.1.zip .
        Remove-Item z3-4.12.1.zip
    - name: Set up Z3 (Windows)
      if: runner.os == 'Windows'
      run: |
        mkdir bin
        mv z3-4.12.1.exe bin/z3.exe
    - name: Set up Z3 (non-Windows)
      if: runner.os != 'Windows'
      run: |
        mkdir bin
        mv z3-4.12.1 bin/z3
        chmod +x bin/z3
    - name: Set Path
      if: runner.os != 'Windows'
      run: echo "${PWD}/bin" >> $GITHUB_PATH
    - name: Set Path - Windows
      if: runner.os == 'Windows'
      run: $((Resolve-Path -Path "bin").providerPath) | Out-File -FilePath $env:GITHUB_PATH -Encoding utf8 -Append   
    - name: Download NuGet package
      run: dotnet tool install --global Dafny
    ## Record versions, checking that executables run
    - name: Versions
      run: |
        z3 -version
        dafny -version
    - name: Fatch latest release version string
      id: dafny
      continue-on-error: true
      uses: pozetroninc/github-action-get-latest-release@v0.5.0
      with:
        repository: ${{ github.repository }}
        excludes: prerelease, draft
    - name: Verify Dafny version
      if: "${{ steps.dafny.outputs.release != '' }}"
      run: version="${{ steps.dafny.outputs.release }}"; dafny -version | grep -iE "Dafny "${version:1}".[0-9]{5}"
      shell: bash
    ## Check that a simple program compiles and runs on each supported platform
    ## Now that the dotnet tool distribution doesn't include the Scripts,
    ## so we need to clone the repository to get them.
    - name: Checkout Dafny
      uses: actions/checkout@v3
      with:
        submodules: recursive
        path: dafny-repo
    - name: run quicktests
      run: |
        npm install bignumber.js
        dafny-repo/Scripts/quicktest.sh dafny > log.txt
        diff log.txt dafny-repo/Scripts/quicktest.out

  test-dafny-libraries:

    runs-on: ${{ matrix.os }}
    strategy:
      fail-fast: false
      matrix:
        # Hopefully we can automatically populate this list in the future,
        # but note we need to skip Dafny since nuget install doesn't work for dotnet tools.
        library-name: [ DafnyPipeline, DafnyServer, DafnyLanguageServer, DafnyRuntime, DafnyCore, DafnyDriver ]
        # This workflow breaks on windows-2022: https://github.com/dafny-lang/dafny/issues/1906
        os: [ ubuntu-latest, ubuntu-20.04, macos-latest, windows-2019 ]
<<<<<<< HEAD
        include:
        - os:  'ubuntu-latest'
          osn: 'ubuntu\-20.04'
          z3: z3-4.8.5-x64-ubuntu-16.04
        - os:  'ubuntu-20.04'
          osn: 'ubuntu\-20.04'
          z3: z3-4.8.5-x64-ubuntu-16.04
        - os:  'macos-11'
          osn: 'osx-.*'
          z3: z3-4.8.5-x64-osx-10.14.2
        - os:  'macos-latest'
          osn: 'osx-.*'
          z3: z3-4.8.5-x64-osx-10.14.2
        - os:  'windows-latest'
          osn: 'win'
          z3: z3-4.8.5-x64-win
        - os:  'windows-2019'
          osn: 'win'
          z3: z3-4.8.5-x64-win
=======
>>>>>>> 4b5830a2

    steps:
    # Verify that the dependencies of the libraries we publish (e.g. DafnyLanguageServer)
    # are also published through NuGet.
    # Ideally we would have a test project that actually uses part of the public API of each package.
    # The default -DependencyVersion of "Lowest" seems to override the minimum version on transitive dependencies,
    # which leads to a spurious circular dependency between DafnyServer and DafnyLanguageServer.
    # We use "Highest" instead just to avoid this and still get some validation that all dependencies
    # are at least published at all, but it would be great to understand this issue better.
    - name: Check library dependencies
      run: |
        nuget install -Prerelease ${{ matrix.library-name }} -DependencyVersion Highest<|MERGE_RESOLUTION|>--- conflicted
+++ resolved
@@ -32,30 +32,7 @@
       fail-fast: false
       matrix:
         # This workflow breaks on windows-2022: https://github.com/dafny-lang/dafny/issues/1906
-<<<<<<< HEAD
-        os: [ ubuntu-latest, ubuntu-20.04, macos-11, macos-latest, windows-latest, windows-2019 ]
-        include:
-        - os:  'ubuntu-latest'
-          osn: 'ubuntu\-20.04'
-          z3: z3-4.8.5-x64-ubuntu-16.04
-        - os:  'ubuntu-20.04'
-          osn: 'ubuntu\-20.04'
-          z3: z3-4.8.5-x64-ubuntu-16.04
-        - os:  'macos-11'
-          osn: 'osx-.*'
-          z3: z3-4.8.5-x64-osx-10.14.2
-        - os:  'macos-latest'
-          osn: 'osx-.*'
-          z3: z3-4.8.5-x64-osx-10.14.2
-        - os:  'windows-latest'
-          osn: 'win'
-          z3: z3-4.8.5-x64-win
-        - os:  'windows-2019'
-          osn: 'win'
-          z3: z3-4.8.5-x64-win
-=======
         os: [ ubuntu-22.04, ubuntu-20.04, macos-11, windows-2019 ]
->>>>>>> 4b5830a2
 
     steps:
     - name: OS
@@ -135,28 +112,6 @@
         library-name: [ DafnyPipeline, DafnyServer, DafnyLanguageServer, DafnyRuntime, DafnyCore, DafnyDriver ]
         # This workflow breaks on windows-2022: https://github.com/dafny-lang/dafny/issues/1906
         os: [ ubuntu-latest, ubuntu-20.04, macos-latest, windows-2019 ]
-<<<<<<< HEAD
-        include:
-        - os:  'ubuntu-latest'
-          osn: 'ubuntu\-20.04'
-          z3: z3-4.8.5-x64-ubuntu-16.04
-        - os:  'ubuntu-20.04'
-          osn: 'ubuntu\-20.04'
-          z3: z3-4.8.5-x64-ubuntu-16.04
-        - os:  'macos-11'
-          osn: 'osx-.*'
-          z3: z3-4.8.5-x64-osx-10.14.2
-        - os:  'macos-latest'
-          osn: 'osx-.*'
-          z3: z3-4.8.5-x64-osx-10.14.2
-        - os:  'windows-latest'
-          osn: 'win'
-          z3: z3-4.8.5-x64-win
-        - os:  'windows-2019'
-          osn: 'win'
-          z3: z3-4.8.5-x64-win
-=======
->>>>>>> 4b5830a2
 
     steps:
     # Verify that the dependencies of the libraries we publish (e.g. DafnyLanguageServer)
