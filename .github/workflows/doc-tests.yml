--- conflicted
+++ resolved
@@ -18,28 +18,11 @@
      with:
        branch: master
 
-<<<<<<< HEAD
-    runs-on: ${{ matrix.os }}
-    strategy:
-      fail-fast: false
-      matrix:
-        include:
-          - os: ubuntu-latest
-            z3: z3-4.12.2-x64-glibc-2.31
-            chmod: true
-
-    env:
-      solutionPath: Source/Dafny.sln
-
-      z3BaseUri: https://github.com/Z3Prover/z3/releases/download/Nightly
-      Logging__LogLevel__Microsoft: Debug
-=======
   doctests:
     needs: check-deep-tests
     if: always() && ((needs.check-deep-tests.result == 'success' || contains(github.event.pull_request.labels.*.name, 'run-deep-tests')) || ( github.event_name == 'push' && ( github.ref_name == 'master' || vars.TEST_ON_FORK == 'true' )))
     runs-on: ubuntu-latest
 
->>>>>>> 2a4e0219
     steps:
     - name: Setup dotnet
       uses: actions/setup-dotnet@v3
