name: Test documentation

## Tests various aspects of documentation
##  -- Examples are well-formed and verify when expected
##  (Building the pdf is separately tested, in refman.yml)
##
## The tests only need to run on one OS -- Linux is used because the test scripts are bash

on:
  push:
    branches: [ master ]
  pull_request:
    branches: [ master ]

jobs:
  build:

    runs-on: ${{ matrix.os }}
    strategy:
      fail-fast: false
      matrix:
        include:
          - os: ubuntu-latest
            z3: z3-4.8.5-x64-ubuntu-16.04
            chmod: true

    env:
      solutionPath: Source/Dafny.sln
      z3BaseUri: https://github.com/Z3Prover/z3/releases/download/Z3-4.8.5
      Logging__LogLevel__Microsoft: Debug
    steps:
    - name: OS
      run: echo ${{ runner.os }} ${{ matrix.os }}
    - uses: actions/setup-python@v1
    - name: Setup dotnet
      uses: actions/setup-dotnet@v1.9.0
      with:
        dotnet-version: 6.0.x
    - name: Checkout Dafny
      uses: actions/checkout@v2
      with:
        submodules: recursive
        path: dafny
    - name: Load Z3
      shell: pwsh
      run: |
        Invoke-WebRequest ${{env.z3BaseUri}}/${{matrix.z3}}.zip -OutFile z3.zip
        Expand-Archive z3.zip .
        Remove-Item z3.zip
    - name: Set Z3 location and permissions
      if: ${{matrix.chmod}}
      run: |
        cd dafny
        mkdir bin
        mv ../${{matrix.z3}}/bin/z3* bin/
        chmod +x bin/z3*
    - name: Build Dafny
      run: dotnet build dafny/Source/Dafny.sln
    - name: Check
      run: |
        cd dafny/docs
<<<<<<< HEAD
        PATH=../bin:$PATH ./check-examples OnlineTutorial/[MLT]*.md || ( echo Tests Failed; exit 1 ) && echo Tests Succeeded
=======
        PATH=../bin:$PATH ./check-examples OnlineTutorial/[MLTg]*.md || ( echo Tests Failed; exit 1 ) && echo Tests Succeeded
>>>>>>> 94970bba
        echo Complete<|MERGE_RESOLUTION|>--- conflicted
+++ resolved
@@ -59,9 +59,5 @@
     - name: Check
       run: |
         cd dafny/docs
-<<<<<<< HEAD
-        PATH=../bin:$PATH ./check-examples OnlineTutorial/[MLT]*.md || ( echo Tests Failed; exit 1 ) && echo Tests Succeeded
-=======
         PATH=../bin:$PATH ./check-examples OnlineTutorial/[MLTg]*.md || ( echo Tests Failed; exit 1 ) && echo Tests Succeeded
->>>>>>> 94970bba
         echo Complete