name: Build DafnyRef.pdf

on:
  workflow_dispatch:
  push:
<<<<<<< HEAD

=======
>>>>>>> 14bc57ff
  pull_request:
    branches: [ master ]

jobs:
  check-deep-tests:
     uses: ./.github/workflows/check-deep-tests-reusable.yml
     with:
       branch: master
<<<<<<< HEAD

  build:
    needs: check-deep-tests
    if: always() && (needs.check-deep-tests.result == 'success' || contains(github.event.pull_request.labels.*.name, 'run-deep-tests' || vars.TEST_ON_FORK == 'true' ))
=======
>>>>>>> 14bc57ff

  build:
    needs: check-deep-tests
    if: always() && ((needs.check-deep-tests.result == 'success' || contains(github.event.pull_request.labels.*.name, 'run-deep-tests')) || ( github.event_name == 'push' && ( github.ref_name == 'master' || vars.TEST_ON_FORK == 'true' )))
    runs-on: ${{ matrix.os }}
    strategy:
      fail-fast: false
      matrix:
        os: [ macos-latest ]
        # os: [macos-latest, ubuntu-latest ]
    steps:
    - name: OS
      run: echo ${{ runner.os }} ${{ matrix.os }}
    - name: Setup dotnet
      uses: actions/setup-dotnet@v3
      with:
        dotnet-version: 6.0.x
    - name: Checkout Dafny
      uses: actions/checkout@v3
      with:
        submodules: recursive
        path: dafny
    - name: Build Dafny
      run: dotnet build dafny/Source/Dafny.sln
    - name: Install latex pandoc - Linux
      if: runner.os == 'Linux'
      run: |
        sudo apt-get install texlive texlive-xetex
        wget https://github.com/jgm/pandoc/releases/download/2.10.1/pandoc-2.10.1-1-amd64.deb
        sudo dpkg -i *.deb
        rm -rf *.deb
      # apt-get has pandoc, but it is outdated
    - name: Extra linux packages
      if: matrix.os == 'ubuntu-latest'
      run: |
        sudo apt-get install texlive-science
        sudo tlmgr init-usertree
        sudo tlmgr update --self
        sudo tlmgr install framed tcolorbox environ trimspaces unicode-math
        pandoc -v
        which latex || echo NOT FOUND latex
        which xelatex || echo NOT FOUND xelatex
        sudo gem install rouge
    - if: matrix.os != 'ubuntu-latest' && runner.os == 'Linux'
      run: |
        sudo apt-get install texlive-math-extra
        sudo tlmgr init-usertree
        sudo tlmgr update --self
        sudo tlmgr install framed tcolorbox environ trimspaces unicode-math
        pandoc -v
        which latex || echo NOT FOUND latex
        which xelatex || echo NOT FOUND xelatex
        sudo gem install rouge
    - name: Install latex pandoc - MacOS
      if: runner.os == 'MacOS'
      run: |
        brew install pandoc
        brew install --cask basictex
        eval "$(/usr/libexec/path_helper)"
        sudo tlmgr update --self
        sudo tlmgr install framed tcolorbox environ trimspaces unicode-math
        pandoc -v
        which latex || echo NOT FOUND latex
        which xelatex || echo NOT FOUND xelatex
        sudo gem install rouge -v 3.30.0
    - name: Build reference manual
      run: |
        eval "$(/usr/libexec/path_helper)"
        rm -f dafny/docs/DafnyRef/DafnyRef.pdf
        make -C dafny/docs/DafnyRef
    - name: Check
      run: ls -la dafny/docs/DafnyRef/DafnyRef.pdf
    - uses: actions/upload-artifact@v3
      if: always()
      with:
        name: DafnyRef
        path: dafny/docs/DafnyRef/DafnyRef.pdf
    # Building the reference manual may update files,
    # such as renumbering sections or updating Options.txt.
    # These changes should have been checked in earlier,
    # so fail the build if anything changed.
    - name: Check for modifications
      run: 'git diff --exit-code || (echo "ERROR: Source changes detected (see above). Build the reference manual locally and commit these changes." && exit 1)'
      working-directory: dafny<|MERGE_RESOLUTION|>--- conflicted
+++ resolved
@@ -3,10 +3,6 @@
 on:
   workflow_dispatch:
   push:
-<<<<<<< HEAD
-
-=======
->>>>>>> 14bc57ff
   pull_request:
     branches: [ master ]
 
@@ -15,13 +11,6 @@
      uses: ./.github/workflows/check-deep-tests-reusable.yml
      with:
        branch: master
-<<<<<<< HEAD
-
-  build:
-    needs: check-deep-tests
-    if: always() && (needs.check-deep-tests.result == 'success' || contains(github.event.pull_request.labels.*.name, 'run-deep-tests' || vars.TEST_ON_FORK == 'true' ))
-=======
->>>>>>> 14bc57ff
 
   build:
     needs: check-deep-tests
