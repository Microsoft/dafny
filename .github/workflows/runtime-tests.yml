--- conflicted
+++ resolved
@@ -13,12 +13,8 @@
        branch: master
 
   build:
-<<<<<<< HEAD
-    if: github.repository == 'dafny-lang/dafny' || vars.TEST_ON_FORK == 'true'
-=======
     needs: check-deep-tests
     if: always() && ((needs.check-deep-tests.result == 'success' || contains(github.event.pull_request.labels.*.name, 'run-deep-tests')) || ( github.event_name == 'push' && ( github.ref_name == 'master' || vars.TEST_ON_FORK == 'true' )))
->>>>>>> 14bc57ff
 
     runs-on: ubuntu-latest
 
