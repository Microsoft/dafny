name: Test Brew release on Mac

on:
  workflow_dispatch:
  # This would make more sense as a scheduled build like deep-tests.yml
  pull_request:
    branches: [ master ]

concurrency:
  group: ${{ github.workflow }}-${{ github.ref }}
  cancel-in-progress: true

jobs:
  download-and-test:
    runs-on: macos-latest
    steps:
    - name: Install dafny
      run: |
        brew install dafny
<<<<<<< HEAD
=======
    - name: Make test program
      run: |
        echo "method Main() { assert true; print 42, ['\n']; }" > a.dfy
        echo "method m() { assert false; }" > b.dfy
        echo "42" > expect.txt
>>>>>>> a3f45d8f
    - name: Versions
      run: |
        dafny -version
        which dafny
    - name: Check
      run: |
        npm install bignumber.js
        cp /usr/local/Cellar/dafny/3.12.0/libexec/quicktest.sh .
        chmod +x quicktest.sh
        ./quicktest.sh  `which dafny`<|MERGE_RESOLUTION|>--- conflicted
+++ resolved
@@ -11,27 +11,51 @@
   cancel-in-progress: true
 
 jobs:
-  download-and-test:
+  build:
+
     runs-on: macos-latest
+
     steps:
     - name: Install dafny
       run: |
         brew install dafny
-<<<<<<< HEAD
-=======
     - name: Make test program
       run: |
         echo "method Main() { assert true; print 42, ['\n']; }" > a.dfy
         echo "method m() { assert false; }" > b.dfy
         echo "42" > expect.txt
->>>>>>> a3f45d8f
     - name: Versions
       run: |
         dafny -version
         which dafny
+        # -version is not supported in old dafny,
+        # but this gives the version with an error
+        dotnet --list-sdks
+        go version
+        node --version
+        java -version
     - name: Check
+      run: dafny /compile:0 a.dfy
+    - name: Check bad
+      run: dafny /compile:0 b.dfy || echo EXPECTED FAILURE
+    ## Check that a simple program compiles and runs on each supported platform
+    - name: Check C# compile
+      run: |
+        dafny /compileVerbose:0 /compile:3 /compileTarget:cs /spillTargetCode:3 a.dfy
+    - name: Check Go compile
+      run: |
+        dafny /compile:3 /spillTargetCode:3 /compileTarget:go a.dfy
+        env GO111MODULE=auto GOPATH=$PWD/a-go go run a-go/src/a.go > actual.txt
+        diff expect.txt actual.txt
+    - name: Check Javascript compile
       run: |
         npm install bignumber.js
-        cp /usr/local/Cellar/dafny/3.12.0/libexec/quicktest.sh .
-        chmod +x quicktest.sh
-        ./quicktest.sh  `which dafny`+        dafny /compile:3 /spillTargetCode:3 /compileTarget:js a.dfy
+        node a.js dafny/DafnyRuntime.js > actual.txt
+        diff expect.txt actual.txt
+    - name: Check Java compile
+      run: |
+        (ls dafny/DafnyRuntime.jar || echo NO DafnyRuntime.jar )
+        #dafny /compile:3 /spillTargetCode:3 /compileTarget:java a.dfy
+        #java -cp a:dafny/DafnyRuntime.jar a > actual.txt
+        #diff expect.txt actual.txt