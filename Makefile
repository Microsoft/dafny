--- conflicted
+++ resolved
@@ -97,13 +97,10 @@
 update-go-module:
 	(cd "${DIR}"; cd Source/DafnyRuntime/DafnyRuntimeGo; make update-system-module)
 
-update-rs-module:
-	(cd "${DIR}"; cd Source/DafnyRuntime; make update-system-module-rs)
-
 update-runtime-dafny:
 	(cd "${DIR}"; cd Source/DafnyRuntime/DafnyRuntimeDafny; make update-go)
 
-pr-nogeneration: format-dfy format update-runtime-dafny update-cs-module update-rs-module update-go-module
+pr-nogeneration: format-dfy format update-runtime-dafny update-cs-module update-rs-module update-go-module update-rs-module
 
 update-standard-libraries:
 	(cd "${DIR}"; cd Source/DafnyStandardLibraries; make update-binary)
@@ -115,11 +112,7 @@
 # - Apply dafny format on all dfy files
 # - Apply dotnet format on all cs files except the generated ones
 # - Rebuild the Go and C# runtime modules as needed.
-<<<<<<< HEAD
-pr: exe dfy-to-cs-exe format-dfy format update-runtime-dafny update-cs-module update-go-module update-rs-module
-=======
 pr: exe dfy-to-cs-exe pr-nogeneration
 
 # Same as `make pr` but useful when resolving conflicts, to take the last compiled version of Dafny first
-pr-conflict: dfy-to-cs-exe dfy-to-cs-exe pr-nogeneration
->>>>>>> c9fe1be9
+pr-conflict: dfy-to-cs-exe dfy-to-cs-exe pr-nogeneration