--- conflicted
+++ resolved
@@ -1,1521 +1,1514 @@
-﻿//-----------------------------------------------------------------------------
-//
-// Copyright (C) Microsoft Corporation.  All Rights Reserved.
-//
-//-----------------------------------------------------------------------------
-// This file contains the transformations that are applied to a module that is
-// constructed as a refinement of another.  It is invoked during program resolution,
-// so the transformation is done syntactically.  Upon return from the RefinementTransformer,
-// the caller is expected to resolve the resulting module.
-//
-// As for now (and perhaps this is always the right thing to do), attributes do
-// not survive the transformation.
-//-----------------------------------------------------------------------------
-
-using System;
-using System.Collections.Generic;
-using System.Numerics;
-using System.Diagnostics.Contracts;
-using IToken = Microsoft.Boogie.IToken;
-
-namespace Microsoft.Dafny {
-  public class RefinementToken : TokenWrapper
-  {
-    public readonly ModuleDefinition InheritingModule;
-    public RefinementToken(IToken tok, ModuleDefinition m)
-      : base(tok)
-    {
-      Contract.Requires(tok != null);
-      Contract.Requires(m != null);
-      this.InheritingModule = m;
-    }
-
-    public static bool IsInherited(IToken tok, ModuleDefinition m) {
-      while (tok is NestedToken) {
-        var n = (NestedToken)tok;
-        // check Outer
-        var r = n.Outer as RefinementToken;
-        if (r == null || r.InheritingModule != m) {
-          return false;
-        }
-        // continue to check Inner
-        tok = n.Inner;
-      }
-      var rtok = tok as RefinementToken;
-      return rtok != null && rtok.InheritingModule == m;
-    }
-    public override string filename {
-      get { return WrappedToken.filename + "[" + InheritingModule.Name + "]"; }
-      set { throw new NotSupportedException(); }
-    }
-  }
-
-  public class RefinementTransformer : IRewriter
-  {
-    ResolutionErrorReporter reporter;
-    public RefinementTransformer(ResolutionErrorReporter reporter) {
-      Contract.Requires(reporter != null);
-      this.reporter = reporter;
-    }
-
-    private ModuleDefinition moduleUnderConstruction;  // non-null for the duration of Construct calls
-    private Queue<Action> postTasks = new Queue<Action>();  // empty whenever moduleUnderConstruction==null, these tasks are for the post-resolve phase of module moduleUnderConstruction
-
-    public void PreResolve(ModuleDefinition m) {
-<<<<<<< HEAD
-      if (m.RefinementBase == null) {
-        // This Rewriter doesn't do anything
-        return;
-      }
-=======
-      
-      if (m.RefinementBase == null) return;
->>>>>>> 51a607e2
-
-      if (moduleUnderConstruction != null) {
-        postTasks.Clear();
-      }
-      moduleUnderConstruction = m;
-      var prev = m.RefinementBase;     
-
-      // Create a simple name-to-decl dictionary.  Ignore any duplicates at this time.
-      var declaredNames = new Dictionary<string, int>();
-      for (int i = 0; i < m.TopLevelDecls.Count; i++) {
-        var d = m.TopLevelDecls[i];
-        if (!declaredNames.ContainsKey(d.Name)) {
-          declaredNames.Add(d.Name, i);
-        }
-      }
-
-      // Merge the declarations of prev into the declarations of m
-      foreach (var d in prev.TopLevelDecls) {
-        int index;
-        if (!declaredNames.TryGetValue(d.Name, out index)) {
-          m.TopLevelDecls.Add(CloneDeclaration(d, m));
-        } else {
-          var nw = m.TopLevelDecls[index];
-          if (d is ModuleDecl) {
-            if (!(nw is ModuleDecl)) {
-              reporter.Error(nw, "a module ({0}) must refine another module", nw.Name);
-            } else if (!(d is AbstractModuleDecl)) {
-              reporter.Error(nw, "a module ({0}) can only refine abstract modules", nw.Name);
-            } else {
-              ModuleSignature original = ((AbstractModuleDecl)d).OriginalSignature;
-              ModuleSignature derived = null;
-              if (nw is AliasModuleDecl) {
-                derived = ((AliasModuleDecl)nw).Signature;
-              } else if (nw is AbstractModuleDecl) {
-                derived = ((AbstractModuleDecl)nw).Signature;
-              } else {
-                reporter.Error(nw, "a module ({0}) can only be refined by alias or abstract modules", d.Name);
-              }
-              if (derived != null) {
-                // check that the new module refines the previous declaration
-                while (derived != null) {
-                  if (derived == original)
-                    break;
-                  derived = derived.Refines;
-                }
-                if (derived != original) {
-                  reporter.Error(nw, "a module ({0}) can only be replaced by a refinement of the original module", d.Name);
-                }
-              }
-            }
-          } else if (d is ArbitraryTypeDecl) {
-            if (nw is ModuleDecl) {
-              reporter.Error(nw, "a module ({0}) must refine another module", nw.Name);
-            } else {
-              bool dDemandsEqualitySupport = ((ArbitraryTypeDecl)d).MustSupportEquality;
-              if (nw is ArbitraryTypeDecl) {
-                if (dDemandsEqualitySupport != ((ArbitraryTypeDecl)nw).MustSupportEquality) {
-                  reporter.Error(nw, "type declaration '{0}' is not allowed to change the requirement of supporting equality", nw.Name);
-                }
-              } else if (dDemandsEqualitySupport) {
-                if (nw is ClassDecl) {
-                  // fine, as long as "nw" does not take any type parameters
-                  if (nw.TypeArgs.Count != 0) {
-                    reporter.Error(nw, "arbitrary type '{0}' is not allowed to be replaced by a class that takes type parameters", nw.Name);
-                  }
-                } else if (nw is CoDatatypeDecl) {
-                  reporter.Error(nw, "a type declaration that requires equality support cannot be replaced by a codatatype");
-                } else {
-                  Contract.Assert(nw is IndDatatypeDecl);
-                  if (nw.TypeArgs.Count != 0) {
-                    reporter.Error(nw, "arbitrary type '{0}' is not allowed to be replaced by a datatype that takes type parameters", nw.Name);
-                  } else {
-                    // Here, we need to figure out if the new type supports equality.  But we won't know about that until resolution has
-                    // taken place, so we defer it until the PostResolve phase.
-                    var udt = new UserDefinedType(nw.tok, nw.Name, nw, new List<Type>());
-                    postTasks.Enqueue(delegate()
-                    {
-                      if (!udt.SupportsEquality) {
-                        reporter.Error(udt.tok, "datatype '{0}' is used to refine an arbitrary type with equality support, but '{0}' does not support equality", udt.Name);
-                      }
-                    });
-                  }
-                }
-              }
-            }
-          } else if (nw is ArbitraryTypeDecl) {
-            reporter.Error(nw, "an arbitrary type declaration ({0}) in a refining module cannot replace a more specific type declaration in the refinement base", nw.Name);
-          } else if (nw is DatatypeDecl) {
-            reporter.Error(nw, "a datatype declaration ({0}) in a refinement module can only replace an arbitrary-type declaration", nw.Name);
-          } else {
-            Contract.Assert(nw is ClassDecl);
-            if (d is DatatypeDecl) {
-              reporter.Error(nw, "a class declaration ({0}) in a refining module cannot replace a datatype declaration in the refinement base", nw.Name);
-            } else {
-              m.TopLevelDecls[index] = MergeClass((ClassDecl)nw, (ClassDecl)d);
-            }
-          }
-        }
-      }
-
-      Contract.Assert(moduleUnderConstruction == m);  // this should be as it was set earlier in this method
-    }
-
-    public void PostResolve(ModuleDefinition m) {
-      if (m == moduleUnderConstruction) {
-        while (this.postTasks.Count != 0) {
-          var a = postTasks.Dequeue();
-          a();
-        }
-      } else {
-        postTasks.Clear();
-      }
-      moduleUnderConstruction = null;
-    }
-
-    IToken Tok(IToken tok) {
-      if (moduleUnderConstruction == null) {
-        return tok;
-      } else {
-        return new RefinementToken(tok, moduleUnderConstruction);
-      }
-    }
-
-    // -------------------------------------------------- Cloning ---------------------------------------------------------------
-
-    // Clone a toplevel, specifying that its parent module should be m (i.e. it will be added to m.TopLevelDecls).
-    TopLevelDecl CloneDeclaration(TopLevelDecl d, ModuleDefinition m) {
-      Contract.Requires(d != null);
-      Contract.Requires(m != null);
-
-      if (d is ArbitraryTypeDecl) {
-        var dd = (ArbitraryTypeDecl)d;
-        return new ArbitraryTypeDecl(Tok(dd.tok), dd.Name, m, dd.EqualitySupport, null);
-      } else if (d is IndDatatypeDecl) {
-        var dd = (IndDatatypeDecl)d;
-        var tps = dd.TypeArgs.ConvertAll(CloneTypeParam);
-        var ctors = dd.Ctors.ConvertAll(CloneCtor);
-        var dt = new IndDatatypeDecl(Tok(dd.tok), dd.Name, m, tps, ctors, null);
-        return dt;
-      } else if (d is CoDatatypeDecl) {
-        var dd = (CoDatatypeDecl)d;
-        var tps = dd.TypeArgs.ConvertAll(CloneTypeParam);
-        var ctors = dd.Ctors.ConvertAll(CloneCtor);
-        var dt = new CoDatatypeDecl(Tok(dd.tok), dd.Name, m, tps, ctors, null);
-        return dt;
-      } else if (d is ClassDecl) {
-        var dd = (ClassDecl)d;
-        var tps = dd.TypeArgs.ConvertAll(CloneTypeParam);
-        var mm = dd.Members.ConvertAll(CloneMember);
-        var cl = new ClassDecl(Tok(dd.tok), dd.Name, m, tps, mm, null);
-        return cl;
-      } else if (d is ModuleDecl) {
-        if (d is LiteralModuleDecl) {
-          return new LiteralModuleDecl(((LiteralModuleDecl)d).ModuleDef,m);
-        } else if (d is AliasModuleDecl) {
-          var a = (AliasModuleDecl)d;
-          var alias = new AliasModuleDecl(a.Path, a.tok, m);
-          alias.ModuleReference = a.ModuleReference;
-          alias.Signature = a.Signature;
-          return alias;
-        } else if (d is AbstractModuleDecl) {
-          var a = (AbstractModuleDecl)d;
-          var abs = new AbstractModuleDecl(a.Path, a.tok, m);
-          abs.Signature = a.Signature;
-          abs.OriginalSignature = a.OriginalSignature;
-          return abs;
-        } else {
-          Contract.Assert(false);  // unexpected declaration
-          return null;  // to please compiler
-        }
-      } else {
-        Contract.Assert(false);  // unexpected declaration
-        return null;  // to please compiler
-      }
-    }
-
-    DatatypeCtor CloneCtor(DatatypeCtor ct) {
-      return new DatatypeCtor(Tok(ct.tok), ct.Name, ct.Formals.ConvertAll(CloneFormal), null);
-    }
-
-    TypeParameter CloneTypeParam(TypeParameter tp) {
-      return new TypeParameter(Tok(tp.tok), tp.Name, tp.EqualitySupport);
-    }
-
-    MemberDecl CloneMember(MemberDecl member) {
-      if (member is Field) {
-        var f = (Field)member;
-        return new Field(Tok(f.tok), f.Name, f.IsGhost, f.IsMutable, CloneType(f.Type), null);
-      } else if (member is Function) {
-        var f = (Function)member;
-        return CloneFunction(Tok(f.tok), f, f.IsGhost, null, null, null);
-      } else {
-        var m = (Method)member;
-        return CloneMethod(m, null, null);
-      }
-    }
-
-    Type CloneType(Type t) {
-      if (t is BasicType) {
-        return t;
-      } else if (t is SetType) {
-        var tt = (SetType)t;
-        return new SetType(CloneType(tt.Arg));
-      } else if (t is SeqType) {
-        var tt = (SeqType)t;
-        return new SeqType(CloneType(tt.Arg));
-      } else if (t is MultiSetType) {
-        var tt = (MultiSetType)t;
-        return new MultiSetType(CloneType(tt.Arg));
-      } else if (t is MapType) {
-        var tt = (MapType)t;
-        return new MapType(CloneType(tt.Domain), CloneType(tt.Range));
-      } else if (t is UserDefinedType) {
-        var tt = (UserDefinedType)t;
-        return new UserDefinedType(Tok(tt.tok), tt.Name, tt.TypeArgs.ConvertAll(CloneType), tt.Path.ConvertAll(x => Tok(x)));
-      } else if (t is InferredTypeProxy) {
-        return new InferredTypeProxy();
-      } else {
-        Contract.Assert(false);  // unexpected type (e.g., no other type proxies are expected at this time)
-        return null;  // to please compiler
-      }
-    }
-
-    Formal CloneFormal(Formal formal) {
-      return new Formal(Tok(formal.tok), formal.Name, CloneType(formal.Type), formal.InParam, formal.IsGhost);
-    }
-
-    BoundVar CloneBoundVar(BoundVar bv) {
-      return new BoundVar(Tok(bv.tok), bv.Name, CloneType(bv.Type));
-    }
-
-    Specification<Expression> CloneSpecExpr(Specification<Expression> spec) {
-      var ee = spec.Expressions == null ? null : spec.Expressions.ConvertAll(CloneExpr);
-      return new Specification<Expression>(ee, null);
-    }
-
-    Specification<FrameExpression> CloneSpecFrameExpr(Specification<FrameExpression> frame) {
-      var ee = frame.Expressions == null ? null : frame.Expressions.ConvertAll(CloneFrameExpr);
-      return new Specification<FrameExpression>(ee, null);
-    }
-
-    FrameExpression CloneFrameExpr(FrameExpression frame) {
-      return new FrameExpression(CloneExpr(frame.E), frame.FieldName);
-    }
-
-    Attributes.Argument CloneAttrArg(Attributes.Argument aa) {
-      if (aa.E != null) {
-        return new Attributes.Argument(Tok(aa.Tok), CloneExpr(aa.E));
-      } else {
-        return new Attributes.Argument(Tok(aa.Tok), aa.S);
-      }
-    }
-
-    MaybeFreeExpression CloneMayBeFreeExpr(MaybeFreeExpression expr) {
-      return new MaybeFreeExpression(CloneExpr(expr.E), expr.IsFree);
-    }
-
-    Expression CloneExpr(Expression expr) {
-      if (expr == null) {
-        return null;
-      } else if (expr is LiteralExpr) {
-        var e = (LiteralExpr)expr;
-        if (e.Value == null) {
-          return new LiteralExpr(Tok(e.tok));
-        } else if (e.Value is bool) {
-          return new LiteralExpr(Tok(e.tok), (bool)e.Value);
-        } else {
-          return new LiteralExpr(Tok(e.tok), (BigInteger)e.Value);
-        }
-
-      } else if (expr is ThisExpr) {
-        if (expr is ImplicitThisExpr) {
-          return new ImplicitThisExpr(Tok(expr.tok));
-        } else {
-          return new ThisExpr(Tok(expr.tok));
-        }
-
-      } else if (expr is IdentifierExpr) {
-        var e = (IdentifierExpr)expr;
-        return new IdentifierExpr(Tok(e.tok), e.Name);
-
-      } else if (expr is DatatypeValue) {
-        var e = (DatatypeValue)expr;
-        return new DatatypeValue(Tok(e.tok), e.DatatypeName, e.MemberName, e.Arguments.ConvertAll(CloneExpr));
-
-      } else if (expr is DisplayExpression) {
-        DisplayExpression e = (DisplayExpression)expr;
-        if (expr is SetDisplayExpr) {
-          return new SetDisplayExpr(Tok(e.tok), e.Elements.ConvertAll(CloneExpr));
-        } else if (expr is MultiSetDisplayExpr) {
-          return new MultiSetDisplayExpr(Tok(e.tok), e.Elements.ConvertAll(CloneExpr));
-        } else {
-          Contract.Assert(expr is SeqDisplayExpr);
-          return new SeqDisplayExpr(Tok(e.tok), e.Elements.ConvertAll(CloneExpr));
-        }
-
-      } else if (expr is MapDisplayExpr) {
-        MapDisplayExpr e = (MapDisplayExpr)expr;
-        List<ExpressionPair> pp = new List<ExpressionPair>();
-        foreach(ExpressionPair p in e.Elements) {
-          pp.Add(new ExpressionPair(CloneExpr(p.A),CloneExpr(p.B)));
-        }
-        return new MapDisplayExpr(Tok(expr.tok), pp);
-      } else if (expr is ExprDotName) {
-        var e = (ExprDotName)expr;
-        return new ExprDotName(Tok(e.tok), CloneExpr(e.Obj), e.SuffixName);
-
-      } else if (expr is FieldSelectExpr) {
-        var e = (FieldSelectExpr)expr;
-        return new FieldSelectExpr(Tok(e.tok), CloneExpr(e.Obj), e.FieldName);
-
-      } else if (expr is SeqSelectExpr) {
-        var e = (SeqSelectExpr)expr;
-        return new SeqSelectExpr(Tok(e.tok), e.SelectOne, CloneExpr(e.Seq), CloneExpr(e.E0), CloneExpr(e.E1));
-
-      } else if (expr is MultiSelectExpr) {
-        var e = (MultiSelectExpr)expr;
-        return new MultiSelectExpr(Tok(e.tok), CloneExpr(e.Array), e.Indices.ConvertAll(CloneExpr));
-
-      } else if (expr is SeqUpdateExpr) {
-        var e = (SeqUpdateExpr)expr;
-        return new SeqUpdateExpr(Tok(e.tok), CloneExpr(e.Seq), CloneExpr(e.Index), CloneExpr(e.Value));
-
-      } else if (expr is FunctionCallExpr) {
-        var e = (FunctionCallExpr)expr;
-        return new FunctionCallExpr(Tok(e.tok), e.Name, CloneExpr(e.Receiver), e.OpenParen == null ? null : Tok(e.OpenParen), e.Args.ConvertAll(CloneExpr));
-
-      } else if (expr is OldExpr) {
-        var e = (OldExpr)expr;
-        return new OldExpr(Tok(e.tok), CloneExpr(e.E));
-
-      } else if (expr is MultiSetFormingExpr) {
-        var e = (MultiSetFormingExpr)expr;
-        return new MultiSetFormingExpr(Tok(e.tok), CloneExpr(e.E));
-
-      } else if (expr is FreshExpr) {
-        var e = (FreshExpr)expr;
-        return new FreshExpr(Tok(e.tok), CloneExpr(e.E));
-
-      } else if (expr is AllocatedExpr) {
-        var e = (AllocatedExpr)expr;
-        return new AllocatedExpr(Tok(e.tok), CloneExpr(e.E));
-
-      } else if (expr is UnaryExpr) {
-        var e = (UnaryExpr)expr;
-        return new UnaryExpr(Tok(e.tok), e.Op, CloneExpr(e.E));
-
-      } else if (expr is BinaryExpr) {
-        var e = (BinaryExpr)expr;
-        return new BinaryExpr(Tok(e.tok), e.Op, CloneExpr(e.E0), CloneExpr(e.E1));
-
-      } else if (expr is ChainingExpression) {
-        var e = (ChainingExpression)expr;
-        return CloneExpr(e.E);  // just clone the desugaring, since it's already available
-
-      } else if (expr is LetExpr) {
-        var e = (LetExpr)expr;
-        return new LetExpr(Tok(e.tok), e.Vars.ConvertAll(CloneBoundVar), e.RHSs.ConvertAll(CloneExpr), CloneExpr(e.Body));
-
-      } else if (expr is NamedExpr) {
-        var e = (NamedExpr) expr;
-        return new NamedExpr(Tok(e.tok), e.Name, CloneExpr(e.Body));
-      } else if (expr is ComprehensionExpr) {
-        var e = (ComprehensionExpr)expr;
-        var tk = Tok(e.tok);
-        var bvs = e.BoundVars.ConvertAll(CloneBoundVar);
-        var range = CloneExpr(e.Range);
-        var term = CloneExpr(e.Term);
-        if (e is ForallExpr) {
-          return new ForallExpr(tk, bvs, range, term, null);
-        } else if (e is ExistsExpr) {
-          return new ExistsExpr(tk, bvs, range, term, null);
-        } else if (e is MapComprehension) {
-          return new MapComprehension(tk, bvs, range, term);
-        } else {
-          Contract.Assert(e is SetComprehension);
-          return new SetComprehension(tk, bvs, range, term);
-        }
-
-      } else if (expr is WildcardExpr) {
-        return new WildcardExpr(Tok(expr.tok));
-
-      } else if (expr is PredicateExpr) {
-        var e = (PredicateExpr)expr;
-        if (e is AssertExpr) {
-          return new AssertExpr(Tok(e.tok), CloneExpr(e.Guard), CloneExpr(e.Body));
-        } else {
-          Contract.Assert(e is AssumeExpr);
-          return new AssumeExpr(Tok(e.tok), CloneExpr(e.Guard), CloneExpr(e.Body));
-        }
-
-      } else if (expr is ITEExpr) {
-        var e = (ITEExpr)expr;
-        return new ITEExpr(Tok(e.tok), CloneExpr(e.Test), CloneExpr(e.Thn), CloneExpr(e.Els));
-
-      } else if (expr is ParensExpression) {
-        var e = (ParensExpression)expr;
-        return CloneExpr(e.E);  // skip the parentheses in the clone
-
-      } else if (expr is IdentifierSequence) {
-        var e = (IdentifierSequence)expr;
-        var aa = e.Arguments == null ? null : e.Arguments.ConvertAll(CloneExpr);
-        return new IdentifierSequence(e.Tokens.ConvertAll(tk => Tok(tk)), e.OpenParen == null ? null : Tok(e.OpenParen), aa);
-
-      } else if (expr is MatchExpr) {
-        var e = (MatchExpr)expr;
-        return new MatchExpr(Tok(e.tok), CloneExpr(e.Source),
-          e.Cases.ConvertAll(c => new MatchCaseExpr(Tok(c.tok), c.Id, c.Arguments.ConvertAll(CloneBoundVar), CloneExpr(c.Body))));
-
-      } else {
-        Contract.Assert(false); throw new cce.UnreachableException();  // unexpected expression
-      }
-    }
-
-    AssignmentRhs CloneRHS(AssignmentRhs rhs) {
-      if (rhs is ExprRhs) {
-        var r = (ExprRhs)rhs;
-        return new ExprRhs(CloneExpr(r.Expr));
-      } else if (rhs is HavocRhs) {
-        return new HavocRhs(Tok(rhs.Tok));
-      } else {
-        var r = (TypeRhs)rhs;
-        if (r.ArrayDimensions != null) {
-          return new TypeRhs(Tok(r.Tok), CloneType(r.EType), r.ArrayDimensions.ConvertAll(CloneExpr));
-        } else if (r.InitCall != null) {
-          return new TypeRhs(Tok(r.Tok), CloneType(r.EType), (CallStmt)CloneStmt(r.InitCall));
-        } else {
-          return new TypeRhs(Tok(r.Tok), CloneType(r.EType));
-        }
-      }
-    }
-
-    BlockStmt CloneBlockStmt(BlockStmt stmt) {
-      if (stmt == null) {
-        return null;
-      } else {
-        return new BlockStmt(Tok(stmt.Tok), stmt.Body.ConvertAll(CloneStmt));
-      }
-    }
-
-    Statement CloneStmt(Statement stmt) {
-      if (stmt == null) {
-        return null;
-      }
-
-      Statement r;
-      if (stmt is AssertStmt) {
-        var s = (AssertStmt)stmt;
-        r = new AssertStmt(Tok(s.Tok), CloneExpr(s.Expr), null);
-
-      } else if (stmt is AssumeStmt) {
-        var s = (AssumeStmt)stmt;
-        r = new AssumeStmt(Tok(s.Tok), CloneExpr(s.Expr), null);
-
-      } else if (stmt is PrintStmt) {
-        var s = (PrintStmt)stmt;
-        r = new PrintStmt(Tok(s.Tok), s.Args.ConvertAll(CloneAttrArg));
-
-      } else if (stmt is BreakStmt) {
-        var s = (BreakStmt)stmt;
-        if (s.TargetLabel != null) {
-          r = new BreakStmt(Tok(s.Tok), s.TargetLabel);
-        } else {
-          r = new BreakStmt(Tok(s.Tok), s.BreakCount);
-        }
-
-      } else if (stmt is ReturnStmt) {
-        var s = (ReturnStmt)stmt;
-        r = new ReturnStmt(Tok(s.Tok), s.rhss == null ? null : s.rhss.ConvertAll(CloneRHS));
-
-      } else if (stmt is AssignStmt) {
-        var s = (AssignStmt)stmt;
-        r = new AssignStmt(Tok(s.Tok), CloneExpr(s.Lhs), CloneRHS(s.Rhs));
-
-      } else if (stmt is VarDecl) {
-        var s = (VarDecl)stmt;
-        r = new VarDecl(Tok(s.Tok), s.Name, CloneType(s.OptionalType), s.IsGhost);
-
-      } else if (stmt is CallStmt) {
-        var s = (CallStmt)stmt;
-        r = new CallStmt(Tok(s.Tok), s.Lhs.ConvertAll(CloneExpr), CloneExpr(s.Receiver), s.MethodName, s.Args.ConvertAll(CloneExpr));
-
-      } else if (stmt is BlockStmt) {
-        r = CloneBlockStmt((BlockStmt)stmt);
-
-      } else if (stmt is IfStmt) {
-        var s = (IfStmt)stmt;
-        r = new IfStmt(Tok(s.Tok), CloneExpr(s.Guard), CloneBlockStmt(s.Thn), CloneStmt(s.Els));
-
-      } else if (stmt is AlternativeStmt) {
-        var s = (AlternativeStmt)stmt;
-        r = new AlternativeStmt(Tok(s.Tok), s.Alternatives.ConvertAll(CloneGuardedAlternative));
-
-      } else if (stmt is WhileStmt) {
-        var s = (WhileStmt)stmt;
-        r = new WhileStmt(Tok(s.Tok), CloneExpr(s.Guard), s.Invariants.ConvertAll(CloneMayBeFreeExpr), CloneSpecExpr(s.Decreases), CloneSpecFrameExpr(s.Mod), CloneBlockStmt(s.Body));
-
-      } else if (stmt is AlternativeLoopStmt) {
-        var s = (AlternativeLoopStmt)stmt;
-        r = new AlternativeLoopStmt(Tok(s.Tok), s.Invariants.ConvertAll(CloneMayBeFreeExpr), CloneSpecExpr(s.Decreases), CloneSpecFrameExpr(s.Mod), s.Alternatives.ConvertAll(CloneGuardedAlternative));
-
-      } else if (stmt is ParallelStmt) {
-        var s = (ParallelStmt)stmt;
-        r = new ParallelStmt(Tok(s.Tok), s.BoundVars.ConvertAll(CloneBoundVar), null, CloneExpr(s.Range), s.Ens.ConvertAll(CloneMayBeFreeExpr), CloneStmt(s.Body));
-
-      } else if (stmt is MatchStmt) {
-        var s = (MatchStmt)stmt;
-        r = new MatchStmt(Tok(s.Tok), CloneExpr(s.Source),
-          s.Cases.ConvertAll(c => new MatchCaseStmt(Tok(c.tok), c.Id, c.Arguments.ConvertAll(CloneBoundVar), c.Body.ConvertAll(CloneStmt))));
-
-      } else if (stmt is AssignSuchThatStmt) {
-        var s = (AssignSuchThatStmt)stmt;
-        r = new AssignSuchThatStmt(Tok(s.Tok), s.Lhss.ConvertAll(CloneExpr), CloneExpr(s.Expr), s.AssumeToken == null ? null : Tok(s.AssumeToken));
-
-      } else if (stmt is UpdateStmt) {
-        var s = (UpdateStmt)stmt;
-        r = new UpdateStmt(Tok(s.Tok), s.Lhss.ConvertAll(CloneExpr), s.Rhss.ConvertAll(CloneRHS), s.CanMutateKnownState);
-
-      } else if (stmt is VarDeclStmt) {
-        var s = (VarDeclStmt)stmt;
-        r = new VarDeclStmt(Tok(s.Tok), s.Lhss.ConvertAll(c => (VarDecl)CloneStmt(c)), (ConcreteUpdateStatement)CloneStmt(s.Update));
-
-      } else {
-        Contract.Assert(false); throw new cce.UnreachableException();  // unexpected statement
-      }
-
-      // add labels to the cloned statement
-      AddStmtLabels(r, stmt.Labels);
-
-      return r;
-    }
-
-    void AddStmtLabels(Statement s, LList<Label> node) {
-      if (node != null) {
-        AddStmtLabels(s, node.Next);
-        if (node.Data.Name == null) {
-          // this indicates an implicit-target break statement that has been resolved; don't add it
-        } else {
-          s.Labels = new LList<Label>(new Label(Tok(node.Data.Tok), node.Data.Name), s.Labels);
-        }
-      }
-    }
-
-    GuardedAlternative CloneGuardedAlternative(GuardedAlternative alt) {
-      return new GuardedAlternative(Tok(alt.Tok), CloneExpr(alt.Guard), alt.Body.ConvertAll(CloneStmt));
-    }
-
-    Function CloneFunction(IToken tok, Function f, bool isGhost, List<Expression> moreEnsures, Expression moreBody, Expression replacementBody) {
-      Contract.Requires(moreBody == null || f is Predicate);
-      Contract.Requires(moreBody == null || replacementBody == null);
-
-      var tps = f.TypeArgs.ConvertAll(CloneTypeParam);
-      var formals = f.Formals.ConvertAll(CloneFormal);
-      var req = f.Req.ConvertAll(CloneExpr);
-      var reads = f.Reads.ConvertAll(CloneFrameExpr);
-      var decreases = CloneSpecExpr(f.Decreases);
-
-      var previousModuleUnderConstruction = moduleUnderConstruction;
-      if (moreBody != null || replacementBody != null) { moduleUnderConstruction = null; }
-      var ens = f.Ens.ConvertAll(CloneExpr);
-      moduleUnderConstruction = previousModuleUnderConstruction;
-      if (moreEnsures != null) {
-        ens.AddRange(moreEnsures);
-      }
-
-      Expression body;
-      if (replacementBody != null) {
-        body = replacementBody;
-      } else if (moreBody != null) {
-        if (f.Body == null) {
-          body = moreBody;
-        } else {
-          body = new BinaryExpr(f.tok, BinaryExpr.Opcode.And, CloneExpr(f.Body), moreBody);
-        }
-      } else {
-        body = CloneExpr(f.Body);
-      }
-
-      if (f is Predicate) {
-        return new Predicate(tok, f.Name, f.IsStatic, isGhost, tps, f.OpenParen, formals,
-          req, reads, ens, decreases, body, moreBody != null, null, false);
-      } else if (f is CoPredicate) {
-        return new CoPredicate(tok, f.Name, f.IsStatic, tps, f.OpenParen, formals,
-          req, reads, ens, body, null, false);
-      } else {
-        return new Function(tok, f.Name, f.IsStatic, isGhost, tps, f.OpenParen, formals, CloneType(f.ResultType),
-          req, reads, ens, decreases, body, null, false);
-      }
-    }
-
-    Method CloneMethod(Method m, List<MaybeFreeExpression> moreEnsures, BlockStmt replacementBody) {
-      Contract.Requires(m != null);
-
-      var tps = m.TypeArgs.ConvertAll(CloneTypeParam);
-      var ins = m.Ins.ConvertAll(CloneFormal);
-      var req = m.Req.ConvertAll(CloneMayBeFreeExpr);
-      var mod = CloneSpecFrameExpr(m.Mod);
-      var decreases = CloneSpecExpr(m.Decreases);
-
-      var previousModuleUnderConstruction = moduleUnderConstruction;
-      if (replacementBody != null) { moduleUnderConstruction = null; }
-      var ens = m.Ens.ConvertAll(CloneMayBeFreeExpr);
-      if (replacementBody != null) { moduleUnderConstruction = previousModuleUnderConstruction; }
-      if (moreEnsures != null) {
-        ens.AddRange(moreEnsures);
-      }
-
-      var body = replacementBody ?? CloneBlockStmt(m.Body);
-      if (m is Constructor) {
-        return new Constructor(Tok(m.tok), m.Name, tps, ins,
-          req, mod, ens, decreases, body, null, false);
-      } else {
-        return new Method(Tok(m.tok), m.Name, m.IsStatic, m.IsGhost, tps, ins, m.Outs.ConvertAll(CloneFormal),
-          req, mod, ens, decreases, body, null, false);
-      }
-    }
-
-    // -------------------------------------------------- Merging ---------------------------------------------------------------
-
-    ClassDecl MergeClass(ClassDecl nw, ClassDecl prev) {
-      CheckAgreement_TypeParameters(nw.tok, prev.TypeArgs, nw.TypeArgs, nw.Name, "class");
-
-      // Create a simple name-to-member dictionary.  Ignore any duplicates at this time.
-      var declaredNames = new Dictionary<string, int>();
-      for (int i = 0; i < nw.Members.Count; i++) {
-        var member = nw.Members[i];
-        if (!declaredNames.ContainsKey(member.Name)) {
-          declaredNames.Add(member.Name, i);
-        }
-      }
-
-      // Merge the declarations of prev into the declarations of m
-      foreach (var member in prev.Members) {
-        int index;
-        if (!declaredNames.TryGetValue(member.Name, out index)) {
-          nw.Members.Add(CloneMember(member));
-        } else {
-          var nwMember = nw.Members[index];
-          if (nwMember is Field) {
-            if (member is Field && TypesAreEqual(((Field)nwMember).Type, ((Field)member).Type)) {
-              if (member.IsGhost || !nwMember.IsGhost)
-                reporter.Error(nwMember, "a field re-declaration ({0}) must be to ghostify the field", nwMember.Name, nw.Name);
-            } else {
-              reporter.Error(nwMember, "a field declaration ({0}) in a refining class ({1}) must replace a field in the refinement base", nwMember.Name, nw.Name);
-            }
-          } else if (nwMember is Function) {
-            var f = (Function)nwMember;
-            bool isPredicate = f is Predicate;
-            bool isCoPredicate = f is CoPredicate;
-            string s = isPredicate ? "predicate" : isCoPredicate ? "copredicate" : "function";
-            if (!(member is Function) || (isPredicate && !(member is Predicate)) || (isCoPredicate && !(member is CoPredicate))) {
-              reporter.Error(nwMember, "a {0} declaration ({1}) can only refine a {0}", s, nwMember.Name);
-            } else {
-              var prevFunction = (Function)member;
-              if (f.Req.Count != 0) {
-                reporter.Error(f.Req[0].tok, "a refining {0} is not allowed to add preconditions", s);
-              }
-              if (f.Reads.Count != 0) {
-                reporter.Error(f.Reads[0].E.tok, "a refining {0} is not allowed to extend the reads clause", s);
-              }
-              if (f.Decreases.Expressions.Count != 0) {
-                reporter.Error(f.Decreases.Expressions[0].tok, "decreases clause on refining {0} not supported", s);
-              }
-
-              if (prevFunction.IsStatic != f.IsStatic) {
-                reporter.Error(f, "a function in a refining module cannot be changed from static to non-static or vice versa: {0}", f.Name);
-              }
-              if (!prevFunction.IsGhost && f.IsGhost) {
-                reporter.Error(f, "a function method cannot be changed into a (ghost) function in a refining module: {0}", f.Name);
-              } else if (prevFunction.IsGhost && !f.IsGhost && prevFunction.Body != null) {
-                reporter.Error(f, "a function can be changed into a function method in a refining module only if the function has not yet been given a body: {0}", f.Name);
-              }
-              if (f.SignatureIsOmitted) {
-                Contract.Assert(f.TypeArgs.Count == 0);
-                Contract.Assert(f.Formals.Count == 0);
-              } else {
-                CheckAgreement_TypeParameters(f.tok, prevFunction.TypeArgs, f.TypeArgs, f.Name, "function");
-                CheckAgreement_Parameters(f.tok, prevFunction.Formals, f.Formals, f.Name, "function", "parameter");
-                if (!TypesAreEqual(prevFunction.ResultType, f.ResultType)) {
-                  reporter.Error(f, "the result type of function '{0}' ({1}) differs from the result type of the corresponding function in the module it refines ({2})", f.Name, f.ResultType, prevFunction.ResultType);
-                }
-              }
-
-              Expression moreBody = null;
-              Expression replacementBody = null;
-              if (isPredicate) {
-                moreBody = f.Body;
-              } else if (prevFunction.Body == null) {
-                replacementBody = f.Body;
-              } else if (f.Body != null) {
-                reporter.Error(nwMember, "a refining function is not allowed to extend/change the body");
-              }
-              nw.Members[index] = CloneFunction(f.tok, prevFunction, f.IsGhost, f.Ens, moreBody, replacementBody);
-            }
-
-          } else {
-            var m = (Method)nwMember;
-            if (!(member is Method)) {
-              reporter.Error(nwMember, "a method declaration ({0}) can only refine a method", nwMember.Name);
-            } else {
-              var prevMethod = (Method)member;
-              if (m.Req.Count != 0) {
-                reporter.Error(m.Req[0].E.tok, "a refining method is not allowed to add preconditions");
-              }
-              if (m.Mod.Expressions.Count != 0) {
-                reporter.Error(m.Mod.Expressions[0].E.tok, "a refining method is not allowed to extend the modifies clause");
-              }
-              if (m.Decreases.Expressions.Count != 0) {
-                reporter.Error(m.Decreases.Expressions[0].tok, "decreases clause on refining method not supported");
-              }
-
-              if (prevMethod.IsStatic != m.IsStatic) {
-                reporter.Error(m, "a method in a refining module cannot be changed from static to non-static or vice versa: {0}", m.Name);
-              }
-              if (prevMethod.IsGhost && !m.IsGhost) {
-                reporter.Error(m, "a method cannot be changed into a ghost method in a refining module: {0}", m.Name);
-              } else if (!prevMethod.IsGhost && m.IsGhost) {
-                reporter.Error(m, "a ghost method cannot be changed into a non-ghost method in a refining module: {0}", m.Name);
-              }
-              if (m.SignatureIsOmitted) {
-                Contract.Assert(m.TypeArgs.Count == 0);
-                Contract.Assert(m.Ins.Count == 0);
-                Contract.Assert(m.Outs.Count == 0);
-              } else {
-                CheckAgreement_TypeParameters(m.tok, prevMethod.TypeArgs, m.TypeArgs, m.Name, "method");
-                CheckAgreement_Parameters(m.tok, prevMethod.Ins, m.Ins, m.Name, "method", "in-parameter");
-                CheckAgreement_Parameters(m.tok, prevMethod.Outs, m.Outs, m.Name, "method", "out-parameter");
-              }
-
-              var replacementBody = m.Body;
-              if (replacementBody != null) {
-                if (prevMethod.Body == null) {
-                  // cool
-                } else {
-                  replacementBody = MergeBlockStmt(replacementBody, prevMethod.Body);
-                }
-              }
-              nw.Members[index] = CloneMethod(prevMethod, m.Ens, replacementBody);
-            }
-          }
-        }
-      }
-
-      return nw;
-    }
-    private Statement SubstituteNamedExpr(Statement s, IToken p, Expression E, ref int subCount) {
-      if (s == null) {
-        return null;
-      } else if (s is AssertStmt) {
-        AssertStmt stmt = (AssertStmt)s;
-        return new AssertStmt(stmt.Tok, SubstituteNamedExpr(stmt.Expr, p, E, ref subCount), null);
-      } else if (s is AssumeStmt) {
-        AssumeStmt stmt = (AssumeStmt)s;
-        return new AssumeStmt(stmt.Tok, SubstituteNamedExpr(stmt.Expr, p, E, ref subCount), null);
-      } else if (s is PrintStmt) {
-        throw new NotImplementedException();
-      } else if (s is BreakStmt) {
-        return s;
-      } else if (s is ReturnStmt) {
-        return s;
-      } else if (s is VarDeclStmt) {
-        return s;
-      } else if (s is AssignSuchThatStmt) {
-        return s;
-      } else if (s is UpdateStmt) {
-        UpdateStmt stmt = (UpdateStmt)s;
-        List<Expression> lhs = new List<Expression>();
-        List<AssignmentRhs> rhs = new List<AssignmentRhs>();
-        foreach (Expression l in stmt.Lhss) {
-          lhs.Add(SubstituteNamedExpr(l, p, E, ref subCount));
-        }
-        foreach (AssignmentRhs r in stmt.Rhss) {
-          if (r is HavocRhs) {
-            rhs.Add(r); // no substitution on Havoc (*);
-          } else if (r is ExprRhs) {
-            rhs.Add(new ExprRhs(SubstituteNamedExpr(((ExprRhs)r).Expr, p, E, ref subCount)));
-          } else if (r is CallRhs) {
-            CallRhs rr = (CallRhs)r;
-            rhs.Add(new CallRhs(rr.Tok, SubstituteNamedExpr(rr.Receiver, p, E, ref subCount), rr.MethodName, SubstituteNamedExprList(rr.Args, p, E, ref subCount)));
-          } else if (r is TypeRhs) {
-            rhs.Add(r);
-          } else {
-            Contract.Assert(false);  // unexpected AssignmentRhs
-            throw new cce.UnreachableException();
-          }
-        }
-        return new UpdateStmt(stmt.Tok, lhs, rhs);
-      } else if (s is AssignStmt) {
-        Contract.Assert(false);  // AssignStmt is not generated by the parser
-        throw new cce.UnreachableException();
-      } else if (s is VarDecl) {
-        return s;
-      } else if (s is CallStmt) {
-        return s;
-      } else if (s is BlockStmt) {
-        BlockStmt stmt = (BlockStmt)s;
-        List<Statement> res = new List<Statement>();
-        foreach (Statement ss in stmt.Body) {
-          res.Add(SubstituteNamedExpr(ss, p, E, ref subCount));
-        }
-        return new BlockStmt(stmt.Tok, res);
-      } else if (s is IfStmt) {
-        IfStmt stmt = (IfStmt)s;
-        return new IfStmt(stmt.Tok, SubstituteNamedExpr(stmt.Guard, p, E, ref subCount),
-                         (BlockStmt)SubstituteNamedExpr(stmt.Thn, p, E, ref subCount),
-                                    SubstituteNamedExpr(stmt.Els, p, E, ref subCount));
-      } else if (s is AlternativeStmt) {
-        return s;
-      } else if (s is WhileStmt) {
-        WhileStmt stmt = (WhileStmt)s;
-        return new WhileStmt(stmt.Tok, SubstituteNamedExpr(stmt.Guard, p, E, ref subCount), stmt.Invariants, stmt.Decreases, stmt.Mod, (BlockStmt)SubstituteNamedExpr(stmt.Body, p, E, ref subCount));
-      } else if (s is AlternativeLoopStmt) {
-        return s;
-      } else if (s is ParallelStmt) {
-        return s;
-      } else if (s is MatchStmt) {
-        return s;
-      } else if (s is SkeletonStatement) {
-        return s;
-      } else {
-        Contract.Assert(false);  // unexpected statement
-        throw new cce.UnreachableException();
-      }
-
-    }
-    private Expression SubstituteNamedExpr(Expression expr, IToken p, Expression E, ref int subCount) {
-      if (expr == null) {
-        return null;
-      }
-      if (expr is NamedExpr) {
-        NamedExpr n = (NamedExpr)expr;
-        if (n.Name == p.val) {
-          subCount++;
-          return new NamedExpr(n.tok, n.Name, E, CloneExpr(n.Body), p);
-        } else return new NamedExpr(n.tok, n.Name, SubstituteNamedExpr(n.Body, p, E, ref subCount));
-      } else if (expr is LiteralExpr || expr is WildcardExpr | expr is ThisExpr || expr is IdentifierExpr) {
-        return expr;
-      } else if (expr is DisplayExpression) {
-        DisplayExpression e = (DisplayExpression)expr;
-        List<Expression> newElements = SubstituteNamedExprList(e.Elements, p, E, ref subCount);
-        if (expr is SetDisplayExpr) {
-          return new SetDisplayExpr(expr.tok, newElements);
-        } else if (expr is MultiSetDisplayExpr) {
-          return new MultiSetDisplayExpr(expr.tok, newElements);
-        } else {
-          return new SeqDisplayExpr(expr.tok, newElements);
-        }
-      } else if (expr is FieldSelectExpr) {
-        FieldSelectExpr fse = (FieldSelectExpr)expr;
-        Expression substE = SubstituteNamedExpr(fse.Obj, p, E, ref subCount);
-        return new FieldSelectExpr(fse.tok, substE, fse.FieldName);
-      } else if (expr is SeqSelectExpr) {
-        SeqSelectExpr sse = (SeqSelectExpr)expr;
-        Expression seq = SubstituteNamedExpr(sse.Seq, p, E, ref subCount);
-        Expression e0 = sse.E0 == null ? null : SubstituteNamedExpr(sse.E0, p, E, ref subCount);
-        Expression e1 = sse.E1 == null ? null : SubstituteNamedExpr(sse.E1, p, E, ref subCount);
-        return new SeqSelectExpr(sse.tok, sse.SelectOne, seq, e0, e1);
-      } else if (expr is SeqUpdateExpr) {
-        SeqUpdateExpr sse = (SeqUpdateExpr)expr;
-        Expression seq = SubstituteNamedExpr(sse.Seq, p, E, ref subCount);
-        Expression index = SubstituteNamedExpr(sse.Index, p, E, ref subCount);
-        Expression val = SubstituteNamedExpr(sse.Value, p, E, ref subCount);
-        return new SeqUpdateExpr(sse.tok, seq, index, val);
-      } else if (expr is MultiSelectExpr) {
-        MultiSelectExpr mse = (MultiSelectExpr)expr;
-        Expression array = SubstituteNamedExpr(mse.Array, p, E, ref subCount);
-        List<Expression> newArgs = SubstituteNamedExprList(mse.Indices, p, E, ref subCount);
-        return new MultiSelectExpr(mse.tok, array, newArgs);
-      } else if (expr is FunctionCallExpr) {
-        FunctionCallExpr e = (FunctionCallExpr)expr;
-        Expression receiver = SubstituteNamedExpr(e.Receiver, p, E, ref subCount);
-        List<Expression> newArgs = SubstituteNamedExprList(e.Args, p, E, ref subCount);
-        return new FunctionCallExpr(expr.tok, e.Name, receiver, e.OpenParen, newArgs);
-      } else if (expr is DatatypeValue) {
-        DatatypeValue dtv = (DatatypeValue)expr;
-        List<Expression> newArgs = SubstituteNamedExprList(dtv.Arguments, p, E, ref subCount);
-        return new DatatypeValue(dtv.tok, dtv.DatatypeName, dtv.MemberName, newArgs);
-      } else if (expr is OldExpr) {
-        OldExpr e = (OldExpr)expr;
-        Expression se = SubstituteNamedExpr(e.E, p, E, ref subCount);
-        return new OldExpr(expr.tok, se);
-      } else if (expr is FreshExpr) {
-        FreshExpr e = (FreshExpr)expr;
-        Expression se = SubstituteNamedExpr(e.E, p, E, ref subCount);
-        return new FreshExpr(expr.tok, se);
-      } else if (expr is AllocatedExpr) {
-        AllocatedExpr e = (AllocatedExpr)expr;
-        Expression se = SubstituteNamedExpr(e.E, p, E, ref subCount);
-        return new AllocatedExpr(expr.tok, se);
-      } else if (expr is UnaryExpr) {
-        UnaryExpr e = (UnaryExpr)expr;
-        Expression se = SubstituteNamedExpr(e.E, p, E, ref subCount);
-        return new UnaryExpr(expr.tok, e.Op, se);
-      } else if (expr is BinaryExpr) {
-        BinaryExpr e = (BinaryExpr)expr;
-        Expression e0 = SubstituteNamedExpr(e.E0, p, E, ref subCount);
-        Expression e1 = SubstituteNamedExpr(e.E1, p, E, ref subCount);
-        return new BinaryExpr(expr.tok, e.Op, e0, e1);
-      } else if (expr is LetExpr) {
-        var e = (LetExpr)expr;
-        var rhss = SubstituteNamedExprList(e.RHSs, p, E, ref subCount);
-        var body = SubstituteNamedExpr(e.Body, p, E, ref subCount);
-        return new LetExpr(e.tok, e.Vars, rhss, body);
-      } else if (expr is ComprehensionExpr) {
-        var e = (ComprehensionExpr)expr;
-        Expression newRange = e.Range == null ? null : SubstituteNamedExpr(e.Range, p, E, ref subCount);
-        Expression newTerm = SubstituteNamedExpr(e.Term, p, E, ref subCount);
-        Attributes newAttrs = e.Attributes;//SubstituteNamedExpr(e.Attributes, p, E, ref subCount);
-        if (e is SetComprehension) {
-          return new SetComprehension(expr.tok, e.BoundVars, newRange, newTerm);
-        } else if (e is MapComprehension) {
-          return new MapComprehension(expr.tok, e.BoundVars, newRange, newTerm);
-        } else if (e is QuantifierExpr) {
-          var q = (QuantifierExpr)e;
-          if (expr is ForallExpr) {
-            return new ForallExpr(expr.tok, e.BoundVars, newRange, newTerm, newAttrs);
-          } else {
-            return new ExistsExpr(expr.tok, e.BoundVars, newRange, newTerm, newAttrs);
-          }
-        } else {
-          Contract.Assert(false);  // unexpected ComprehensionExpr
-          throw new cce.UnreachableException();
-        }
-
-      } else if (expr is PredicateExpr) {
-        var e = (PredicateExpr)expr;
-        Expression g = SubstituteNamedExpr(e.Guard, p, E, ref subCount);
-        Expression b = SubstituteNamedExpr(e.Body, p, E, ref subCount);
-        if (expr is AssertExpr) {
-          return new AssertExpr(e.tok, g, b);
-        } else {
-          return new AssumeExpr(e.tok, g, b);
-        }
-      } else if (expr is ITEExpr) {
-        ITEExpr e = (ITEExpr)expr;
-        Expression test = SubstituteNamedExpr(e.Test, p, E, ref subCount);
-        Expression thn = SubstituteNamedExpr(e.Thn, p, E, ref subCount);
-        Expression els = SubstituteNamedExpr(e.Els, p, E, ref subCount);
-        return new ITEExpr(expr.tok, test, thn, els);
-      } else if (expr is ConcreteSyntaxExpression) {
-        if (expr is ParensExpression) {
-          return SubstituteNamedExpr(((ParensExpression)expr).E, p, E, ref subCount);
-        } else if (expr is IdentifierSequence) {
-          return expr;
-        } else if (expr is ExprDotName) {
-          ExprDotName edn = (ExprDotName)expr;
-          return new ExprDotName(edn.tok, SubstituteNamedExpr(edn.Obj, p, E, ref subCount), edn.SuffixName);
-        } else if (expr is ChainingExpression) {
-          ChainingExpression ch = (ChainingExpression)expr;
-          return SubstituteNamedExpr(ch.E, p, E, ref subCount);
-        } else {
-          Contract.Assert(false);
-          throw new cce.UnreachableException();
-        }
-      } else {
-        Contract.Assert(false);
-        throw new cce.UnreachableException();
-      }
-    }
-
-    private List<Expression> SubstituteNamedExprList(List<Expression> list, IToken p, Expression E, ref int subCount) {
-      List<Expression> res = new List<Expression>();
-      foreach (Expression e in list) {
-        res.Add(SubstituteNamedExpr(e, p, E, ref subCount));
-      }
-      return res;
-    }
-    void CheckAgreement_TypeParameters(IToken tok, List<TypeParameter> old, List<TypeParameter> nw, string name, string thing) {
-      Contract.Requires(tok != null);
-      Contract.Requires(old != null);
-      Contract.Requires(nw != null);
-      Contract.Requires(name != null);
-      Contract.Requires(thing != null);
-      if (old.Count != nw.Count) {
-        reporter.Error(tok, "{0} '{1}' is declared with a different number of type parameters ({2} instead of {3}) than the corresponding {0} in the module it refines", thing, name, nw.Count, old.Count);
-      } else {
-        for (int i = 0; i < old.Count; i++) {
-          var o = old[i];
-          var n = nw[i];
-          if (o.Name != n.Name) {
-            reporter.Error(n.tok, "type parameters are not allowed to be renamed from the names given in the {0} in the module being refined (expected '{1}', found '{2}')", thing, o.Name, n.Name);
-          } else {
-            // This explains what we want to do and why:
-            // switch (o.EqualitySupport) {
-            //   case TypeParameter.EqualitySupportValue.Required:
-            //     // here, we will insist that the new type-parameter also explicitly requires equality support (because we don't want
-            //     // to wait for the inference to run on the new module)
-            //     good = n.EqualitySupport == TypeParameter.EqualitySupportValue.Required;
-            //     break;
-            //   case TypeParameter.EqualitySupportValue.InferredRequired:
-            //     // here, we can allow anything, because even with an Unspecified value, the inference will come up with InferredRequired, like before
-            //     good = true;
-            //     break;
-            //   case TypeParameter.EqualitySupportValue.Unspecified:
-            //     // inference didn't come up with anything on the previous module, so the only value we'll allow here is Unspecified as well
-            //     good = n.EqualitySupport == TypeParameter.EqualitySupportValue.Unspecified;
-            //     break;
-            // }
-            // Here's how we actually compute it:
-            if (o.EqualitySupport != TypeParameter.EqualitySupportValue.InferredRequired && o.EqualitySupport != n.EqualitySupport) {
-              reporter.Error(n.tok, "type parameter '{0}' is not allowed to change the requirement of supporting equality", n.Name);
-            }
-          }
-        }
-      }
-    }
-
-    void CheckAgreement_Parameters(IToken tok, List<Formal> old, List<Formal> nw, string name, string thing, string parameterKind) {
-      Contract.Requires(tok != null);
-      Contract.Requires(old != null);
-      Contract.Requires(nw != null);
-      Contract.Requires(name != null);
-      Contract.Requires(thing != null);
-      Contract.Requires(parameterKind != null);
-      if (old.Count != nw.Count) {
-        reporter.Error(tok, "{0} '{1}' is declared with a different number of {2} ({3} instead of {4}) than the corresponding {0} in the module it refines", thing, name, parameterKind, nw.Count, old.Count);
-      } else {
-        for (int i = 0; i < old.Count; i++) {
-          var o = old[i];
-          var n = nw[i];
-          if (o.Name != n.Name) {
-            reporter.Error(n.tok, "there is a difference in name of {0} {1} ('{2}' versus '{3}') of {4} {5} compared to corresponding {4} in the module it refines", parameterKind, i, n.Name, o.Name, thing, name);
-          } else if (!o.IsGhost && n.IsGhost) {
-            reporter.Error(n.tok, "{0} '{1}' of {2} {3} cannot be changed, compared to the corresponding {2} in the module it refines, from non-ghost to ghost", parameterKind, n.Name, thing, name);
-          } else if (o.IsGhost && !n.IsGhost) {
-            reporter.Error(n.tok, "{0} '{1}' of {2} {3} cannot be changed, compared to the corresponding {2} in the module it refines, from ghost to non-ghost", parameterKind, n.Name, thing, name);
-          } else if (!TypesAreEqual(o.Type, n.Type)) {
-            reporter.Error(n.tok, "the type of {0} '{1}' is different from the type of the same {0} in the corresponding {2} in the module it refines ('{3}' instead of '{4}')", parameterKind, n.Name, thing, n.Type, o.Type);
-          }
-        }
-      }
-    }
-
-    bool TypesAreEqual(Type t, Type u) {
-      Contract.Requires(t != null);
-      Contract.Requires(u != null);
-      return t.ToString() == u.ToString();
-    }
-
-    BlockStmt MergeBlockStmt(BlockStmt skeleton, BlockStmt oldStmt) {
-      Contract.Requires(skeleton != null);
-      Contract.Requires(oldStmt != null);
-
-      var body = new List<Statement>();
-      int i = 0, j = 0;
-      while (i < skeleton.Body.Count) {
-        var cur = skeleton.Body[i];
-        if (j == oldStmt.Body.Count) {
-          if (!(cur is SkeletonStatement)) {
-            MergeAddStatement(cur, body);
-          } else if (((SkeletonStatement)cur).S == null) {
-            // the "..." matches the empty statement sequence
-          } else {
-            reporter.Error(cur.Tok, "skeleton statement does not match old statement");
-          }
-          i++;
-        } else {
-          var oldS = oldStmt.Body[j];
-          /* See how the two statements match up.
-           *   cur                         oldS                         result
-           *   ------                      ------                       ------
-           *   assert ...;                 assume E;                    assert E;
-           *   assert ...;                 assert E;                    assert E;
-           *   assert E;                                                assert E;
-           *   
-           *   assume ...;                 assume E;                    assume E;
-           *   
-           *   var x := E;                 var x;                       var x := E;
-           *   var x := E;                 var x := *;                  var x := E;
-           *   var x := E1;                var x :| E0;                 var x := E1; assert E0;
-           *   var VarProduction;                                       var VarProduction;
-           *   
-           *   x := E;                     x := *;                      x := E;
-           *   
-           *   if ... Then else Else       if (G) Then' else Else'      if (G) Merge(Then,Then') else Merge(Else,Else')
-           *   if (G) Then else Else       if (*) Then' else Else'      if (G) Merge(Then,Then') else Merge(Else,Else')
-           *
-           *   while ... LoopSpec ...      while (G) LoopSpec' Body     while (G) Merge(LoopSpec,LoopSpec') Body
-           *   while ... LoopSpec Body     while (G) LoopSpec' Body'    while (G) Merge(LoopSpec,LoopSpec') Merge(Body,Body')
-           *   while (G) LoopSpec ...      while (*) LoopSpec' Body     while (G) Merge(LoopSpec,LoopSpec') Body
-           *   while (G) LoopSpec Body     while (*) LoopSpec' Body'    while (G) Merge(LoopSpec,LoopSpec') Merge(Body,Body')
-           *   
-           *   ... where x = e; S          StmtThatDoesNotMatchS; S'    StatementThatDoesNotMatchS[e/x]; Merge( ... where x = e; S , S')
-           *   ... where x = e; S          StmtThatMatchesS; S'         StmtThatMatchesS; S'
-           * 
-           * Note, LoopSpec must contain only invariant declarations (as the parser ensures for the first three cases).
-           * Note, there is an implicit "...;" at the end of every block in a skeleton.
-           *   
-           * TODO:  should also handle labels and some form of new "replace" statement
-           */
-          if (cur is SkeletonStatement) {
-            var S = ((SkeletonStatement)cur).S;
-            var c = (SkeletonStatement) cur;
-            if (S == null) {
-              var nxt = i + 1 == skeleton.Body.Count ? null : skeleton.Body[i+1];
-              if (nxt != null && nxt is SkeletonStatement && ((SkeletonStatement)nxt).S == null) {
-                // "...; ...;" is the same as just "...;", so skip this one
-              } else {
-                int subCount = 0;
-                // skip up until the next thing that matches "nxt"
-                while (nxt == null || !PotentialMatch(nxt, oldS)) {
-                  // loop invariant:  oldS == oldStmt.Body[j]
-                  var s = CloneStmt(oldS);
-                  if (c.NameReplacements != null)
-                    s = SubstituteNamedExpr(s, c.NameReplacements[0], c.ExprReplacements[0], ref subCount);
-                  body.Add(s);
-                  j++;
-                  if (j == oldStmt.Body.Count) { break; }
-                  oldS = oldStmt.Body[j];
-                }
-                if (c.NameReplacements != null && subCount == 0)
-                  reporter.Error(c.NameReplacements[0], "did not find expression labeled {0}", c.NameReplacements[0].val);
-              }
-              i++;
-
-            } else if (S is AssertStmt) {
-              var skel = (AssertStmt)S;
-              Contract.Assert(((SkeletonStatement)cur).ConditionOmitted);
-              var oldAssume = oldS as PredicateStmt;
-              if (oldAssume == null) {
-                reporter.Error(cur.Tok, "assert template does not match inherited statement");
-                i++;
-              } else {
-                // Clone the expression, but among the new assert's attributes, indicate
-                // that this assertion is supposed to be translated into a check.  That is,
-                // it is not allowed to be just assumed in the translation, despite the fact
-                // that the condition is inherited.
-                var e = CloneExpr(oldAssume.Expr);
-                body.Add(new AssertStmt(skel.Tok, e, new Attributes("prependAssertToken", new List<Attributes.Argument>(), null)));
-                i++; j++;
-              }
-
-            } else if (S is AssumeStmt) {
-              var skel = (AssumeStmt)S;
-              Contract.Assert(((SkeletonStatement)cur).ConditionOmitted);
-              var oldAssume = oldS as AssumeStmt;
-              if (oldAssume == null) {
-                reporter.Error(cur.Tok, "assume template does not match inherited statement");
-                i++;
-              } else {
-                var e = CloneExpr(oldAssume.Expr);
-                body.Add(new AssumeStmt(skel.Tok, e, null));
-                i++; j++;
-              }
-
-            } else if (S is IfStmt) {
-              var skel = (IfStmt)S;
-              Contract.Assert(((SkeletonStatement)cur).ConditionOmitted);
-              var oldIf = oldS as IfStmt;
-              if (oldIf == null) {
-                reporter.Error(cur.Tok, "if-statement template does not match inherited statement");
-                i++;
-              } else {
-                var resultingThen = MergeBlockStmt(skel.Thn, oldIf.Thn);
-                var resultingElse = MergeElse(skel.Els, oldIf.Els);
-                var r = new IfStmt(skel.Tok, CloneExpr(oldIf.Guard), resultingThen, resultingElse);
-                body.Add(r);
-                i++; j++;
-              }
-
-            } else if (S is WhileStmt) {
-              var skel = (WhileStmt)S;
-              var oldWhile = oldS as WhileStmt;
-              if (oldWhile == null) {
-                reporter.Error(cur.Tok, "while-statement template does not match inherited statement");
-                i++;
-              } else {
-                Expression guard;
-                if (((SkeletonStatement)cur).ConditionOmitted) {
-                  guard = CloneExpr(oldWhile.Guard);
-                } else {
-                  if (oldWhile.Guard != null) {
-                    reporter.Error(skel.Guard.tok, "a skeleton while statement with a guard can only replace a while statement with a non-deterministic guard");
-                  }
-                  guard = skel.Guard;
-                }
-                // Note, if the loop body is omitted in the skeleton, the parser will have set the loop body to an empty block,
-                // which has the same merging behavior.
-                var r = MergeWhileStmt(skel, oldWhile, guard);
-                body.Add(r);
-                i++; j++;
-              }
-
-            } else {
-              Contract.Assume(false);  // unexpected skeleton statement
-            }
-
-          } else if (cur is AssertStmt) {
-            MergeAddStatement(cur, body);
-            i++;
-
-          } else if (cur is VarDeclStmt) {
-            var cNew = (VarDeclStmt)cur;
-            var cOld = oldS as VarDeclStmt;
-            bool doMerge = false;
-            Expression addedAssert = null;
-            if (cOld != null && cNew.Lhss.Count == 1 && cOld.Lhss.Count == 1 && cNew.Lhss[0].Name == cOld.Lhss[0].Name) {
-              var update = cNew.Update as UpdateStmt;
-              if (update != null && update.Rhss.Count == 1 && update.Rhss[0] is ExprRhs) {
-                // Note, we allow switching between ghost and non-ghost, since that seems unproblematic.
-                if (cOld.Update == null) {
-                  doMerge = true;
-                } else if (cOld.Update is AssignSuchThatStmt) {
-                  doMerge = true;
-                  addedAssert = CloneExpr(((AssignSuchThatStmt)cOld.Update).Expr);
-                } else {
-                  var updateOld = (UpdateStmt)cOld.Update;  // if cast fails, there are more ConcreteUpdateStatement subclasses than expected
-                  if (updateOld.Rhss.Count == 1 && updateOld.Rhss[0] is HavocRhs) {
-                    doMerge = true;
-                  }
-                }
-              }
-            }
-            if (doMerge) {
-              // Go ahead with the merge:
-              body.Add(cNew);
-              i++; j++;
-              if (addedAssert != null) {
-                body.Add(new AssertStmt(addedAssert.tok, addedAssert, null));
-              }
-            } else {
-              MergeAddStatement(cur, body);
-              i++;
-            }
-
-          } else if (cur is AssignStmt) {
-            var cNew = (AssignStmt)cur;
-            var cOld = oldS as AssignStmt;
-            if (cOld == null && oldS is UpdateStmt) {
-              var us = (UpdateStmt)oldS;
-              if (us.ResolvedStatements.Count == 1) {
-                cOld = us.ResolvedStatements[0] as AssignStmt;
-              }
-            }
-            bool doMerge = false;
-            if (cOld != null && cNew.Lhs.Resolved is IdentifierExpr && cOld.Lhs.Resolved is IdentifierExpr) {
-              if (((IdentifierExpr)cNew.Lhs.Resolved).Name == ((IdentifierExpr)cOld.Lhs.Resolved).Name) {
-                if (!(cNew.Rhs is TypeRhs) && cOld.Rhs is HavocRhs) {
-                  doMerge = true;
-                }
-              }
-            }
-            if (doMerge) {
-              // Go ahead with the merge:
-              body.Add(cNew);
-              i++; j++;
-            } else {
-              MergeAddStatement(cur, body);
-              i++;
-            }
-
-          } else if (cur is IfStmt) {
-            var cNew = (IfStmt)cur;
-            var cOld = oldS as IfStmt;
-            if (cOld != null && cOld.Guard == null) {
-              var r = new IfStmt(cNew.Tok, cNew.Guard, MergeBlockStmt(cNew.Thn, cOld.Thn), MergeElse(cNew.Els, cOld.Els));
-              body.Add(r);
-              i++; j++;
-            } else {
-              MergeAddStatement(cur, body);
-              i++;
-            }
-
-          } else if (cur is WhileStmt) {
-            var cNew = (WhileStmt)cur;
-            var cOld = oldS as WhileStmt;
-            if (cOld != null && cOld.Guard == null) {
-              var r = MergeWhileStmt(cNew, cOld, cNew.Guard);
-              body.Add(r);
-              i++; j++;
-            } else {
-              MergeAddStatement(cur, body);
-              i++;
-            }
-
-          } else {
-            MergeAddStatement(cur, body);
-            i++;
-          }
-        }
-      }
-      // implement the implicit "...;" at the end of each block statement skeleton
-      for (; j < oldStmt.Body.Count; j++) {
-        body.Add(CloneStmt(oldStmt.Body[j]));
-      }
-      return new BlockStmt(skeleton.Tok, body);
-    }
-
-    bool PotentialMatch(Statement nxt, Statement other) {
-      Contract.Requires(!(nxt is SkeletonStatement) || ((SkeletonStatement)nxt).S != null);  // nxt is not "...;"
-      Contract.Requires(other != null);
-
-      if (nxt is SkeletonStatement) {
-        var S = ((SkeletonStatement)nxt).S;
-        if (S is AssertStmt) {
-          return other is PredicateStmt;
-        } else if (S is AssumeStmt) {
-          return other is AssumeStmt;
-        } else if (S is IfStmt) {
-          return other is IfStmt;
-        } else if (S is WhileStmt) {
-          return other is WhileStmt;
-        } else {
-          Contract.Assume(false);  // unexpected skeleton
-        }
-
-      } else if (nxt is IfStmt) {
-        var oth = other as IfStmt;
-        return oth != null && oth.Guard == null;
-      } else if (nxt is WhileStmt) {
-        var oth = other as WhileStmt;
-        return oth != null && oth.Guard == null;
-      }
-
-      // not a potential match
-      return false;
-    }
-
-    WhileStmt MergeWhileStmt(WhileStmt cNew, WhileStmt cOld, Expression guard) {
-      Contract.Requires(cNew != null);
-      Contract.Requires(cOld != null);
-
-      // Note, the parser produces errors if there are any decreases or modifies clauses (and it creates
-      // the Specification structures with a null list).
-      Contract.Assume(cNew.Mod.Expressions == null);
-
-      // If the previous loop was not specified with "decreases *", then the new loop is not allowed to provide any "decreases" clause.
-      // Any "decreases *" clause is not inherited, so if the previous loop was specified with "decreases *", then the new loop needs
-      // to either redeclare "decreases *", provided a termination-checking "decreases" clause, or give no "decreases" clause and thus
-      // get a default "decreases" loop.
-      Specification<Expression> decr;
-      if (Contract.Exists(cOld.Decreases.Expressions, e => e is WildcardExpr)) {
-        decr = cNew.Decreases;  // take the new decreases clauses, whatever they may be (including nothing at all)
-      } else {
-        if (cNew.Decreases.Expressions.Count != 0) {
-          reporter.Error(cNew.Decreases.Expressions[0].tok, "a refining loop can provide a decreases clause only if the loop being refined was declared with 'decreases *'");
-        }
-        decr = CloneSpecExpr(cOld.Decreases);
-      }
-
-      var invs = cOld.Invariants.ConvertAll(CloneMayBeFreeExpr);
-      invs.AddRange(cNew.Invariants);
-      var r = new RefinedWhileStmt(cNew.Tok, guard, invs, decr, CloneSpecFrameExpr(cOld.Mod), MergeBlockStmt(cNew.Body, cOld.Body));
-      return r;
-    }
-
-    Statement MergeElse(Statement skeleton, Statement oldStmt) {
-      Contract.Requires(skeleton == null || skeleton is BlockStmt || skeleton is IfStmt || skeleton is SkeletonStatement);
-      Contract.Requires(oldStmt == null || oldStmt is BlockStmt || oldStmt is IfStmt || oldStmt is SkeletonStatement);
-
-      if (skeleton == null) {
-        return CloneStmt(oldStmt);
-      } else if (skeleton is IfStmt || skeleton is SkeletonStatement) {
-        // wrap a block statement around the if statement
-        skeleton = new BlockStmt(skeleton.Tok, new List<Statement>() { skeleton });
-      }
-
-      if (oldStmt == null) {
-        // make it into an empty block statement
-        oldStmt = new BlockStmt(skeleton.Tok, new List<Statement>());
-      } else if (oldStmt is IfStmt || oldStmt is SkeletonStatement) {
-        // wrap a block statement around the if statement
-        oldStmt = new BlockStmt(oldStmt.Tok, new List<Statement>() { oldStmt });
-      }
-
-      Contract.Assert(skeleton is BlockStmt && oldStmt is BlockStmt);
-      return MergeBlockStmt((BlockStmt)skeleton, (BlockStmt)oldStmt);
-    }
-
-    /// <summary>
-    /// Add "s" to "stmtList", but complain if "s" contains further occurrences of "...", if "s" assigns to a
-    /// variable that was not declared in the refining module, or if "s" has some control flow that jumps to a
-    /// place outside "s".
-    /// </summary>
-    void MergeAddStatement(Statement s, List<Statement> stmtList) {
-      Contract.Requires(s != null);
-      Contract.Requires(stmtList != null);
-      var prevErrorCount = reporter.ErrorCount;
-      CheckIsOkayNewStatement(s, new Stack<string>(), 0);
-      if (reporter.ErrorCount == prevErrorCount) {
-        stmtList.Add(s);
-      }
-    }
-
-    /// <summary>
-    /// See comment on MergeAddStatement.
-    /// </summary>
-    void CheckIsOkayNewStatement(Statement s, Stack<string> labels, int loopLevels) {
-      Contract.Requires(s != null);
-      Contract.Requires(labels != null);
-      Contract.Requires(0 <= loopLevels);
-
-      for (LList<Label> n = s.Labels; n != null; n = n.Next) {
-        labels.Push(n.Data.Name);
-      }
-
-      if (s is SkeletonStatement) {
-        reporter.Error(s, "skeleton statement may not be used here; it does not have a matching statement in what is being replaced");
-      } else if (s is ReturnStmt) {
-        reporter.Error(s, "return statements are not allowed in skeletons");
-      } else if (s is BreakStmt) {
-        var b = (BreakStmt)s;
-        if (b.TargetLabel != null ? !labels.Contains(b.TargetLabel) : loopLevels < b.BreakCount) {
-          reporter.Error(s, "break statement in skeleton is not allowed to break outside the skeleton fragment");
-        }
-      } else if (s is AssignStmt) {
-        // TODO: To be a refinement automatically (that is, without any further verification), only variables and fields defined
-        // in this module are allowed.  This needs to be checked.  If the LHS refers to an l-value that was not declared within
-        // this module, then either an error should be reported or the Translator needs to know to translate new proof obligations.
-      } else {
-        if (s is WhileStmt || s is AlternativeLoopStmt) {
-          loopLevels++;
-        }
-        foreach (var ss in s.SubStatements) {
-          CheckIsOkayNewStatement(ss, labels, loopLevels);
-        }
-      }
-
-      for (LList<Label> n = s.Labels; n != null; n = n.Next) {
-        labels.Pop();
-      }
-    }
-
-    // ---------------------- additional methods -----------------------------------------------------------------------------
-
-    public static bool ContainsChange(Expression expr, ModuleDefinition m) {
-      Contract.Requires(expr != null);
-      Contract.Requires(m != null);
-
-      if (expr is FunctionCallExpr) {
-        var e = (FunctionCallExpr)expr;
-        if (e.Function.EnclosingClass.Module == m) {
-          var p = e.Function as Predicate;
-          if (p != null && p.BodyIsExtended) {
-            return true;
-          }
-        }
-      }
-
-      foreach (var ee in expr.SubExpressions) {
-        if (ContainsChange(ee, m)) {
-          return true;
-        }
-      }
-      return false;
-    }
-  }
-}
+﻿//-----------------------------------------------------------------------------
+//
+// Copyright (C) Microsoft Corporation.  All Rights Reserved.
+//
+//-----------------------------------------------------------------------------
+// This file contains the transformations that are applied to a module that is
+// constructed as a refinement of another.  It is invoked during program resolution,
+// so the transformation is done syntactically.  Upon return from the RefinementTransformer,
+// the caller is expected to resolve the resulting module.
+//
+// As for now (and perhaps this is always the right thing to do), attributes do
+// not survive the transformation.
+//-----------------------------------------------------------------------------
+
+using System;
+using System.Collections.Generic;
+using System.Numerics;
+using System.Diagnostics.Contracts;
+using IToken = Microsoft.Boogie.IToken;
+
+namespace Microsoft.Dafny {
+  public class RefinementToken : TokenWrapper
+  {
+    public readonly ModuleDefinition InheritingModule;
+    public RefinementToken(IToken tok, ModuleDefinition m)
+      : base(tok)
+    {
+      Contract.Requires(tok != null);
+      Contract.Requires(m != null);
+      this.InheritingModule = m;
+    }
+
+    public static bool IsInherited(IToken tok, ModuleDefinition m) {
+      while (tok is NestedToken) {
+        var n = (NestedToken)tok;
+        // check Outer
+        var r = n.Outer as RefinementToken;
+        if (r == null || r.InheritingModule != m) {
+          return false;
+        }
+        // continue to check Inner
+        tok = n.Inner;
+      }
+      var rtok = tok as RefinementToken;
+      return rtok != null && rtok.InheritingModule == m;
+    }
+    public override string filename {
+      get { return WrappedToken.filename + "[" + InheritingModule.Name + "]"; }
+      set { throw new NotSupportedException(); }
+    }
+  }
+
+  public class RefinementTransformer : IRewriter
+  {
+    ResolutionErrorReporter reporter;
+    public RefinementTransformer(ResolutionErrorReporter reporter) {
+      Contract.Requires(reporter != null);
+      this.reporter = reporter;
+    }
+
+    private ModuleDefinition moduleUnderConstruction;  // non-null for the duration of Construct calls
+    private Queue<Action> postTasks = new Queue<Action>();  // empty whenever moduleUnderConstruction==null, these tasks are for the post-resolve phase of module moduleUnderConstruction
+
+    public void PreResolve(ModuleDefinition m) {
+      
+      if (m.RefinementBase == null) return;
+
+      if (moduleUnderConstruction != null) {
+        postTasks.Clear();
+      }
+      moduleUnderConstruction = m;
+      var prev = m.RefinementBase;     
+
+      // Create a simple name-to-decl dictionary.  Ignore any duplicates at this time.
+      var declaredNames = new Dictionary<string, int>();
+      for (int i = 0; i < m.TopLevelDecls.Count; i++) {
+        var d = m.TopLevelDecls[i];
+        if (!declaredNames.ContainsKey(d.Name)) {
+          declaredNames.Add(d.Name, i);
+        }
+      }
+
+      // Merge the declarations of prev into the declarations of m
+      foreach (var d in prev.TopLevelDecls) {
+        int index;
+        if (!declaredNames.TryGetValue(d.Name, out index)) {
+          m.TopLevelDecls.Add(CloneDeclaration(d, m));
+        } else {
+          var nw = m.TopLevelDecls[index];
+          if (d is ModuleDecl) {
+            if (!(nw is ModuleDecl)) {
+              reporter.Error(nw, "a module ({0}) must refine another module", nw.Name);
+            } else if (!(d is AbstractModuleDecl)) {
+              reporter.Error(nw, "a module ({0}) can only refine abstract modules", nw.Name);
+            } else {
+              ModuleSignature original = ((AbstractModuleDecl)d).OriginalSignature;
+              ModuleSignature derived = null;
+              if (nw is AliasModuleDecl) {
+                derived = ((AliasModuleDecl)nw).Signature;
+              } else if (nw is AbstractModuleDecl) {
+                derived = ((AbstractModuleDecl)nw).Signature;
+              } else {
+                reporter.Error(nw, "a module ({0}) can only be refined by alias or abstract modules", d.Name);
+              }
+              if (derived != null) {
+                // check that the new module refines the previous declaration
+                while (derived != null) {
+                  if (derived == original)
+                    break;
+                  derived = derived.Refines;
+                }
+                if (derived != original) {
+                  reporter.Error(nw, "a module ({0}) can only be replaced by a refinement of the original module", d.Name);
+                }
+              }
+            }
+          } else if (d is ArbitraryTypeDecl) {
+            if (nw is ModuleDecl) {
+              reporter.Error(nw, "a module ({0}) must refine another module", nw.Name);
+            } else {
+              bool dDemandsEqualitySupport = ((ArbitraryTypeDecl)d).MustSupportEquality;
+              if (nw is ArbitraryTypeDecl) {
+                if (dDemandsEqualitySupport != ((ArbitraryTypeDecl)nw).MustSupportEquality) {
+                  reporter.Error(nw, "type declaration '{0}' is not allowed to change the requirement of supporting equality", nw.Name);
+                }
+              } else if (dDemandsEqualitySupport) {
+                if (nw is ClassDecl) {
+                  // fine, as long as "nw" does not take any type parameters
+                  if (nw.TypeArgs.Count != 0) {
+                    reporter.Error(nw, "arbitrary type '{0}' is not allowed to be replaced by a class that takes type parameters", nw.Name);
+                  }
+                } else if (nw is CoDatatypeDecl) {
+                  reporter.Error(nw, "a type declaration that requires equality support cannot be replaced by a codatatype");
+                } else {
+                  Contract.Assert(nw is IndDatatypeDecl);
+                  if (nw.TypeArgs.Count != 0) {
+                    reporter.Error(nw, "arbitrary type '{0}' is not allowed to be replaced by a datatype that takes type parameters", nw.Name);
+                  } else {
+                    // Here, we need to figure out if the new type supports equality.  But we won't know about that until resolution has
+                    // taken place, so we defer it until the PostResolve phase.
+                    var udt = new UserDefinedType(nw.tok, nw.Name, nw, new List<Type>());
+                    postTasks.Enqueue(delegate()
+                    {
+                      if (!udt.SupportsEquality) {
+                        reporter.Error(udt.tok, "datatype '{0}' is used to refine an arbitrary type with equality support, but '{0}' does not support equality", udt.Name);
+                      }
+                    });
+                  }
+                }
+              }
+            }
+          } else if (nw is ArbitraryTypeDecl) {
+            reporter.Error(nw, "an arbitrary type declaration ({0}) in a refining module cannot replace a more specific type declaration in the refinement base", nw.Name);
+          } else if (nw is DatatypeDecl) {
+            reporter.Error(nw, "a datatype declaration ({0}) in a refinement module can only replace an arbitrary-type declaration", nw.Name);
+          } else {
+            Contract.Assert(nw is ClassDecl);
+            if (d is DatatypeDecl) {
+              reporter.Error(nw, "a class declaration ({0}) in a refining module cannot replace a datatype declaration in the refinement base", nw.Name);
+            } else {
+              m.TopLevelDecls[index] = MergeClass((ClassDecl)nw, (ClassDecl)d);
+            }
+          }
+        }
+      }
+
+      Contract.Assert(moduleUnderConstruction == m);  // this should be as it was set earlier in this method
+    }
+
+    public void PostResolve(ModuleDefinition m) {
+      if (m == moduleUnderConstruction) {
+        while (this.postTasks.Count != 0) {
+          var a = postTasks.Dequeue();
+          a();
+        }
+      } else {
+        postTasks.Clear();
+      }
+      moduleUnderConstruction = null;
+    }
+
+    IToken Tok(IToken tok) {
+      if (moduleUnderConstruction == null) {
+        return tok;
+      } else {
+        return new RefinementToken(tok, moduleUnderConstruction);
+      }
+    }
+
+    // -------------------------------------------------- Cloning ---------------------------------------------------------------
+
+    // Clone a toplevel, specifying that its parent module should be m (i.e. it will be added to m.TopLevelDecls).
+    TopLevelDecl CloneDeclaration(TopLevelDecl d, ModuleDefinition m) {
+      Contract.Requires(d != null);
+      Contract.Requires(m != null);
+
+      if (d is ArbitraryTypeDecl) {
+        var dd = (ArbitraryTypeDecl)d;
+        return new ArbitraryTypeDecl(Tok(dd.tok), dd.Name, m, dd.EqualitySupport, null);
+      } else if (d is IndDatatypeDecl) {
+        var dd = (IndDatatypeDecl)d;
+        var tps = dd.TypeArgs.ConvertAll(CloneTypeParam);
+        var ctors = dd.Ctors.ConvertAll(CloneCtor);
+        var dt = new IndDatatypeDecl(Tok(dd.tok), dd.Name, m, tps, ctors, null);
+        return dt;
+      } else if (d is CoDatatypeDecl) {
+        var dd = (CoDatatypeDecl)d;
+        var tps = dd.TypeArgs.ConvertAll(CloneTypeParam);
+        var ctors = dd.Ctors.ConvertAll(CloneCtor);
+        var dt = new CoDatatypeDecl(Tok(dd.tok), dd.Name, m, tps, ctors, null);
+        return dt;
+      } else if (d is ClassDecl) {
+        var dd = (ClassDecl)d;
+        var tps = dd.TypeArgs.ConvertAll(CloneTypeParam);
+        var mm = dd.Members.ConvertAll(CloneMember);
+        var cl = new ClassDecl(Tok(dd.tok), dd.Name, m, tps, mm, null);
+        return cl;
+      } else if (d is ModuleDecl) {
+        if (d is LiteralModuleDecl) {
+          return new LiteralModuleDecl(((LiteralModuleDecl)d).ModuleDef,m);
+        } else if (d is AliasModuleDecl) {
+          var a = (AliasModuleDecl)d;
+          var alias = new AliasModuleDecl(a.Path, a.tok, m);
+          alias.ModuleReference = a.ModuleReference;
+          alias.Signature = a.Signature;
+          return alias;
+        } else if (d is AbstractModuleDecl) {
+          var a = (AbstractModuleDecl)d;
+          var abs = new AbstractModuleDecl(a.Path, a.tok, m);
+          abs.Signature = a.Signature;
+          abs.OriginalSignature = a.OriginalSignature;
+          return abs;
+        } else {
+          Contract.Assert(false);  // unexpected declaration
+          return null;  // to please compiler
+        }
+      } else {
+        Contract.Assert(false);  // unexpected declaration
+        return null;  // to please compiler
+      }
+    }
+
+    DatatypeCtor CloneCtor(DatatypeCtor ct) {
+      return new DatatypeCtor(Tok(ct.tok), ct.Name, ct.Formals.ConvertAll(CloneFormal), null);
+    }
+
+    TypeParameter CloneTypeParam(TypeParameter tp) {
+      return new TypeParameter(Tok(tp.tok), tp.Name, tp.EqualitySupport);
+    }
+
+    MemberDecl CloneMember(MemberDecl member) {
+      if (member is Field) {
+        var f = (Field)member;
+        return new Field(Tok(f.tok), f.Name, f.IsGhost, f.IsMutable, CloneType(f.Type), null);
+      } else if (member is Function) {
+        var f = (Function)member;
+        return CloneFunction(Tok(f.tok), f, f.IsGhost, null, null, null);
+      } else {
+        var m = (Method)member;
+        return CloneMethod(m, null, null);
+      }
+    }
+
+    Type CloneType(Type t) {
+      if (t is BasicType) {
+        return t;
+      } else if (t is SetType) {
+        var tt = (SetType)t;
+        return new SetType(CloneType(tt.Arg));
+      } else if (t is SeqType) {
+        var tt = (SeqType)t;
+        return new SeqType(CloneType(tt.Arg));
+      } else if (t is MultiSetType) {
+        var tt = (MultiSetType)t;
+        return new MultiSetType(CloneType(tt.Arg));
+      } else if (t is MapType) {
+        var tt = (MapType)t;
+        return new MapType(CloneType(tt.Domain), CloneType(tt.Range));
+      } else if (t is UserDefinedType) {
+        var tt = (UserDefinedType)t;
+        return new UserDefinedType(Tok(tt.tok), tt.Name, tt.TypeArgs.ConvertAll(CloneType), tt.Path.ConvertAll(x => Tok(x)));
+      } else if (t is InferredTypeProxy) {
+        return new InferredTypeProxy();
+      } else {
+        Contract.Assert(false);  // unexpected type (e.g., no other type proxies are expected at this time)
+        return null;  // to please compiler
+      }
+    }
+
+    Formal CloneFormal(Formal formal) {
+      return new Formal(Tok(formal.tok), formal.Name, CloneType(formal.Type), formal.InParam, formal.IsGhost);
+    }
+
+    BoundVar CloneBoundVar(BoundVar bv) {
+      return new BoundVar(Tok(bv.tok), bv.Name, CloneType(bv.Type));
+    }
+
+    Specification<Expression> CloneSpecExpr(Specification<Expression> spec) {
+      var ee = spec.Expressions == null ? null : spec.Expressions.ConvertAll(CloneExpr);
+      return new Specification<Expression>(ee, null);
+    }
+
+    Specification<FrameExpression> CloneSpecFrameExpr(Specification<FrameExpression> frame) {
+      var ee = frame.Expressions == null ? null : frame.Expressions.ConvertAll(CloneFrameExpr);
+      return new Specification<FrameExpression>(ee, null);
+    }
+
+    FrameExpression CloneFrameExpr(FrameExpression frame) {
+      return new FrameExpression(CloneExpr(frame.E), frame.FieldName);
+    }
+
+    Attributes.Argument CloneAttrArg(Attributes.Argument aa) {
+      if (aa.E != null) {
+        return new Attributes.Argument(Tok(aa.Tok), CloneExpr(aa.E));
+      } else {
+        return new Attributes.Argument(Tok(aa.Tok), aa.S);
+      }
+    }
+
+    MaybeFreeExpression CloneMayBeFreeExpr(MaybeFreeExpression expr) {
+      return new MaybeFreeExpression(CloneExpr(expr.E), expr.IsFree);
+    }
+
+    Expression CloneExpr(Expression expr) {
+      if (expr == null) {
+        return null;
+      } else if (expr is LiteralExpr) {
+        var e = (LiteralExpr)expr;
+        if (e.Value == null) {
+          return new LiteralExpr(Tok(e.tok));
+        } else if (e.Value is bool) {
+          return new LiteralExpr(Tok(e.tok), (bool)e.Value);
+        } else {
+          return new LiteralExpr(Tok(e.tok), (BigInteger)e.Value);
+        }
+
+      } else if (expr is ThisExpr) {
+        if (expr is ImplicitThisExpr) {
+          return new ImplicitThisExpr(Tok(expr.tok));
+        } else {
+          return new ThisExpr(Tok(expr.tok));
+        }
+
+      } else if (expr is IdentifierExpr) {
+        var e = (IdentifierExpr)expr;
+        return new IdentifierExpr(Tok(e.tok), e.Name);
+
+      } else if (expr is DatatypeValue) {
+        var e = (DatatypeValue)expr;
+        return new DatatypeValue(Tok(e.tok), e.DatatypeName, e.MemberName, e.Arguments.ConvertAll(CloneExpr));
+
+      } else if (expr is DisplayExpression) {
+        DisplayExpression e = (DisplayExpression)expr;
+        if (expr is SetDisplayExpr) {
+          return new SetDisplayExpr(Tok(e.tok), e.Elements.ConvertAll(CloneExpr));
+        } else if (expr is MultiSetDisplayExpr) {
+          return new MultiSetDisplayExpr(Tok(e.tok), e.Elements.ConvertAll(CloneExpr));
+        } else {
+          Contract.Assert(expr is SeqDisplayExpr);
+          return new SeqDisplayExpr(Tok(e.tok), e.Elements.ConvertAll(CloneExpr));
+        }
+
+      } else if (expr is MapDisplayExpr) {
+        MapDisplayExpr e = (MapDisplayExpr)expr;
+        List<ExpressionPair> pp = new List<ExpressionPair>();
+        foreach(ExpressionPair p in e.Elements) {
+          pp.Add(new ExpressionPair(CloneExpr(p.A),CloneExpr(p.B)));
+        }
+        return new MapDisplayExpr(Tok(expr.tok), pp);
+      } else if (expr is ExprDotName) {
+        var e = (ExprDotName)expr;
+        return new ExprDotName(Tok(e.tok), CloneExpr(e.Obj), e.SuffixName);
+
+      } else if (expr is FieldSelectExpr) {
+        var e = (FieldSelectExpr)expr;
+        return new FieldSelectExpr(Tok(e.tok), CloneExpr(e.Obj), e.FieldName);
+
+      } else if (expr is SeqSelectExpr) {
+        var e = (SeqSelectExpr)expr;
+        return new SeqSelectExpr(Tok(e.tok), e.SelectOne, CloneExpr(e.Seq), CloneExpr(e.E0), CloneExpr(e.E1));
+
+      } else if (expr is MultiSelectExpr) {
+        var e = (MultiSelectExpr)expr;
+        return new MultiSelectExpr(Tok(e.tok), CloneExpr(e.Array), e.Indices.ConvertAll(CloneExpr));
+
+      } else if (expr is SeqUpdateExpr) {
+        var e = (SeqUpdateExpr)expr;
+        return new SeqUpdateExpr(Tok(e.tok), CloneExpr(e.Seq), CloneExpr(e.Index), CloneExpr(e.Value));
+
+      } else if (expr is FunctionCallExpr) {
+        var e = (FunctionCallExpr)expr;
+        return new FunctionCallExpr(Tok(e.tok), e.Name, CloneExpr(e.Receiver), e.OpenParen == null ? null : Tok(e.OpenParen), e.Args.ConvertAll(CloneExpr));
+
+      } else if (expr is OldExpr) {
+        var e = (OldExpr)expr;
+        return new OldExpr(Tok(e.tok), CloneExpr(e.E));
+
+      } else if (expr is MultiSetFormingExpr) {
+        var e = (MultiSetFormingExpr)expr;
+        return new MultiSetFormingExpr(Tok(e.tok), CloneExpr(e.E));
+
+      } else if (expr is FreshExpr) {
+        var e = (FreshExpr)expr;
+        return new FreshExpr(Tok(e.tok), CloneExpr(e.E));
+
+      } else if (expr is AllocatedExpr) {
+        var e = (AllocatedExpr)expr;
+        return new AllocatedExpr(Tok(e.tok), CloneExpr(e.E));
+
+      } else if (expr is UnaryExpr) {
+        var e = (UnaryExpr)expr;
+        return new UnaryExpr(Tok(e.tok), e.Op, CloneExpr(e.E));
+
+      } else if (expr is BinaryExpr) {
+        var e = (BinaryExpr)expr;
+        return new BinaryExpr(Tok(e.tok), e.Op, CloneExpr(e.E0), CloneExpr(e.E1));
+
+      } else if (expr is ChainingExpression) {
+        var e = (ChainingExpression)expr;
+        return CloneExpr(e.E);  // just clone the desugaring, since it's already available
+
+      } else if (expr is LetExpr) {
+        var e = (LetExpr)expr;
+        return new LetExpr(Tok(e.tok), e.Vars.ConvertAll(CloneBoundVar), e.RHSs.ConvertAll(CloneExpr), CloneExpr(e.Body));
+
+      } else if (expr is NamedExpr) {
+        var e = (NamedExpr) expr;
+        return new NamedExpr(Tok(e.tok), e.Name, CloneExpr(e.Body));
+      } else if (expr is ComprehensionExpr) {
+        var e = (ComprehensionExpr)expr;
+        var tk = Tok(e.tok);
+        var bvs = e.BoundVars.ConvertAll(CloneBoundVar);
+        var range = CloneExpr(e.Range);
+        var term = CloneExpr(e.Term);
+        if (e is ForallExpr) {
+          return new ForallExpr(tk, bvs, range, term, null);
+        } else if (e is ExistsExpr) {
+          return new ExistsExpr(tk, bvs, range, term, null);
+        } else if (e is MapComprehension) {
+          return new MapComprehension(tk, bvs, range, term);
+        } else {
+          Contract.Assert(e is SetComprehension);
+          return new SetComprehension(tk, bvs, range, term);
+        }
+
+      } else if (expr is WildcardExpr) {
+        return new WildcardExpr(Tok(expr.tok));
+
+      } else if (expr is PredicateExpr) {
+        var e = (PredicateExpr)expr;
+        if (e is AssertExpr) {
+          return new AssertExpr(Tok(e.tok), CloneExpr(e.Guard), CloneExpr(e.Body));
+        } else {
+          Contract.Assert(e is AssumeExpr);
+          return new AssumeExpr(Tok(e.tok), CloneExpr(e.Guard), CloneExpr(e.Body));
+        }
+
+      } else if (expr is ITEExpr) {
+        var e = (ITEExpr)expr;
+        return new ITEExpr(Tok(e.tok), CloneExpr(e.Test), CloneExpr(e.Thn), CloneExpr(e.Els));
+
+      } else if (expr is ParensExpression) {
+        var e = (ParensExpression)expr;
+        return CloneExpr(e.E);  // skip the parentheses in the clone
+
+      } else if (expr is IdentifierSequence) {
+        var e = (IdentifierSequence)expr;
+        var aa = e.Arguments == null ? null : e.Arguments.ConvertAll(CloneExpr);
+        return new IdentifierSequence(e.Tokens.ConvertAll(tk => Tok(tk)), e.OpenParen == null ? null : Tok(e.OpenParen), aa);
+
+      } else if (expr is MatchExpr) {
+        var e = (MatchExpr)expr;
+        return new MatchExpr(Tok(e.tok), CloneExpr(e.Source),
+          e.Cases.ConvertAll(c => new MatchCaseExpr(Tok(c.tok), c.Id, c.Arguments.ConvertAll(CloneBoundVar), CloneExpr(c.Body))));
+
+      } else {
+        Contract.Assert(false); throw new cce.UnreachableException();  // unexpected expression
+      }
+    }
+
+    AssignmentRhs CloneRHS(AssignmentRhs rhs) {
+      if (rhs is ExprRhs) {
+        var r = (ExprRhs)rhs;
+        return new ExprRhs(CloneExpr(r.Expr));
+      } else if (rhs is HavocRhs) {
+        return new HavocRhs(Tok(rhs.Tok));
+      } else {
+        var r = (TypeRhs)rhs;
+        if (r.ArrayDimensions != null) {
+          return new TypeRhs(Tok(r.Tok), CloneType(r.EType), r.ArrayDimensions.ConvertAll(CloneExpr));
+        } else if (r.InitCall != null) {
+          return new TypeRhs(Tok(r.Tok), CloneType(r.EType), (CallStmt)CloneStmt(r.InitCall));
+        } else {
+          return new TypeRhs(Tok(r.Tok), CloneType(r.EType));
+        }
+      }
+    }
+
+    BlockStmt CloneBlockStmt(BlockStmt stmt) {
+      if (stmt == null) {
+        return null;
+      } else {
+        return new BlockStmt(Tok(stmt.Tok), stmt.Body.ConvertAll(CloneStmt));
+      }
+    }
+
+    Statement CloneStmt(Statement stmt) {
+      if (stmt == null) {
+        return null;
+      }
+
+      Statement r;
+      if (stmt is AssertStmt) {
+        var s = (AssertStmt)stmt;
+        r = new AssertStmt(Tok(s.Tok), CloneExpr(s.Expr), null);
+
+      } else if (stmt is AssumeStmt) {
+        var s = (AssumeStmt)stmt;
+        r = new AssumeStmt(Tok(s.Tok), CloneExpr(s.Expr), null);
+
+      } else if (stmt is PrintStmt) {
+        var s = (PrintStmt)stmt;
+        r = new PrintStmt(Tok(s.Tok), s.Args.ConvertAll(CloneAttrArg));
+
+      } else if (stmt is BreakStmt) {
+        var s = (BreakStmt)stmt;
+        if (s.TargetLabel != null) {
+          r = new BreakStmt(Tok(s.Tok), s.TargetLabel);
+        } else {
+          r = new BreakStmt(Tok(s.Tok), s.BreakCount);
+        }
+
+      } else if (stmt is ReturnStmt) {
+        var s = (ReturnStmt)stmt;
+        r = new ReturnStmt(Tok(s.Tok), s.rhss == null ? null : s.rhss.ConvertAll(CloneRHS));
+
+      } else if (stmt is AssignStmt) {
+        var s = (AssignStmt)stmt;
+        r = new AssignStmt(Tok(s.Tok), CloneExpr(s.Lhs), CloneRHS(s.Rhs));
+
+      } else if (stmt is VarDecl) {
+        var s = (VarDecl)stmt;
+        r = new VarDecl(Tok(s.Tok), s.Name, CloneType(s.OptionalType), s.IsGhost);
+
+      } else if (stmt is CallStmt) {
+        var s = (CallStmt)stmt;
+        r = new CallStmt(Tok(s.Tok), s.Lhs.ConvertAll(CloneExpr), CloneExpr(s.Receiver), s.MethodName, s.Args.ConvertAll(CloneExpr));
+
+      } else if (stmt is BlockStmt) {
+        r = CloneBlockStmt((BlockStmt)stmt);
+
+      } else if (stmt is IfStmt) {
+        var s = (IfStmt)stmt;
+        r = new IfStmt(Tok(s.Tok), CloneExpr(s.Guard), CloneBlockStmt(s.Thn), CloneStmt(s.Els));
+
+      } else if (stmt is AlternativeStmt) {
+        var s = (AlternativeStmt)stmt;
+        r = new AlternativeStmt(Tok(s.Tok), s.Alternatives.ConvertAll(CloneGuardedAlternative));
+
+      } else if (stmt is WhileStmt) {
+        var s = (WhileStmt)stmt;
+        r = new WhileStmt(Tok(s.Tok), CloneExpr(s.Guard), s.Invariants.ConvertAll(CloneMayBeFreeExpr), CloneSpecExpr(s.Decreases), CloneSpecFrameExpr(s.Mod), CloneBlockStmt(s.Body));
+
+      } else if (stmt is AlternativeLoopStmt) {
+        var s = (AlternativeLoopStmt)stmt;
+        r = new AlternativeLoopStmt(Tok(s.Tok), s.Invariants.ConvertAll(CloneMayBeFreeExpr), CloneSpecExpr(s.Decreases), CloneSpecFrameExpr(s.Mod), s.Alternatives.ConvertAll(CloneGuardedAlternative));
+
+      } else if (stmt is ParallelStmt) {
+        var s = (ParallelStmt)stmt;
+        r = new ParallelStmt(Tok(s.Tok), s.BoundVars.ConvertAll(CloneBoundVar), null, CloneExpr(s.Range), s.Ens.ConvertAll(CloneMayBeFreeExpr), CloneStmt(s.Body));
+
+      } else if (stmt is MatchStmt) {
+        var s = (MatchStmt)stmt;
+        r = new MatchStmt(Tok(s.Tok), CloneExpr(s.Source),
+          s.Cases.ConvertAll(c => new MatchCaseStmt(Tok(c.tok), c.Id, c.Arguments.ConvertAll(CloneBoundVar), c.Body.ConvertAll(CloneStmt))));
+
+      } else if (stmt is AssignSuchThatStmt) {
+        var s = (AssignSuchThatStmt)stmt;
+        r = new AssignSuchThatStmt(Tok(s.Tok), s.Lhss.ConvertAll(CloneExpr), CloneExpr(s.Expr), s.AssumeToken == null ? null : Tok(s.AssumeToken));
+
+      } else if (stmt is UpdateStmt) {
+        var s = (UpdateStmt)stmt;
+        r = new UpdateStmt(Tok(s.Tok), s.Lhss.ConvertAll(CloneExpr), s.Rhss.ConvertAll(CloneRHS), s.CanMutateKnownState);
+
+      } else if (stmt is VarDeclStmt) {
+        var s = (VarDeclStmt)stmt;
+        r = new VarDeclStmt(Tok(s.Tok), s.Lhss.ConvertAll(c => (VarDecl)CloneStmt(c)), (ConcreteUpdateStatement)CloneStmt(s.Update));
+
+      } else {
+        Contract.Assert(false); throw new cce.UnreachableException();  // unexpected statement
+      }
+
+      // add labels to the cloned statement
+      AddStmtLabels(r, stmt.Labels);
+
+      return r;
+    }
+
+    void AddStmtLabels(Statement s, LList<Label> node) {
+      if (node != null) {
+        AddStmtLabels(s, node.Next);
+        if (node.Data.Name == null) {
+          // this indicates an implicit-target break statement that has been resolved; don't add it
+        } else {
+          s.Labels = new LList<Label>(new Label(Tok(node.Data.Tok), node.Data.Name), s.Labels);
+        }
+      }
+    }
+
+    GuardedAlternative CloneGuardedAlternative(GuardedAlternative alt) {
+      return new GuardedAlternative(Tok(alt.Tok), CloneExpr(alt.Guard), alt.Body.ConvertAll(CloneStmt));
+    }
+
+    Function CloneFunction(IToken tok, Function f, bool isGhost, List<Expression> moreEnsures, Expression moreBody, Expression replacementBody) {
+      Contract.Requires(moreBody == null || f is Predicate);
+      Contract.Requires(moreBody == null || replacementBody == null);
+
+      var tps = f.TypeArgs.ConvertAll(CloneTypeParam);
+      var formals = f.Formals.ConvertAll(CloneFormal);
+      var req = f.Req.ConvertAll(CloneExpr);
+      var reads = f.Reads.ConvertAll(CloneFrameExpr);
+      var decreases = CloneSpecExpr(f.Decreases);
+
+      var previousModuleUnderConstruction = moduleUnderConstruction;
+      if (moreBody != null || replacementBody != null) { moduleUnderConstruction = null; }
+      var ens = f.Ens.ConvertAll(CloneExpr);
+      moduleUnderConstruction = previousModuleUnderConstruction;
+      if (moreEnsures != null) {
+        ens.AddRange(moreEnsures);
+      }
+
+      Expression body;
+      if (replacementBody != null) {
+        body = replacementBody;
+      } else if (moreBody != null) {
+        if (f.Body == null) {
+          body = moreBody;
+        } else {
+          body = new BinaryExpr(f.tok, BinaryExpr.Opcode.And, CloneExpr(f.Body), moreBody);
+        }
+      } else {
+        body = CloneExpr(f.Body);
+      }
+
+      if (f is Predicate) {
+        return new Predicate(tok, f.Name, f.IsStatic, isGhost, tps, f.OpenParen, formals,
+          req, reads, ens, decreases, body, moreBody != null, null, false);
+      } else if (f is CoPredicate) {
+        return new CoPredicate(tok, f.Name, f.IsStatic, tps, f.OpenParen, formals,
+          req, reads, ens, body, null, false);
+      } else {
+        return new Function(tok, f.Name, f.IsStatic, isGhost, tps, f.OpenParen, formals, CloneType(f.ResultType),
+          req, reads, ens, decreases, body, null, false);
+      }
+    }
+
+    Method CloneMethod(Method m, List<MaybeFreeExpression> moreEnsures, BlockStmt replacementBody) {
+      Contract.Requires(m != null);
+
+      var tps = m.TypeArgs.ConvertAll(CloneTypeParam);
+      var ins = m.Ins.ConvertAll(CloneFormal);
+      var req = m.Req.ConvertAll(CloneMayBeFreeExpr);
+      var mod = CloneSpecFrameExpr(m.Mod);
+      var decreases = CloneSpecExpr(m.Decreases);
+
+      var previousModuleUnderConstruction = moduleUnderConstruction;
+      if (replacementBody != null) { moduleUnderConstruction = null; }
+      var ens = m.Ens.ConvertAll(CloneMayBeFreeExpr);
+      if (replacementBody != null) { moduleUnderConstruction = previousModuleUnderConstruction; }
+      if (moreEnsures != null) {
+        ens.AddRange(moreEnsures);
+      }
+
+      var body = replacementBody ?? CloneBlockStmt(m.Body);
+      if (m is Constructor) {
+        return new Constructor(Tok(m.tok), m.Name, tps, ins,
+          req, mod, ens, decreases, body, null, false);
+      } else {
+        return new Method(Tok(m.tok), m.Name, m.IsStatic, m.IsGhost, tps, ins, m.Outs.ConvertAll(CloneFormal),
+          req, mod, ens, decreases, body, null, false);
+      }
+    }
+
+    // -------------------------------------------------- Merging ---------------------------------------------------------------
+
+    ClassDecl MergeClass(ClassDecl nw, ClassDecl prev) {
+      CheckAgreement_TypeParameters(nw.tok, prev.TypeArgs, nw.TypeArgs, nw.Name, "class");
+
+      // Create a simple name-to-member dictionary.  Ignore any duplicates at this time.
+      var declaredNames = new Dictionary<string, int>();
+      for (int i = 0; i < nw.Members.Count; i++) {
+        var member = nw.Members[i];
+        if (!declaredNames.ContainsKey(member.Name)) {
+          declaredNames.Add(member.Name, i);
+        }
+      }
+
+      // Merge the declarations of prev into the declarations of m
+      foreach (var member in prev.Members) {
+        int index;
+        if (!declaredNames.TryGetValue(member.Name, out index)) {
+          nw.Members.Add(CloneMember(member));
+        } else {
+          var nwMember = nw.Members[index];
+          if (nwMember is Field) {
+            if (member is Field && TypesAreEqual(((Field)nwMember).Type, ((Field)member).Type)) {
+              if (member.IsGhost || !nwMember.IsGhost)
+                reporter.Error(nwMember, "a field re-declaration ({0}) must be to ghostify the field", nwMember.Name, nw.Name);
+            } else {
+              reporter.Error(nwMember, "a field declaration ({0}) in a refining class ({1}) must replace a field in the refinement base", nwMember.Name, nw.Name);
+            }
+          } else if (nwMember is Function) {
+            var f = (Function)nwMember;
+            bool isPredicate = f is Predicate;
+            bool isCoPredicate = f is CoPredicate;
+            string s = isPredicate ? "predicate" : isCoPredicate ? "copredicate" : "function";
+            if (!(member is Function) || (isPredicate && !(member is Predicate)) || (isCoPredicate && !(member is CoPredicate))) {
+              reporter.Error(nwMember, "a {0} declaration ({1}) can only refine a {0}", s, nwMember.Name);
+            } else {
+              var prevFunction = (Function)member;
+              if (f.Req.Count != 0) {
+                reporter.Error(f.Req[0].tok, "a refining {0} is not allowed to add preconditions", s);
+              }
+              if (f.Reads.Count != 0) {
+                reporter.Error(f.Reads[0].E.tok, "a refining {0} is not allowed to extend the reads clause", s);
+              }
+              if (f.Decreases.Expressions.Count != 0) {
+                reporter.Error(f.Decreases.Expressions[0].tok, "decreases clause on refining {0} not supported", s);
+              }
+
+              if (prevFunction.IsStatic != f.IsStatic) {
+                reporter.Error(f, "a function in a refining module cannot be changed from static to non-static or vice versa: {0}", f.Name);
+              }
+              if (!prevFunction.IsGhost && f.IsGhost) {
+                reporter.Error(f, "a function method cannot be changed into a (ghost) function in a refining module: {0}", f.Name);
+              } else if (prevFunction.IsGhost && !f.IsGhost && prevFunction.Body != null) {
+                reporter.Error(f, "a function can be changed into a function method in a refining module only if the function has not yet been given a body: {0}", f.Name);
+              }
+              if (f.SignatureIsOmitted) {
+                Contract.Assert(f.TypeArgs.Count == 0);
+                Contract.Assert(f.Formals.Count == 0);
+              } else {
+                CheckAgreement_TypeParameters(f.tok, prevFunction.TypeArgs, f.TypeArgs, f.Name, "function");
+                CheckAgreement_Parameters(f.tok, prevFunction.Formals, f.Formals, f.Name, "function", "parameter");
+                if (!TypesAreEqual(prevFunction.ResultType, f.ResultType)) {
+                  reporter.Error(f, "the result type of function '{0}' ({1}) differs from the result type of the corresponding function in the module it refines ({2})", f.Name, f.ResultType, prevFunction.ResultType);
+                }
+              }
+
+              Expression moreBody = null;
+              Expression replacementBody = null;
+              if (isPredicate) {
+                moreBody = f.Body;
+              } else if (prevFunction.Body == null) {
+                replacementBody = f.Body;
+              } else if (f.Body != null) {
+                reporter.Error(nwMember, "a refining function is not allowed to extend/change the body");
+              }
+              nw.Members[index] = CloneFunction(f.tok, prevFunction, f.IsGhost, f.Ens, moreBody, replacementBody);
+            }
+
+          } else {
+            var m = (Method)nwMember;
+            if (!(member is Method)) {
+              reporter.Error(nwMember, "a method declaration ({0}) can only refine a method", nwMember.Name);
+            } else {
+              var prevMethod = (Method)member;
+              if (m.Req.Count != 0) {
+                reporter.Error(m.Req[0].E.tok, "a refining method is not allowed to add preconditions");
+              }
+              if (m.Mod.Expressions.Count != 0) {
+                reporter.Error(m.Mod.Expressions[0].E.tok, "a refining method is not allowed to extend the modifies clause");
+              }
+              if (m.Decreases.Expressions.Count != 0) {
+                reporter.Error(m.Decreases.Expressions[0].tok, "decreases clause on refining method not supported");
+              }
+
+              if (prevMethod.IsStatic != m.IsStatic) {
+                reporter.Error(m, "a method in a refining module cannot be changed from static to non-static or vice versa: {0}", m.Name);
+              }
+              if (prevMethod.IsGhost && !m.IsGhost) {
+                reporter.Error(m, "a method cannot be changed into a ghost method in a refining module: {0}", m.Name);
+              } else if (!prevMethod.IsGhost && m.IsGhost) {
+                reporter.Error(m, "a ghost method cannot be changed into a non-ghost method in a refining module: {0}", m.Name);
+              }
+              if (m.SignatureIsOmitted) {
+                Contract.Assert(m.TypeArgs.Count == 0);
+                Contract.Assert(m.Ins.Count == 0);
+                Contract.Assert(m.Outs.Count == 0);
+              } else {
+                CheckAgreement_TypeParameters(m.tok, prevMethod.TypeArgs, m.TypeArgs, m.Name, "method");
+                CheckAgreement_Parameters(m.tok, prevMethod.Ins, m.Ins, m.Name, "method", "in-parameter");
+                CheckAgreement_Parameters(m.tok, prevMethod.Outs, m.Outs, m.Name, "method", "out-parameter");
+              }
+
+              var replacementBody = m.Body;
+              if (replacementBody != null) {
+                if (prevMethod.Body == null) {
+                  // cool
+                } else {
+                  replacementBody = MergeBlockStmt(replacementBody, prevMethod.Body);
+                }
+              }
+              nw.Members[index] = CloneMethod(prevMethod, m.Ens, replacementBody);
+            }
+          }
+        }
+      }
+
+      return nw;
+    }
+    private Statement SubstituteNamedExpr(Statement s, IToken p, Expression E, ref int subCount) {
+      if (s == null) {
+        return null;
+      } else if (s is AssertStmt) {
+        AssertStmt stmt = (AssertStmt)s;
+        return new AssertStmt(stmt.Tok, SubstituteNamedExpr(stmt.Expr, p, E, ref subCount), null);
+      } else if (s is AssumeStmt) {
+        AssumeStmt stmt = (AssumeStmt)s;
+        return new AssumeStmt(stmt.Tok, SubstituteNamedExpr(stmt.Expr, p, E, ref subCount), null);
+      } else if (s is PrintStmt) {
+        throw new NotImplementedException();
+      } else if (s is BreakStmt) {
+        return s;
+      } else if (s is ReturnStmt) {
+        return s;
+      } else if (s is VarDeclStmt) {
+        return s;
+      } else if (s is AssignSuchThatStmt) {
+        return s;
+      } else if (s is UpdateStmt) {
+        UpdateStmt stmt = (UpdateStmt)s;
+        List<Expression> lhs = new List<Expression>();
+        List<AssignmentRhs> rhs = new List<AssignmentRhs>();
+        foreach (Expression l in stmt.Lhss) {
+          lhs.Add(SubstituteNamedExpr(l, p, E, ref subCount));
+        }
+        foreach (AssignmentRhs r in stmt.Rhss) {
+          if (r is HavocRhs) {
+            rhs.Add(r); // no substitution on Havoc (*);
+          } else if (r is ExprRhs) {
+            rhs.Add(new ExprRhs(SubstituteNamedExpr(((ExprRhs)r).Expr, p, E, ref subCount)));
+          } else if (r is CallRhs) {
+            CallRhs rr = (CallRhs)r;
+            rhs.Add(new CallRhs(rr.Tok, SubstituteNamedExpr(rr.Receiver, p, E, ref subCount), rr.MethodName, SubstituteNamedExprList(rr.Args, p, E, ref subCount)));
+          } else if (r is TypeRhs) {
+            rhs.Add(r);
+          } else {
+            Contract.Assert(false);  // unexpected AssignmentRhs
+            throw new cce.UnreachableException();
+          }
+        }
+        return new UpdateStmt(stmt.Tok, lhs, rhs);
+      } else if (s is AssignStmt) {
+        Contract.Assert(false);  // AssignStmt is not generated by the parser
+        throw new cce.UnreachableException();
+      } else if (s is VarDecl) {
+        return s;
+      } else if (s is CallStmt) {
+        return s;
+      } else if (s is BlockStmt) {
+        BlockStmt stmt = (BlockStmt)s;
+        List<Statement> res = new List<Statement>();
+        foreach (Statement ss in stmt.Body) {
+          res.Add(SubstituteNamedExpr(ss, p, E, ref subCount));
+        }
+        return new BlockStmt(stmt.Tok, res);
+      } else if (s is IfStmt) {
+        IfStmt stmt = (IfStmt)s;
+        return new IfStmt(stmt.Tok, SubstituteNamedExpr(stmt.Guard, p, E, ref subCount),
+                         (BlockStmt)SubstituteNamedExpr(stmt.Thn, p, E, ref subCount),
+                                    SubstituteNamedExpr(stmt.Els, p, E, ref subCount));
+      } else if (s is AlternativeStmt) {
+        return s;
+      } else if (s is WhileStmt) {
+        WhileStmt stmt = (WhileStmt)s;
+        return new WhileStmt(stmt.Tok, SubstituteNamedExpr(stmt.Guard, p, E, ref subCount), stmt.Invariants, stmt.Decreases, stmt.Mod, (BlockStmt)SubstituteNamedExpr(stmt.Body, p, E, ref subCount));
+      } else if (s is AlternativeLoopStmt) {
+        return s;
+      } else if (s is ParallelStmt) {
+        return s;
+      } else if (s is MatchStmt) {
+        return s;
+      } else if (s is SkeletonStatement) {
+        return s;
+      } else {
+        Contract.Assert(false);  // unexpected statement
+        throw new cce.UnreachableException();
+      }
+
+    }
+    private Expression SubstituteNamedExpr(Expression expr, IToken p, Expression E, ref int subCount) {
+      if (expr == null) {
+        return null;
+      }
+      if (expr is NamedExpr) {
+        NamedExpr n = (NamedExpr)expr;
+        if (n.Name == p.val) {
+          subCount++;
+          return new NamedExpr(n.tok, n.Name, E, CloneExpr(n.Body), p);
+        } else return new NamedExpr(n.tok, n.Name, SubstituteNamedExpr(n.Body, p, E, ref subCount));
+      } else if (expr is LiteralExpr || expr is WildcardExpr | expr is ThisExpr || expr is IdentifierExpr) {
+        return expr;
+      } else if (expr is DisplayExpression) {
+        DisplayExpression e = (DisplayExpression)expr;
+        List<Expression> newElements = SubstituteNamedExprList(e.Elements, p, E, ref subCount);
+        if (expr is SetDisplayExpr) {
+          return new SetDisplayExpr(expr.tok, newElements);
+        } else if (expr is MultiSetDisplayExpr) {
+          return new MultiSetDisplayExpr(expr.tok, newElements);
+        } else {
+          return new SeqDisplayExpr(expr.tok, newElements);
+        }
+      } else if (expr is FieldSelectExpr) {
+        FieldSelectExpr fse = (FieldSelectExpr)expr;
+        Expression substE = SubstituteNamedExpr(fse.Obj, p, E, ref subCount);
+        return new FieldSelectExpr(fse.tok, substE, fse.FieldName);
+      } else if (expr is SeqSelectExpr) {
+        SeqSelectExpr sse = (SeqSelectExpr)expr;
+        Expression seq = SubstituteNamedExpr(sse.Seq, p, E, ref subCount);
+        Expression e0 = sse.E0 == null ? null : SubstituteNamedExpr(sse.E0, p, E, ref subCount);
+        Expression e1 = sse.E1 == null ? null : SubstituteNamedExpr(sse.E1, p, E, ref subCount);
+        return new SeqSelectExpr(sse.tok, sse.SelectOne, seq, e0, e1);
+      } else if (expr is SeqUpdateExpr) {
+        SeqUpdateExpr sse = (SeqUpdateExpr)expr;
+        Expression seq = SubstituteNamedExpr(sse.Seq, p, E, ref subCount);
+        Expression index = SubstituteNamedExpr(sse.Index, p, E, ref subCount);
+        Expression val = SubstituteNamedExpr(sse.Value, p, E, ref subCount);
+        return new SeqUpdateExpr(sse.tok, seq, index, val);
+      } else if (expr is MultiSelectExpr) {
+        MultiSelectExpr mse = (MultiSelectExpr)expr;
+        Expression array = SubstituteNamedExpr(mse.Array, p, E, ref subCount);
+        List<Expression> newArgs = SubstituteNamedExprList(mse.Indices, p, E, ref subCount);
+        return new MultiSelectExpr(mse.tok, array, newArgs);
+      } else if (expr is FunctionCallExpr) {
+        FunctionCallExpr e = (FunctionCallExpr)expr;
+        Expression receiver = SubstituteNamedExpr(e.Receiver, p, E, ref subCount);
+        List<Expression> newArgs = SubstituteNamedExprList(e.Args, p, E, ref subCount);
+        return new FunctionCallExpr(expr.tok, e.Name, receiver, e.OpenParen, newArgs);
+      } else if (expr is DatatypeValue) {
+        DatatypeValue dtv = (DatatypeValue)expr;
+        List<Expression> newArgs = SubstituteNamedExprList(dtv.Arguments, p, E, ref subCount);
+        return new DatatypeValue(dtv.tok, dtv.DatatypeName, dtv.MemberName, newArgs);
+      } else if (expr is OldExpr) {
+        OldExpr e = (OldExpr)expr;
+        Expression se = SubstituteNamedExpr(e.E, p, E, ref subCount);
+        return new OldExpr(expr.tok, se);
+      } else if (expr is FreshExpr) {
+        FreshExpr e = (FreshExpr)expr;
+        Expression se = SubstituteNamedExpr(e.E, p, E, ref subCount);
+        return new FreshExpr(expr.tok, se);
+      } else if (expr is AllocatedExpr) {
+        AllocatedExpr e = (AllocatedExpr)expr;
+        Expression se = SubstituteNamedExpr(e.E, p, E, ref subCount);
+        return new AllocatedExpr(expr.tok, se);
+      } else if (expr is UnaryExpr) {
+        UnaryExpr e = (UnaryExpr)expr;
+        Expression se = SubstituteNamedExpr(e.E, p, E, ref subCount);
+        return new UnaryExpr(expr.tok, e.Op, se);
+      } else if (expr is BinaryExpr) {
+        BinaryExpr e = (BinaryExpr)expr;
+        Expression e0 = SubstituteNamedExpr(e.E0, p, E, ref subCount);
+        Expression e1 = SubstituteNamedExpr(e.E1, p, E, ref subCount);
+        return new BinaryExpr(expr.tok, e.Op, e0, e1);
+      } else if (expr is LetExpr) {
+        var e = (LetExpr)expr;
+        var rhss = SubstituteNamedExprList(e.RHSs, p, E, ref subCount);
+        var body = SubstituteNamedExpr(e.Body, p, E, ref subCount);
+        return new LetExpr(e.tok, e.Vars, rhss, body);
+      } else if (expr is ComprehensionExpr) {
+        var e = (ComprehensionExpr)expr;
+        Expression newRange = e.Range == null ? null : SubstituteNamedExpr(e.Range, p, E, ref subCount);
+        Expression newTerm = SubstituteNamedExpr(e.Term, p, E, ref subCount);
+        Attributes newAttrs = e.Attributes;//SubstituteNamedExpr(e.Attributes, p, E, ref subCount);
+        if (e is SetComprehension) {
+          return new SetComprehension(expr.tok, e.BoundVars, newRange, newTerm);
+        } else if (e is MapComprehension) {
+          return new MapComprehension(expr.tok, e.BoundVars, newRange, newTerm);
+        } else if (e is QuantifierExpr) {
+          var q = (QuantifierExpr)e;
+          if (expr is ForallExpr) {
+            return new ForallExpr(expr.tok, e.BoundVars, newRange, newTerm, newAttrs);
+          } else {
+            return new ExistsExpr(expr.tok, e.BoundVars, newRange, newTerm, newAttrs);
+          }
+        } else {
+          Contract.Assert(false);  // unexpected ComprehensionExpr
+          throw new cce.UnreachableException();
+        }
+
+      } else if (expr is PredicateExpr) {
+        var e = (PredicateExpr)expr;
+        Expression g = SubstituteNamedExpr(e.Guard, p, E, ref subCount);
+        Expression b = SubstituteNamedExpr(e.Body, p, E, ref subCount);
+        if (expr is AssertExpr) {
+          return new AssertExpr(e.tok, g, b);
+        } else {
+          return new AssumeExpr(e.tok, g, b);
+        }
+      } else if (expr is ITEExpr) {
+        ITEExpr e = (ITEExpr)expr;
+        Expression test = SubstituteNamedExpr(e.Test, p, E, ref subCount);
+        Expression thn = SubstituteNamedExpr(e.Thn, p, E, ref subCount);
+        Expression els = SubstituteNamedExpr(e.Els, p, E, ref subCount);
+        return new ITEExpr(expr.tok, test, thn, els);
+      } else if (expr is ConcreteSyntaxExpression) {
+        if (expr is ParensExpression) {
+          return SubstituteNamedExpr(((ParensExpression)expr).E, p, E, ref subCount);
+        } else if (expr is IdentifierSequence) {
+          return expr;
+        } else if (expr is ExprDotName) {
+          ExprDotName edn = (ExprDotName)expr;
+          return new ExprDotName(edn.tok, SubstituteNamedExpr(edn.Obj, p, E, ref subCount), edn.SuffixName);
+        } else if (expr is ChainingExpression) {
+          ChainingExpression ch = (ChainingExpression)expr;
+          return SubstituteNamedExpr(ch.E, p, E, ref subCount);
+        } else {
+          Contract.Assert(false);
+          throw new cce.UnreachableException();
+        }
+      } else {
+        Contract.Assert(false);
+        throw new cce.UnreachableException();
+      }
+    }
+
+    private List<Expression> SubstituteNamedExprList(List<Expression> list, IToken p, Expression E, ref int subCount) {
+      List<Expression> res = new List<Expression>();
+      foreach (Expression e in list) {
+        res.Add(SubstituteNamedExpr(e, p, E, ref subCount));
+      }
+      return res;
+    }
+    void CheckAgreement_TypeParameters(IToken tok, List<TypeParameter> old, List<TypeParameter> nw, string name, string thing) {
+      Contract.Requires(tok != null);
+      Contract.Requires(old != null);
+      Contract.Requires(nw != null);
+      Contract.Requires(name != null);
+      Contract.Requires(thing != null);
+      if (old.Count != nw.Count) {
+        reporter.Error(tok, "{0} '{1}' is declared with a different number of type parameters ({2} instead of {3}) than the corresponding {0} in the module it refines", thing, name, nw.Count, old.Count);
+      } else {
+        for (int i = 0; i < old.Count; i++) {
+          var o = old[i];
+          var n = nw[i];
+          if (o.Name != n.Name) {
+            reporter.Error(n.tok, "type parameters are not allowed to be renamed from the names given in the {0} in the module being refined (expected '{1}', found '{2}')", thing, o.Name, n.Name);
+          } else {
+            // This explains what we want to do and why:
+            // switch (o.EqualitySupport) {
+            //   case TypeParameter.EqualitySupportValue.Required:
+            //     // here, we will insist that the new type-parameter also explicitly requires equality support (because we don't want
+            //     // to wait for the inference to run on the new module)
+            //     good = n.EqualitySupport == TypeParameter.EqualitySupportValue.Required;
+            //     break;
+            //   case TypeParameter.EqualitySupportValue.InferredRequired:
+            //     // here, we can allow anything, because even with an Unspecified value, the inference will come up with InferredRequired, like before
+            //     good = true;
+            //     break;
+            //   case TypeParameter.EqualitySupportValue.Unspecified:
+            //     // inference didn't come up with anything on the previous module, so the only value we'll allow here is Unspecified as well
+            //     good = n.EqualitySupport == TypeParameter.EqualitySupportValue.Unspecified;
+            //     break;
+            // }
+            // Here's how we actually compute it:
+            if (o.EqualitySupport != TypeParameter.EqualitySupportValue.InferredRequired && o.EqualitySupport != n.EqualitySupport) {
+              reporter.Error(n.tok, "type parameter '{0}' is not allowed to change the requirement of supporting equality", n.Name);
+            }
+          }
+        }
+      }
+    }
+
+    void CheckAgreement_Parameters(IToken tok, List<Formal> old, List<Formal> nw, string name, string thing, string parameterKind) {
+      Contract.Requires(tok != null);
+      Contract.Requires(old != null);
+      Contract.Requires(nw != null);
+      Contract.Requires(name != null);
+      Contract.Requires(thing != null);
+      Contract.Requires(parameterKind != null);
+      if (old.Count != nw.Count) {
+        reporter.Error(tok, "{0} '{1}' is declared with a different number of {2} ({3} instead of {4}) than the corresponding {0} in the module it refines", thing, name, parameterKind, nw.Count, old.Count);
+      } else {
+        for (int i = 0; i < old.Count; i++) {
+          var o = old[i];
+          var n = nw[i];
+          if (o.Name != n.Name) {
+            reporter.Error(n.tok, "there is a difference in name of {0} {1} ('{2}' versus '{3}') of {4} {5} compared to corresponding {4} in the module it refines", parameterKind, i, n.Name, o.Name, thing, name);
+          } else if (!o.IsGhost && n.IsGhost) {
+            reporter.Error(n.tok, "{0} '{1}' of {2} {3} cannot be changed, compared to the corresponding {2} in the module it refines, from non-ghost to ghost", parameterKind, n.Name, thing, name);
+          } else if (o.IsGhost && !n.IsGhost) {
+            reporter.Error(n.tok, "{0} '{1}' of {2} {3} cannot be changed, compared to the corresponding {2} in the module it refines, from ghost to non-ghost", parameterKind, n.Name, thing, name);
+          } else if (!TypesAreEqual(o.Type, n.Type)) {
+            reporter.Error(n.tok, "the type of {0} '{1}' is different from the type of the same {0} in the corresponding {2} in the module it refines ('{3}' instead of '{4}')", parameterKind, n.Name, thing, n.Type, o.Type);
+          }
+        }
+      }
+    }
+
+    bool TypesAreEqual(Type t, Type u) {
+      Contract.Requires(t != null);
+      Contract.Requires(u != null);
+      return t.ToString() == u.ToString();
+    }
+
+    BlockStmt MergeBlockStmt(BlockStmt skeleton, BlockStmt oldStmt) {
+      Contract.Requires(skeleton != null);
+      Contract.Requires(oldStmt != null);
+
+      var body = new List<Statement>();
+      int i = 0, j = 0;
+      while (i < skeleton.Body.Count) {
+        var cur = skeleton.Body[i];
+        if (j == oldStmt.Body.Count) {
+          if (!(cur is SkeletonStatement)) {
+            MergeAddStatement(cur, body);
+          } else if (((SkeletonStatement)cur).S == null) {
+            // the "..." matches the empty statement sequence
+          } else {
+            reporter.Error(cur.Tok, "skeleton statement does not match old statement");
+          }
+          i++;
+        } else {
+          var oldS = oldStmt.Body[j];
+          /* See how the two statements match up.
+           *   cur                         oldS                         result
+           *   ------                      ------                       ------
+           *   assert ...;                 assume E;                    assert E;
+           *   assert ...;                 assert E;                    assert E;
+           *   assert E;                                                assert E;
+           *   
+           *   assume ...;                 assume E;                    assume E;
+           *   
+           *   var x := E;                 var x;                       var x := E;
+           *   var x := E;                 var x := *;                  var x := E;
+           *   var x := E1;                var x :| E0;                 var x := E1; assert E0;
+           *   var VarProduction;                                       var VarProduction;
+           *   
+           *   x := E;                     x := *;                      x := E;
+           *   
+           *   if ... Then else Else       if (G) Then' else Else'      if (G) Merge(Then,Then') else Merge(Else,Else')
+           *   if (G) Then else Else       if (*) Then' else Else'      if (G) Merge(Then,Then') else Merge(Else,Else')
+           *
+           *   while ... LoopSpec ...      while (G) LoopSpec' Body     while (G) Merge(LoopSpec,LoopSpec') Body
+           *   while ... LoopSpec Body     while (G) LoopSpec' Body'    while (G) Merge(LoopSpec,LoopSpec') Merge(Body,Body')
+           *   while (G) LoopSpec ...      while (*) LoopSpec' Body     while (G) Merge(LoopSpec,LoopSpec') Body
+           *   while (G) LoopSpec Body     while (*) LoopSpec' Body'    while (G) Merge(LoopSpec,LoopSpec') Merge(Body,Body')
+           *   
+           *   ... where x = e; S          StmtThatDoesNotMatchS; S'    StatementThatDoesNotMatchS[e/x]; Merge( ... where x = e; S , S')
+           *   ... where x = e; S          StmtThatMatchesS; S'         StmtThatMatchesS; S'
+           * 
+           * Note, LoopSpec must contain only invariant declarations (as the parser ensures for the first three cases).
+           * Note, there is an implicit "...;" at the end of every block in a skeleton.
+           *   
+           * TODO:  should also handle labels and some form of new "replace" statement
+           */
+          if (cur is SkeletonStatement) {
+            var S = ((SkeletonStatement)cur).S;
+            var c = (SkeletonStatement) cur;
+            if (S == null) {
+              var nxt = i + 1 == skeleton.Body.Count ? null : skeleton.Body[i+1];
+              if (nxt != null && nxt is SkeletonStatement && ((SkeletonStatement)nxt).S == null) {
+                // "...; ...;" is the same as just "...;", so skip this one
+              } else {
+                int subCount = 0;
+                // skip up until the next thing that matches "nxt"
+                while (nxt == null || !PotentialMatch(nxt, oldS)) {
+                  // loop invariant:  oldS == oldStmt.Body[j]
+                  var s = CloneStmt(oldS);
+                  if (c.NameReplacements != null)
+                    s = SubstituteNamedExpr(s, c.NameReplacements[0], c.ExprReplacements[0], ref subCount);
+                  body.Add(s);
+                  j++;
+                  if (j == oldStmt.Body.Count) { break; }
+                  oldS = oldStmt.Body[j];
+                }
+                if (c.NameReplacements != null && subCount == 0)
+                  reporter.Error(c.NameReplacements[0], "did not find expression labeled {0}", c.NameReplacements[0].val);
+              }
+              i++;
+
+            } else if (S is AssertStmt) {
+              var skel = (AssertStmt)S;
+              Contract.Assert(((SkeletonStatement)cur).ConditionOmitted);
+              var oldAssume = oldS as PredicateStmt;
+              if (oldAssume == null) {
+                reporter.Error(cur.Tok, "assert template does not match inherited statement");
+                i++;
+              } else {
+                // Clone the expression, but among the new assert's attributes, indicate
+                // that this assertion is supposed to be translated into a check.  That is,
+                // it is not allowed to be just assumed in the translation, despite the fact
+                // that the condition is inherited.
+                var e = CloneExpr(oldAssume.Expr);
+                body.Add(new AssertStmt(skel.Tok, e, new Attributes("prependAssertToken", new List<Attributes.Argument>(), null)));
+                i++; j++;
+              }
+
+            } else if (S is AssumeStmt) {
+              var skel = (AssumeStmt)S;
+              Contract.Assert(((SkeletonStatement)cur).ConditionOmitted);
+              var oldAssume = oldS as AssumeStmt;
+              if (oldAssume == null) {
+                reporter.Error(cur.Tok, "assume template does not match inherited statement");
+                i++;
+              } else {
+                var e = CloneExpr(oldAssume.Expr);
+                body.Add(new AssumeStmt(skel.Tok, e, null));
+                i++; j++;
+              }
+
+            } else if (S is IfStmt) {
+              var skel = (IfStmt)S;
+              Contract.Assert(((SkeletonStatement)cur).ConditionOmitted);
+              var oldIf = oldS as IfStmt;
+              if (oldIf == null) {
+                reporter.Error(cur.Tok, "if-statement template does not match inherited statement");
+                i++;
+              } else {
+                var resultingThen = MergeBlockStmt(skel.Thn, oldIf.Thn);
+                var resultingElse = MergeElse(skel.Els, oldIf.Els);
+                var r = new IfStmt(skel.Tok, CloneExpr(oldIf.Guard), resultingThen, resultingElse);
+                body.Add(r);
+                i++; j++;
+              }
+
+            } else if (S is WhileStmt) {
+              var skel = (WhileStmt)S;
+              var oldWhile = oldS as WhileStmt;
+              if (oldWhile == null) {
+                reporter.Error(cur.Tok, "while-statement template does not match inherited statement");
+                i++;
+              } else {
+                Expression guard;
+                if (((SkeletonStatement)cur).ConditionOmitted) {
+                  guard = CloneExpr(oldWhile.Guard);
+                } else {
+                  if (oldWhile.Guard != null) {
+                    reporter.Error(skel.Guard.tok, "a skeleton while statement with a guard can only replace a while statement with a non-deterministic guard");
+                  }
+                  guard = skel.Guard;
+                }
+                // Note, if the loop body is omitted in the skeleton, the parser will have set the loop body to an empty block,
+                // which has the same merging behavior.
+                var r = MergeWhileStmt(skel, oldWhile, guard);
+                body.Add(r);
+                i++; j++;
+              }
+
+            } else {
+              Contract.Assume(false);  // unexpected skeleton statement
+            }
+
+          } else if (cur is AssertStmt) {
+            MergeAddStatement(cur, body);
+            i++;
+
+          } else if (cur is VarDeclStmt) {
+            var cNew = (VarDeclStmt)cur;
+            var cOld = oldS as VarDeclStmt;
+            bool doMerge = false;
+            Expression addedAssert = null;
+            if (cOld != null && cNew.Lhss.Count == 1 && cOld.Lhss.Count == 1 && cNew.Lhss[0].Name == cOld.Lhss[0].Name) {
+              var update = cNew.Update as UpdateStmt;
+              if (update != null && update.Rhss.Count == 1 && update.Rhss[0] is ExprRhs) {
+                // Note, we allow switching between ghost and non-ghost, since that seems unproblematic.
+                if (cOld.Update == null) {
+                  doMerge = true;
+                } else if (cOld.Update is AssignSuchThatStmt) {
+                  doMerge = true;
+                  addedAssert = CloneExpr(((AssignSuchThatStmt)cOld.Update).Expr);
+                } else {
+                  var updateOld = (UpdateStmt)cOld.Update;  // if cast fails, there are more ConcreteUpdateStatement subclasses than expected
+                  if (updateOld.Rhss.Count == 1 && updateOld.Rhss[0] is HavocRhs) {
+                    doMerge = true;
+                  }
+                }
+              }
+            }
+            if (doMerge) {
+              // Go ahead with the merge:
+              body.Add(cNew);
+              i++; j++;
+              if (addedAssert != null) {
+                body.Add(new AssertStmt(addedAssert.tok, addedAssert, null));
+              }
+            } else {
+              MergeAddStatement(cur, body);
+              i++;
+            }
+
+          } else if (cur is AssignStmt) {
+            var cNew = (AssignStmt)cur;
+            var cOld = oldS as AssignStmt;
+            if (cOld == null && oldS is UpdateStmt) {
+              var us = (UpdateStmt)oldS;
+              if (us.ResolvedStatements.Count == 1) {
+                cOld = us.ResolvedStatements[0] as AssignStmt;
+              }
+            }
+            bool doMerge = false;
+            if (cOld != null && cNew.Lhs.Resolved is IdentifierExpr && cOld.Lhs.Resolved is IdentifierExpr) {
+              if (((IdentifierExpr)cNew.Lhs.Resolved).Name == ((IdentifierExpr)cOld.Lhs.Resolved).Name) {
+                if (!(cNew.Rhs is TypeRhs) && cOld.Rhs is HavocRhs) {
+                  doMerge = true;
+                }
+              }
+            }
+            if (doMerge) {
+              // Go ahead with the merge:
+              body.Add(cNew);
+              i++; j++;
+            } else {
+              MergeAddStatement(cur, body);
+              i++;
+            }
+
+          } else if (cur is IfStmt) {
+            var cNew = (IfStmt)cur;
+            var cOld = oldS as IfStmt;
+            if (cOld != null && cOld.Guard == null) {
+              var r = new IfStmt(cNew.Tok, cNew.Guard, MergeBlockStmt(cNew.Thn, cOld.Thn), MergeElse(cNew.Els, cOld.Els));
+              body.Add(r);
+              i++; j++;
+            } else {
+              MergeAddStatement(cur, body);
+              i++;
+            }
+
+          } else if (cur is WhileStmt) {
+            var cNew = (WhileStmt)cur;
+            var cOld = oldS as WhileStmt;
+            if (cOld != null && cOld.Guard == null) {
+              var r = MergeWhileStmt(cNew, cOld, cNew.Guard);
+              body.Add(r);
+              i++; j++;
+            } else {
+              MergeAddStatement(cur, body);
+              i++;
+            }
+
+          } else {
+            MergeAddStatement(cur, body);
+            i++;
+          }
+        }
+      }
+      // implement the implicit "...;" at the end of each block statement skeleton
+      for (; j < oldStmt.Body.Count; j++) {
+        body.Add(CloneStmt(oldStmt.Body[j]));
+      }
+      return new BlockStmt(skeleton.Tok, body);
+    }
+
+    bool PotentialMatch(Statement nxt, Statement other) {
+      Contract.Requires(!(nxt is SkeletonStatement) || ((SkeletonStatement)nxt).S != null);  // nxt is not "...;"
+      Contract.Requires(other != null);
+
+      if (nxt is SkeletonStatement) {
+        var S = ((SkeletonStatement)nxt).S;
+        if (S is AssertStmt) {
+          return other is PredicateStmt;
+        } else if (S is AssumeStmt) {
+          return other is AssumeStmt;
+        } else if (S is IfStmt) {
+          return other is IfStmt;
+        } else if (S is WhileStmt) {
+          return other is WhileStmt;
+        } else {
+          Contract.Assume(false);  // unexpected skeleton
+        }
+
+      } else if (nxt is IfStmt) {
+        var oth = other as IfStmt;
+        return oth != null && oth.Guard == null;
+      } else if (nxt is WhileStmt) {
+        var oth = other as WhileStmt;
+        return oth != null && oth.Guard == null;
+      }
+
+      // not a potential match
+      return false;
+    }
+
+    WhileStmt MergeWhileStmt(WhileStmt cNew, WhileStmt cOld, Expression guard) {
+      Contract.Requires(cNew != null);
+      Contract.Requires(cOld != null);
+
+      // Note, the parser produces errors if there are any decreases or modifies clauses (and it creates
+      // the Specification structures with a null list).
+      Contract.Assume(cNew.Mod.Expressions == null);
+
+      // If the previous loop was not specified with "decreases *", then the new loop is not allowed to provide any "decreases" clause.
+      // Any "decreases *" clause is not inherited, so if the previous loop was specified with "decreases *", then the new loop needs
+      // to either redeclare "decreases *", provided a termination-checking "decreases" clause, or give no "decreases" clause and thus
+      // get a default "decreases" loop.
+      Specification<Expression> decr;
+      if (Contract.Exists(cOld.Decreases.Expressions, e => e is WildcardExpr)) {
+        decr = cNew.Decreases;  // take the new decreases clauses, whatever they may be (including nothing at all)
+      } else {
+        if (cNew.Decreases.Expressions.Count != 0) {
+          reporter.Error(cNew.Decreases.Expressions[0].tok, "a refining loop can provide a decreases clause only if the loop being refined was declared with 'decreases *'");
+        }
+        decr = CloneSpecExpr(cOld.Decreases);
+      }
+
+      var invs = cOld.Invariants.ConvertAll(CloneMayBeFreeExpr);
+      invs.AddRange(cNew.Invariants);
+      var r = new RefinedWhileStmt(cNew.Tok, guard, invs, decr, CloneSpecFrameExpr(cOld.Mod), MergeBlockStmt(cNew.Body, cOld.Body));
+      return r;
+    }
+
+    Statement MergeElse(Statement skeleton, Statement oldStmt) {
+      Contract.Requires(skeleton == null || skeleton is BlockStmt || skeleton is IfStmt || skeleton is SkeletonStatement);
+      Contract.Requires(oldStmt == null || oldStmt is BlockStmt || oldStmt is IfStmt || oldStmt is SkeletonStatement);
+
+      if (skeleton == null) {
+        return CloneStmt(oldStmt);
+      } else if (skeleton is IfStmt || skeleton is SkeletonStatement) {
+        // wrap a block statement around the if statement
+        skeleton = new BlockStmt(skeleton.Tok, new List<Statement>() { skeleton });
+      }
+
+      if (oldStmt == null) {
+        // make it into an empty block statement
+        oldStmt = new BlockStmt(skeleton.Tok, new List<Statement>());
+      } else if (oldStmt is IfStmt || oldStmt is SkeletonStatement) {
+        // wrap a block statement around the if statement
+        oldStmt = new BlockStmt(oldStmt.Tok, new List<Statement>() { oldStmt });
+      }
+
+      Contract.Assert(skeleton is BlockStmt && oldStmt is BlockStmt);
+      return MergeBlockStmt((BlockStmt)skeleton, (BlockStmt)oldStmt);
+    }
+
+    /// <summary>
+    /// Add "s" to "stmtList", but complain if "s" contains further occurrences of "...", if "s" assigns to a
+    /// variable that was not declared in the refining module, or if "s" has some control flow that jumps to a
+    /// place outside "s".
+    /// </summary>
+    void MergeAddStatement(Statement s, List<Statement> stmtList) {
+      Contract.Requires(s != null);
+      Contract.Requires(stmtList != null);
+      var prevErrorCount = reporter.ErrorCount;
+      CheckIsOkayNewStatement(s, new Stack<string>(), 0);
+      if (reporter.ErrorCount == prevErrorCount) {
+        stmtList.Add(s);
+      }
+    }
+
+    /// <summary>
+    /// See comment on MergeAddStatement.
+    /// </summary>
+    void CheckIsOkayNewStatement(Statement s, Stack<string> labels, int loopLevels) {
+      Contract.Requires(s != null);
+      Contract.Requires(labels != null);
+      Contract.Requires(0 <= loopLevels);
+
+      for (LList<Label> n = s.Labels; n != null; n = n.Next) {
+        labels.Push(n.Data.Name);
+      }
+
+      if (s is SkeletonStatement) {
+        reporter.Error(s, "skeleton statement may not be used here; it does not have a matching statement in what is being replaced");
+      } else if (s is ReturnStmt) {
+        reporter.Error(s, "return statements are not allowed in skeletons");
+      } else if (s is BreakStmt) {
+        var b = (BreakStmt)s;
+        if (b.TargetLabel != null ? !labels.Contains(b.TargetLabel) : loopLevels < b.BreakCount) {
+          reporter.Error(s, "break statement in skeleton is not allowed to break outside the skeleton fragment");
+        }
+      } else if (s is AssignStmt) {
+        // TODO: To be a refinement automatically (that is, without any further verification), only variables and fields defined
+        // in this module are allowed.  This needs to be checked.  If the LHS refers to an l-value that was not declared within
+        // this module, then either an error should be reported or the Translator needs to know to translate new proof obligations.
+      } else {
+        if (s is WhileStmt || s is AlternativeLoopStmt) {
+          loopLevels++;
+        }
+        foreach (var ss in s.SubStatements) {
+          CheckIsOkayNewStatement(ss, labels, loopLevels);
+        }
+      }
+
+      for (LList<Label> n = s.Labels; n != null; n = n.Next) {
+        labels.Pop();
+      }
+    }
+
+    // ---------------------- additional methods -----------------------------------------------------------------------------
+
+    public static bool ContainsChange(Expression expr, ModuleDefinition m) {
+      Contract.Requires(expr != null);
+      Contract.Requires(m != null);
+
+      if (expr is FunctionCallExpr) {
+        var e = (FunctionCallExpr)expr;
+        if (e.Function.EnclosingClass.Module == m) {
+          var p = e.Function as Predicate;
+          if (p != null && p.BodyIsExtended) {
+            return true;
+          }
+        }
+      }
+
+      foreach (var ee in expr.SubExpressions) {
+        if (ContainsChange(ee, m)) {
+          return true;
+        }
+      }
+      return false;
+    }
+  }
+}