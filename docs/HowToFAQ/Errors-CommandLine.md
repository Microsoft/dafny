
<!-- %default %useHeadings -->

<!-- DafnyDriver/DafnyDriver.cs -->

## **Error: No compiler found for target _target_; expecting one of _known_** {#cli_unknown_compiler}

<!-- %check-cli -->
```bash
dafny build -t:zzz
```

The `-t` or `--target` options specifies which backend compiler to use for 
those dafny commands that compile dafny to other programming languages. 
This error message says that the named language is not supported.

## **Error: No input files were specified in command-line _command_** {#cli_no_files}

<!-- %check-cli -->
```bash
dafny resolve
```

Any valid dafny invocation requires at least one .dfy file. 
The only exceptions are the special commands like `--help` and `--version`.


## ***** Error: _file_: Central Directory corrupt.** {#cli_bad_doo}

<!-- %check-cli -->
```bash
dafny resolve --use-basename-for-filename testsource/test1.dfy testsource/BadDoo.doo
```

This error message says that the `.doo` file was not able to be successfully unzipped.
It indicates that the file is either corrupted or misnamed (it should not be a .doo file).

## **Error: file _name_ not found** {#cli_file_not_found}

<!-- %check-cli -->
```bash
dafny build -t:java testfiles/a.dfy zzz.java
```

This error message simply states that the named file could not be found
by the dafny tool. Note that files on the command-line are named
relative to the current working directory of the shell in which the
command is invoked or are absolute file paths. In particular, this
instance of this error message identifies non-.dfy files that still
have permitted extensions (according to the target platform) but
cannot be found in the file system.

## **Error: Command-line argument '_arg_' is neither a recognized option nor a filename with a supported extension (_ext_).** {#cli_bad_option}

<!-- %check-cli -->
```bash
dafny resolve --zzz
```

The named command-line argument is either a misspelled option or a filename
in an unrecognized form (e.g., with no filename extension).
An invalid option with a filename as value can look like either one, such as `--out:a.doo`.

## **Error: Command-line argument '_arg_' is neither a recognized option nor a filename with a supported extension (_ext_).** {#cli_bad_option_legacy}

<!-- %check-cli -->
```bash
dafny -zzz
```

The named command-line argument is either a misspelled option or a filename
in an unrecognized form (e.g., with no filename extension).

## **Error: '_name_': Filename extension '_ext_' is not supported. Input files must be Dafny programs (.dfy) or supported auxiliary files (_ext_)** {#cli_bad_extension}

<!-- %check-cli -->
```bash
dafny resolve z.zzz
```

Dafny programs are in files with a `.dfy` extension.
A Dafny program may be combined with other files appropriate to the
target programming language being used, such as `.dll` files for C#
or `.java` or `.jar` files for Java. The stated extension is not
recognized.

## **Error: The command-line contains no .dfy files** {#cli-no-dafny-file_2}

<!-- TODO - this appears to be no longer reachable -->

## **Error: The command-line contains no .dfy files** {#cli-no-dafny-folder}

<!-- TODO - this appears to be no longer reachable -->

## **Error: Only one .dfy file can be specified for testing** {#cli-test-generation}

<!-- %no-check -->
```bash
dafny generate-tests block x.dfy y.dfy
```

The test-generation tool is still experimental.
However, it is expected to take just a single `.dfy` file as input.


## **Error: ModelView file must be specified when attempting counterexample extraction** {#cli-counterexample}

<!-- %check-cli -->
```bash
dafny /extractCounterexample testsource/test1.dfy
```

When requesting a counterexample to be generated, some additional options must be specified:
a model view file using `/mv:<file>` and
`/proverOpt:O:model.completion=true` and
`/proverOpt:O:model_compress=false` (for z3 version < 4.8.7) or
`/proverOpt:O:model.compact=false `(for z3 version >= 4.8.7).

The model view file is an arbitrary non-existent file that is created and used as a temporary file
during the creation of the counterexamples.

## **Error: Feature not supported for this compilation target: _feature_** {#f_unsupported_feature}

<!-- %check-run %exit 3 %options -t:cpp --unicode-char=true -->
```dafny
method m() {}
```

The backends that Dafny supports have their own limitations on the ability to implement some of Dafny's features. 
This error message indicates that the Dafny program in question has hit one of these limitations. 
Some limitations are inherent in the language, but others are a question of implementation priorities to date.
If the feature is an important one for your project, communicate with the Dafny team to determine if the 
omission can be corrected.

## **Please use the '--check' and/or '--print' option as stdin cannot be formatted in place.** {#f_missing_format_option}

<!-- %check-cli -->
```bash
dafny format --stdin
```

The dafny `format` command formats its input dafny program. The default behavior is to format the input files
in place. It can instead just check that the file is formatted (`--check`) or print the formatted version to 
stdout (`--print`). If the `--stdin` option is used, the input dafny program is taken from stdin, in which case
it cannot be formatted in place, so either the `--check` or `--print` options must be used in conjunction with `--stdin`.

## **The file _file_ needs to be formatted** {#f_file_needs_formatting}

<!-- %check-cli -->
dafny format testsource/test2.dfy
-->

This message is not an error. Rather it is the expected output of the `dafny format` command when
`--check` is used: it states that the named input file is not formatted according to Dafny style.
You can use `--print` to see the output. Also for an input file `test.dfy`, the command
`dafny format --print test.dfy | diff test.dfy -` provides a diff between the original and the formatted files
(without making any changes).

<!-- DafnyCore/DafnyOptions.cs -->

## **dafny: Error: Invalid argument _argument_ to option print-mode_help_** {#cli_print_mode}

<!-- %check-cli-err -->
```bash 
dafny -printMode:zzz
```

The `printMode` option has a number of alternative values that are spelled out in the help document (`dafny -?`).
It is also recommended to use the new CLI, with the option `--print-mode`.

## Unsupported diagnostic format: _format_; expecting one of 'json', 'text'.** {#cli_diagnostic_format}

<!-- %check-cli -->
```bash
dafny /diagnosticsFormat:zzz
```

This option controls the format of error messages. Typically the 'text' format is used (and is the default).
But 'json' is also an option. Any other choice is illegal and results in this error message.

## **dafny: Error: Invalid argument _argument_ to option functionSyntax_help_** {#cli_function_syntax}

<!-- %check-cli-err -->
```bash 
<<<<<<< HEAD
dafny resolve --show-snippets:false --function-syntax:2 mod.dfy
=======
dafny -functionSyntax:z
>>>>>>> b90b422b
```

The `functionSynax` option has a number of alternative values that are spelled out in the help document (`dafny -?`),
most commonly the values '3' and '4' ('4' for dafny version 4.0 and later).
It is also recommended to use the new CLI, with the option `--function-syntax`.

## **dafny: Error: Invalid argument _argument_ to option quantifierSyntax_help_** {#cli_quantifier_syntax}

<!-- %check-cli-err -->
```bash 
dafny -quantifierSyntax:z
```

The `quantifierSyntax ` option has a number of alternative values that are spelled out in the help document (`dafny -?`),
most commonly the values '3' and '4' ('4' for dafny version 4.0 and later).
It is also recommended to use the new CLI, with the option `--quantifier-syntax`.

## **dafny: Error: Invalid argument _argument_ to option verificationLogger _help_** {#cli_verification_logger}

<!-- %check-cli-err -->
```bash 
dafny -verificationLogger:z
```

The `verificationLogger` option has these alternatives: trx, csv, text.
The option name in the new CLI is `--log-format`.

## **dafny: Error: Invalid argument _argument_ to option testContracts_help_** {#cli_test_contracts}

<!-- %check-cli-err -->
```bash 
dafny -testContracts:z
```

The `testContracts` option has these alternatives: Externs, TestedExterns.
The similar option in the new CLI is `--test-assumptions`.

## **dafny: Error: Invalid argument _argument_ to option printIncludes_help_** {#cli_print_includes}

<!-- %check-cli-err -->
```bash 
dafny -printIncludes:z
```

The `printIncludes` option has these alternatives: None, Immediate, Transitive.

## **Argument '_argument_' not recognized. _Alternatives_** {#cli_quantifier_syntax}

<!-- %check-cli-err -->
```bash 
dafny resolve --show-snippets:false --quantifier-syntax:2 null.dfy
```

This is a generic error message about command-line arguments,
indicating that the value given (after the `:` or `=` or as the next command-line argument) is not recognized as a valid value for the given option.

The correct spellings of the valid values should be stated 
in the help document (`dafny -?` or `dafny <command> -h`).


<!-- In boogie option processing -->

## **Error: unknown switch: _switch_** {#cli_unknown_legacy_option}

<!-- %check-cli -->
```bash
dafny --stdin
```

This error results from using an unknown command-line option in the 
legacy CLI, such as one that begins with a double hyphen.
It is recommended to use the new CLI in which the command-line begins
with an action verb (e.g., resolve, verify, run) followed by 
files, folders, and options written with double-hyphen prefixes.<|MERGE_RESOLUTION|>--- conflicted
+++ resolved
@@ -182,11 +182,7 @@
 
 <!-- %check-cli-err -->
 ```bash 
-<<<<<<< HEAD
-dafny resolve --show-snippets:false --function-syntax:2 mod.dfy
-=======
 dafny -functionSyntax:z
->>>>>>> b90b422b
 ```
 
 The `functionSynax` option has a number of alternative values that are spelled out in the help document (`dafny -?`),
