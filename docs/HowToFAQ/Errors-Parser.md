--- conflicted
+++ resolved
@@ -64,8 +64,6 @@
 fields, constants, methods, and functions, and only within classes.
 Modules and the declarations within them are already always static.
 
-<<<<<<< HEAD
-=======
 ## **Error: a _decl_ cannot be declared 'opaque'** {#p_no_opaque}
 
 ```dafny
@@ -79,7 +77,6 @@
 
 Deprecated attributes have been removed. This message should not currently appear.
 
->>>>>>> 7e5dadad
 ## **Error: argument to :options attribute must be a literal string** {#p_literal_string_required}
 
 ```dafny
