<!-- %check-resolve %default %useHeadings -->

<!-- Parser.cs, but not Deprecated warnings or syntactic errors -->

## **Error: Duplicate declaration modifier: abstract** {#p_duplicate_modifier}

```dafny
abstract abstract module M {}
```

No Dafny modifier, such as [`abstract`, `static`, `ghost`](../DafnyRef/DafnyRef#sec-declaration-modifiers) may be repeated
Such repetition would be superfluous even if allowed.

## **Error: a _decl_ cannot be declared 'abstract'** {#p_abstract_not_allowed}
 
```dafny
module M {
  abstract const c := 4
}
```

Only modules may be declared abstract.

## **Error: a function-by-method has a ghost function body and a non-ghost method body; a function-by-method declaration does not use the 'ghost' keyword.** {#p_no_ghost_for_by_method}

```dafny
ghost function f(): int
{
  42
} by method {
  return 42;
}
```

<<<<<<< HEAD
## **Error: _decl_ cannot be declared 'ghost' (it is 'ghost' by default)** {#p_ghost_forbidden_default}
=======
## **Error: _decl_ cannot be declared 'ghost' (it is 'ghost' by default when using --function-syntax:3)** {#p_ghost_forbidden_default}
>>>>>>> 43c7d5da

```dafny
module {:options "--function-syntax:3"} M {
  ghost function f(): int { 42 }
}
```

For versions prior to Dafny 4, the `function` keyword meant a ghost function
and `function method` meant a non-ghost function. 
From Dafny 4 on, `ghost function` means a ghost function and 
`function` means a non-ghost function. 
See the discussion [here](../DafnyRef/DafnyRef#sec-function-syntax) for
a discussion of options to control this feature.

## **Error: a _decl_ cannot be declared 'ghost'** {#p_ghost_forbidden}

```dafny
ghost module M {}
```

Only some kinds of declarations can be declared `ghost`, most often functions,
fields, and local declarations. In the example, a `module` may not be `ghost`.

## **Error: a _decl_ cannot be declared 'static'** {#p_no_static}

```dafny
static module M {}
```

Only some kinds of declarations can be declared 'static', most often 
fields, constants, methods, and functions, and only within classes.
Modules and the declarations within them are already always static.

## **Warning: Attribute _attribute_ is deprecated and will be removed in Dafny 4.0 {#p_deprecated_attribute}

<!-- %check-resolve-warn -->
```dafny
method {:handle} m() {}
```

The `{:handle}` and `{:dllimport}` attributes are obsolete and unmaintained. They will be removed.

## **Error: argument to :options attribute must be a literal string** {#p_literal_string_required}

```dafny
module N { const opt := "--function-syntax:4" }
import opened N
module {:options opt} M{}
```

The value of an options attribute cannot be a computed expression. It must be a literal string.

## **Error: cannot declare identifier beginning with underscore** {#p_no_leading_underscore}

```dafny
const _myconst := 5
function m(): (_: int) {0}
```

User-declared identifiers may not begin with an underscore; 
such identifiers are reserved for internal use. 
In match statements and expressions, an identifier
that is a single underscore is used as a wild-card match.

<!-- There are two instances of this message. An example of the other message is
     function m(): (_: int) {0}
-->

## **Error: sorry, bitvectors that wide (_number_) are not supported** {#p_bitvector_too_large}

```dafny
const b: bv2147483648
```

A bitvector type name is the characters 'bv' followed by a non-negative
integer literal. However, dafny only supports widths up to the largest
signed 32-bit integer (2147483647).

## **Error: sorry, arrays of that many dimensions (_number_) are not supported** {#p_array_dimension_too_large}

```dafny
const a: array2147483648<int>
```

A multi-dimensional array type name is the characters 'array' followed by
a positive integer literal. However, dafny only supports numbers of 
dimensions up to the largest signed 32-bit integer (2147483647).
In practice (as of v3.9.1) dimensions of more than a few can take 
overly long to resolve ([Issue #3180](https://github.com/dafny-lang/dafny/issues/3180)).

## **Error: There is no point to an export declaration at the top level** {#p_superfluous_export}

```dafny
export M
method M() {}
```

Although all top-level declarations are contained in an implicit top-level module, there is no syntax to import that module.
Such an import would likely cause a circular module dependency error.
If the implicit module cannot be imported, there is no point to any export declarations inside the implicit module.

## **Error: expected either a '{' or a 'refines' keyword here, found _token_** {#p_bad_module_decl}

```dafny
module M {}
module N refine M {}
```

The [syntax for a module declaration](../DafnyRef/DafnyRef#sec-modules) is either `module M { ... }` or
`module M refines N { ... }` with optional attributes after the `module` keyword.
This error message often occurs if the `refines` keyword is misspelled.

## **Error: no comma is allowed between provides and reveals and extends clauses in an export declaration** {#p_extraneous_comma_in_export}

```dafny
module M {
  export A reveals b, a, reveals b
  export B reveals b, a, provides b
  export C provides b, a, reveals b
  export D provides b, a, provides b
  const a: int
  const b: int
}
```

An export declaration consists of one or more `reveals`, `provides`, and extends clauses. Each clause contains
a comma-separated list of identifiers, but the clauses themselves are not separated by any delimiter.
So in the example above, the comma after `a` is wrong in each export declaration. 
This mistake is easy to make when the clauses are on the same line.

## **Error: fields are not allowed to be declared at the module level; instead, wrap the field in a 'class' declaration** {#p_top_level_field}

```dafny
module M {
  var c: int
}
```

`var` declarations are used to declare mutable fields of classes, local variables in method bodies, and identifiers in let-expressions.
But mutable field declarations are not permitted at the static module level, including in the (implicit) toplevel module.
Rather, you may want the declaration to be a `const` declaration or you may want the mutable field to be declared in the body of a class.

## **Error: in refining a datatype, the '...' replaces the '=' token and everything up to a left brace starting the declaration of the body; only members of the body may be changed in a datatype refinement** {#p_bad_datatype_refinement}

```dafny
abstract module M { datatype D = A | B }
module N refines M { datatype D = ... Y | Z }
```

There are limitations on refining a datatype, namely that the set of constructors cannot be changed.
It is only allowed to add members to the body of the datatype.

## **Error: mutable fields are not allowed in value types** {#p_no_mutable_fields_in_value_types}

```dafny
datatype D = A | B  { var c: D }
```

The `var` declaration declares a mutable field, which is only permitted within
classes, traits and iterators. 
`const` declarations can be members of value-types, such as datatypes.

## **Error: a const field should be initialized using ':=', not '='** {#p_bad_const_initialize_op}

```dafny
const c: int = 5
```

Dafny's syntax for initialization and assignment uses `:=`, not `=`.
In Dafny `=` is used only in type definitions.

## **Error: a const declaration must have a type or a RHS value** {#p_const_is_missing_type_or_init}

```dafny
const i
```

A `const` declaration needs its type indicated by either an explicit type
or a right-hand-side expression, whose type is then the type of the 
declared identifier. 
So use syntax either like `const i: int` or `const i:= 5` (or both together).

## **Error: in refining a newtype, the '...' replaces the '=' token and everything up to the left brace starting the declaration of the newtype body (if any); a newtype refinement may not change the base type of the newtype** {#p_misplaced_ellipsis_in_newtype}

```dafny
abstract module M { newtype T = int }
module N refines M { newtype T = ... int }
```

There are limitations on refining a newtype, namely that the base type cannot be changed. You can change an opaque type into a newtype, however.

## **Error: formal cannot be declared 'ghost' in this context** {#p_output_of_function_not_ghost}

```dafny
predicate m(i: int): (ghost r: bool) { 0 }
```

The output of a predicate or function cannot be ghost.
It is implicitly ghost if the function is ghost itself.

<!-- MISPLACED TODO -->
## **Error: formal cannot be declared 'ghost' in this context** {#p_ghost_function_output_not_ghost}

```dafny
ghost function m(ghost i: int): int {
  42
}
```

If a method, function, or predicate is declared as ghost, then its formal parameters may not also be declared ghost.
Any use of this construct will always be in ghost contexts.

## **Error: formal cannot be declared 'new' in this context** {#p_no_new_on_output_formals}

```dafny
method m(i: int) returns (new r: int) {}
```

The `new` modifier only applies to input parameters.

## **Error: formal cannot be declared 'nameonly' in this context** {#p_no_nameonly_on_output_formals}

```dafny
method m(i: int) returns (nameonly r: int) {}
```

The `nameonly` modifier only applies to input parameters.

## **Error: formal cannot be declared 'older' in this context** {#p_no_older_on_output_formals}

```dafny
method m(i: int) returns (older r: int) {}
```

The `older` modifier only applies to input parameters.


## **Error: a mutable field must be declared with a type** {#p_var_decl_must_have_type}

```dafny
class A {
  var f
  const g := 5
}
```

Because a mutable field does not have initializer, it must have a type (as in `var f: int`).
`const` declarations may have initializers; if they do they do not need an explicit type.

## **Error: a mutable field may not have an initializer** {#p_no_init_for_var_field}

```dafny
class A {
  var x: int := 6
  var y: int, x: int := 6, z: int
}
```

Dafny does not allow field declarations to have initializers. They are initialized in constructors.
Local variable declarations (which also begin with `var`) may have initializers.

## **Error: invalid formal-parameter name in datatype constructor** {#p_datatype_formal_is_not_id}

```dafny
datatype D = Nil | D(int: uint8) 
```

Datatype constructors can have formal parameters, declared with the usual syntax: 'name: type'.
In datatype constructors the 'name :' is optional; one can just state the type.
However, if there is a name, it may not be a typename, as in the failing example above.
The formal parameter name should be a simple identifier that is not a reserved word.


## **Error: use of the 'nameonly' modifier must be accompanied with a parameter name** {#p_nameonly_must_have_parameter_name}

```dafny
datatype D = D (i: int, nameonly int) {}
```

The parameters of a datatype constructor do not need to have names -- it is allowed to just give the type.
However, if `nameonly` is used, meaning the constructor can be called using named parameters,
then the name must be given, as in `datatype D = D (i: int, nameonly j: int) {}`

More detail is given [here](../DafnyRef/DafnyRef#sec-parameter-bindings).

## **Error: iterators don't have a 'returns' clause; did you mean 'yields'?** {#p_should_be_yields_instead_of_returns}

```dafny
iterator Count(n: nat) returns (x: nat) {
  var i := 0;
  while i < n {
    x := i;
    yield;
    i := i + 1;
  }
}
```

An [iterator](../DafnyRef/DafnyRef#sec-iterator-types) is like a co-routine: 
its control flow produces (yields) a value, but the execution continues from that point (a yield statement) to go on to produce the next value, rather than exiting the method. 
To accentuate this difference, a `yield` statement is used to say when the next value of the iterator is ready, rather than a `return` statement.
In addition, the declaration does not use `returns` to state the out-parameter, as a method would. Rather it has a `yields` clause.
The example above is a valid example if `returns` is replaced by `yields`.


## **Error: type-parameter variance is not allowed to be specified in this context** {#p_type_parameter_variance_forbidden}

```dafny
type List<T>
method m<+T>(i: int, list: List<T>) {}
method m<T,-U>(i: int, list: List<T>) {}
```

[Type-parameter variance](../DafnyRef/DafnyRef#sec-type-parameter-variance) is specified by a 
`+`, `-`, `*` or `!` before the type-parameter name.
Such designations are allowed in generic type declarations but not in generic method, function, or predicate declarations.

<!-- There are two instances of this error, one for the first item in a type parameter list, and one for subsequent items -->

## **Error: unexpected type characteristic: '000' should be one of == or 0 or 00 or !new** {#p_unexpected_type_characteristic}

```dafny
type T(000)
```

[Type parameters](../DafnyRef/DafnyRef#sec-type-parameters), 
indicated in parentheses after the type name, state properties of the otherwise uninterpreted or opaque type.
The currently defined type parameters are designated by `==` (equality-supporting), `0` (auto-initializable), `00` (non-empty), and `!new` (non-reference).

## **Error: extra comma or missing type characteristic: should be one of == or 0 or 00 or !new** {#p_missing_type_characteristic}

<!-- %no-check - TODO - fix to better error recovery after 4.0 -->
```dafny
type T(0,,0)
```

[Type parameters](../DafnyRef/DafnyRef#sec-type-parameters), 
indicated in parentheses after the type name, state properties of the otherwise uninterpreted or opaque type.
The currently defined type parameters are designated by `==` (equality-supporting), `0` (auto-initializable), `00` (non-empty), and `!new` (non-reference).


## **Error: illegal type characteristic: '_token_' should be one of == or 0 or 00 or !new** {#p_illegal_type_characteristic}

```dafny
type T(X)
```

[Type parameters](../DafnyRef/DafnyRef#sec-type-parameters), 
indicated in parentheses after the type name, state properties of the otherwise uninterpreted or opaque type.
The currently defined type parameters are designated by `==` (equality-supporting), `0` (auto-initializable), `00` (non-empty), and `!new` (non-reference).

## **Warning: the old keyword 'colemma' has been renamed to the keyword phrase 'greatest lemma'** {#p_deprecated_colemma}

<!-- %check-resolve-warn -->
```dafny
colemma m() ensures true {}
```

The adjectives `least` and `greatest` for lemmas and functions are more consistent with the nomenclature for coinduction.

## **Warning: the old keyword phrase 'inductive lemma' has been renamed to 'least lemma'** {#p_deprecated_inductive_lemma}

<!-- %check-resolve-warn -->
```dafny
inductive lemma m() ensures true {}
```

The adjectives `least` and `greatest` for lemmas and functions are more consistent with the nomenclature for coinduction.

## **Error: constructors are allowed only in classes** {#p_constructor_in_class}

```dafny
module M {
  constructor M() {}
}
```

Constructors are methods that initialize class instances. That is, when a new instance of a class is being created, 
using the `new` object syntax, some constructor of the class is called, perhaps a default anonymous one.
So constructor declarations only make sense within classes.

## **Error: a method must be given a name (expecting identifier)** {#p_method_missing_name}

```dafny
method {:extern "M"} (i: int) {}
```

A method declaration always requires an identifier between the `method` keyword and the `(` that starts the formal parameter list.
This is the case even when, as in the example above, a name is specified using `:extern`. The extern name is only used in the
compiled code; it is not the name used to refer to the method in Dafny code

## **Error: type of _k_ can only be specified for least and greatest lemmas** {#p_extraneous_k}

```dafny
lemma b[nat](i: int) { }
```

Least and greatest lemmas and predicates have a special parameter named `k`.
Its type is specified in square brackets between the lemma/predicate name and the rest of the signature.
The type may be either `nat` or `ORDINAL`.
But this type is specified only for `least` and `greatest` constructs.

## **Error: constructors cannot have out-parameters** {#p_constructors_have_no_out_parameters}

```dafny
class C {
  constructor (i: int) returns (j: int) {}
}
```

Constructors are used to initalize the state of an instance of a class.
Thus they typically set the values of the fields of the class instance.
Constructors are used in `new` object expressions, which return 
a reference to the newly constructed object (as in `new C(42)`).
There is no syntax to receive out-parameter values of a constructor
and they may not be declared. 
(This is similar to constructors in other programming languages, like Java.)


## **Error: A 'reads' clause that contains '*' is not allowed to contain any other expressions** {#p_reads_star_must_be_alone}

```dafny
const a: object;
function f(): int
  reads a, *
{
  0
}
```

A reads clause lists the objects whose fields the function is allowed to read (or expressions 
containing such objects). `reads *` means the function may read anything.
So it does not make sense to list `*` along with something more specific.
If you mean that the function should be able to read anything, just list `*`.
Otherwise, omit the `*` and list expressions containing all the objects that are read.

## **Error: out-parameters cannot have default-value expressions** {#p_no_defaults_for_out_parameters}

```dafny
method m(i: int) returns (j: int := 0) { return 42; }
```

Out-parameters of a method are declared (inside the parentheses after the `returns` keyword)
with just an identifier and a type, separated by a colon. 
No initializing value may be given. If a default value is needed, assign the out-parameter
that value as a first statement in the body of the method.


## **Error: set type expects only one type argument** {#p_set_only_one_type_parameter}

```dafny
const c: set<int,bool>
```

A `set` type has one type parameter, namely the type of the elements of the set.
The error message states that the parser sees some number of type parameters different than one.
The type parameters are listed in a comma-separated list between `<` and `>`, after the type name.

## **Error: iset type expects only one type argument** {#p_iset_only_one_type_parameter}

```dafny
const c: iset<int,bool>
```

A `iset` type has one type parameter, namely the type of the elements of the set.
The error message states that the parser sees some number of type parameters different than one.
The type parameters are listed in a comma-separated list between `<` and `>`, after the type name.

## **Error: multiset type expects only one type argument** {#p_multiset_only_one_type_parameter}

```dafny
const c: multiset<int,bool>
```

A `multiset` type has one type parameter, namely the type of the elements of the multiset.
The error message states that the parser sees some number of type parameters different than one.
The type parameters are listed in a comma-separated list between `<` and `>`, after the type name.

## **Error: seq type expects only one type argument** {#p_seq_only_one_type_parameter}

```dafny
const c: seq<int,bool>
const s := seq<int,int>(3, i=>i+1)
```

A `seq` type has one type parameter, namely the type of the elements of the sequence.
The error message states that the parser sees some number of type parameters different than one.
The type parameters are listed in a comma-separated list between `<` and `>`, after the type name.

<!-- There are two instances of this error. -->

## **Error: map type expects two type arguments** {#p_map_needs_two_type_parameters}

```dafny
const m: map<int,bool,string>
```

A `map` type has two type parameters: the type of the keys and the type of the values.
The error message states that the parser sees some number of type parameters different than two.


## **Error: imap type expects two type arguments** {#p_imap_needs_two_type_parameters}

```dafny
const m: imap<int,bool,string>
```

A `imap` type has two type parameters: the type of the keys and the type of the values.
The error message states that the parser sees some number of type parameters different than two.

## **Error: arrow-type arguments may not be declared as 'ghost'**

```dafny
const f: (ghost int, bool) -> int
```

[Arrow types](../DafnyRef/DafnyRef#sec-arrow-types) are the types of functions in Dafny.
They are designated with the arrow syntax, as shown in the example,
except that the types used cannot be declared as ghost.



## **Error: a 'by method' implementation is not allowed on a twostate _what_**

```dafny
class Cell { var data: int  constructor(i: int) { data := i; } }
twostate predicate Increasing(c: Cell)
  reads c
{
  old(c.data) <= c.data
} by method {
  return old(c.data) <= c.data;
}
```

Two state functions and predicates are always ghost and do not have a compiled representation.
Such functions use values from two different program (heap) states, which is not 
something that can be implemented (at least with any degree of good performance) in conventional programming languages.

Because there is no feasible compiled verion of a two-state function, it cannot have a `by method` block (which is always compiled).

## **Error: a 'by method' implementation is not allowed on an extreme predicate**

```dafny
least predicate g() { 42 } by method { return 42; }
```

Least and greatest predicates are always ghost and do not have a compiled representation, 
so it makes no sense to have a `by method` alternative implementation.


## **Error: to use a 'by method' implementation with a _what_, declare _id_ using _what_, not '_what_ method'**

```dafny
function method m(): int {
  42
} by method {
  return 42;
}
```

`by method` constructs combine a ghost function (or predicate) with a non-ghost method.
The two parts compute the same result, and are verified to do so.
Uses of the function are verified using the function body, but the method body is used when the function is compiled.

Thus the function part is always implicitly `ghost` and may not be explicitly declared `ghost`.


## **Error: a _adjective_ _what_ is supported only as ghost, not as a compiled _what_**

```dafny
twostate function method m(): int {
  42
}
```

The `twostate`, `least`, and `greatest` functions and predicates are always ghost and cannot be compiled, so they cannot be
declared as a `function method` (v3 only).


## **Error: a _what_ is always ghost and is declared with '_what_'**

```dafny
module {:options "--function-syntax:experimentalPredicateAlwaysGhost"} M {
  predicate method p() { true }
}
```

This error only occurs when the `experimentalPredicateAlwaysGhost` option is chosen.
It indicates that `predicates` are always ghost and cannot be declared with the (Dafny 3) syntax `predicate method`.
- If you intend to predicate to be ghost, remove `method`.
- If you intend the predicate to be non-ghost, you either cannot use `experimentalPredicateAlwaysGhost` or you should use `function` with a `bool` return type instead of `predicate`

## **Error: the phrase '_what_ method' is not allowed when using --function-syntax:4; to declare a compiled function, use just 'function'** {#p_deprecating_function_method}

```dafny
module {:options "--function-syntax:4"} M {
  function method f(): int { 42 }
}
```

In Dafny 4 on, the phrases `function method` and `predicate method` are no
longer accepted. Use `function` for compiled, non-ghost functions and
`ghost function` for non-compiled, ghost functions, and similarly for predicates.
See [the documentation here](../DafnyRef/DafnyRef#sec-function-syntax).

## **Error: there is no such thing as a 'ghost _what_ method'**

```dafny
module {:options "--function-syntax:experimentalDefaultGhost"} M {
  ghost function method f(): int { 42 }
}
```

Pre-Dafny 4, a `function method` and a `predicate method` are explicitly
non-ghost, compiled functions, and therefore cannot be declared `ghost` as well.
If indeed the function or predicate is intended to be ghost, leave out `method`;
 if it is intended to be non-ghost, leave out `ghost`.

From Dafny 4 on, a ghost function is declared `ghost function` and a non-ghost function is declared `function` 
and there is no longer any declaration of the form `function method`, and similarly for predicates. 

See [the documentation here](../DafnyRef/DafnyRef#sec-function-syntax).

## **Error: a _what_ must be declared as either 'ghost _what_' or '_what_ method' when using --function-syntax:migration3to4**
<<<<<<< HEAD

=======
>>>>>>> 43c7d5da
```dafny
module {:options "--function-syntax:migration3to4"} M {
  function f(): int { 42 }
}
```

This error occurs only when using `migration3to4`. With this option, ghost functions are declared using `ghost function` and compiled functions using `function method`.
Change `function` in the declaration to one of these.

## **Error: 'decreases' clauses are meaningless for least and greatest predicates, so they are not allowed**

```dafny
least predicate m(i: int)
  decreases i
{
  true
}
```

Least and greatest predicates are not checked for termination. In fact, unbounded recursion is part of being coinductive.
Hence `decreases` clauses are inappropriate and not allowed.

## **Error: _name_ return type should be bool, got _type_**

```dafny
predicate b(): (r: boolean) { 4 }
```

A predicate is a function that returns `bool`. The return type here is something else.
If you mean to have a non-`bool` return type, use `function` instead of `predicate`.

## **Error: _name_s do not have an explicitly declared return type; it is always bool. Unless you want to name the result: ': (result: bool)'**

```dafny
predicate p(): bool { true } 
```

A `predicate` is simply a `function` that returns a `bool` value.
Accordingly, the type is (required to be) omitted, unless the result is being named.
So `predicate p(): (res: bool) { true }` is permitted

## **Error: A '*' expression is not allowed here**

```dafny
function m(i: int): int
  decreases *
{
  42
}
```

A method or loop with a `decreases *` clause is not checked for termination.
This is only permitted for non-ghost methods and loops.


## **Error: A '*' frame expression is not permitted here**

```dafny
iterator Gen(start: int) yields (x: int)
  reads *
{
  var i := 0;
  while i < 10 invariant |xs| == i {
    x := start + i;
    yield;
    i := i + 1;
  }
}
```

A `reads *` clause means the reads clause allows the functions it specifies to read anything.
Such a clause is not allowed in an iterator specification.

## **Error: invalid statement beginning here (is a 'label' keyword missing? or a 'const' or 'var' keyword?)**

```dafny
method m(n: nat) {
  x: while (0 < n) { break x; }
}
```

In this situation the parser sees the identifier (x) and the following colon.
This is not a legal start to a statement. Most commonly either
* a `var` or `const` keyword is missing, and the `x:` is the beginning of a declaration, or
* a `label` keyword is missing and the identifier is the label for the statement that follows.
(The second error is somewhat common because in C/C++ and Java, there is no keyword introducing a label, just the identifier and the colon.)

## **Error: An initializing element display is allowed only for 1-dimensional arrays**

```dafny
method m() {
  var a := new int[2,2] [1,2,3,4];
}
```

One-dimensional arrays can be initiallized like `var s := new int[][1,2,3,4];`,
but multi-dimensional arrays cannot. The alternatives are to initialize the array
in a loop after it is allocated, or to initialize with a function, as in
`var a:= new int[2,2]((i: int, j: int)=>i+j)`.

## **Error: a local variable should be initialized using ':=', ':-', or ':|', not '='**

```dafny
method m() {
  var x = 5;
}
```

Local variables are initialized with `:=` (and sometimes with `:-` or `:|`), but not with `=`.
In Dafny `=` is used only in type definitions.

## **Error: LHS of assign-such-that expression must be variables, not general patterns**

```dafny
datatype D = D(x: int, y: int)
method m() {
  var D(x,y) :| x + y == 5;
}
```

The `:|` syntax is called _assign-such-that_: the variables on the left-hand-side are initiallized or assigned
some non-deterministic values that satisfy the predicate on the right-hand-side.

However, Dafny only allows a list of simple variables on the left, not datatype deconstructor patterns, as seen here.


## **Error: 'modifies' clauses are not allowed on refining loops**

_Refining statements, including loops, are deprecated._


## **Error: Expected 'to' or 'downto'**

```dafny
method m(n: nat) {
  for i := n DownTo 0 {}
}
```

A for loop can express a computation to be performed for each value of a _loop index_.
In Dafny, the loop index is an int-based variable that is either 
- incremented up from a starting value to just before an ending value: `3 to 7` means 3, 4, 5, and 6
- or decremented from just below a starting value down to an ending value: `7 downto 3` means 6, 5, 4, and 3.

The contextual keywords `to` and `downto` indicate incrementing and decrementing, respectively.
No other words are allowed here, including writing them with different case.

These two words have special meaning only in this part of a for-loop; they are not reserved words elsewhere.
That is, the code
```dafny
method m() {
  var to: int := 6;
  var downto: int := 8;
  for to := to to downto {}
}
```
is legal, but not at all recommended.


## **Error: A 'decreases' clause that contains '*' is not allowed to contain any other expressions**

```dafny
method f(n: int) returns (r: int)
  decreases *, n
{
  r := if n == 0 then n else -1-f(n-1);
}
```

A `decreases` clause provides a metric that must decrease from one call to the next, 
in order to assure termination of a sequence of recursive calls. 
In loops it assures termination of the loop iteration.

`decreases *` means to skip the termination check.
So it does not make sense to both list a metric and to list '*'.
Use one or the other.

## **Error: a forall statement with an ensures clause must have a body**

<!-- TODO: This example does not yet work in the new CLI because there is no way to turn on /noCheating in the new CLI -->

<!-- %check-legacy %options -compile:0 -noCheating:1 -->
```dafny
module  M {
  predicate f(i: int) { true }
  method  m(a: seq<int>) {
    forall i | 0 <= i < 10
       ensures f(i)
  }
}
```

A forall statement without a body is like an assume statement: the ensures clause is assumed in the following code.
Assumptions like that are a risk to soundness because there is no check that the assumption is true.
Thus in a context in which open assumptions are not allowed, body-less forall statements are also not allowed.


## **Error: the main operator of a calculation must be transitive**

```dafny
lemma abs(a: int, b: int, c: int)
  ensures a + b + c == c + b + a
{
  calc != {
    a + b + c;
    a + c + b;
    c + a + b;
  }
}
```
A [calc statement](../DafnyRef/DafnyRef#sec-calc-statement)
contains a sequence of expressions interleaved by operators.
Such a sequence aids the verifier in establishing a desired conclusion.
But the sequence of operators must obey certain patterns similar to chaining expressions.
In this case a default operator is stated (the `!=` between `calc` and `{`).
This default operator is the implicit operator between each consecutive pair of expressions
in the body of the calc statement.

But the operator has to be transitive: `!=` is not allowed; `==`, `<`, `<=`, '>' and '>=' are allowed.


## **Error: this operator cannot continue this calculation**

```dafny
lemma abs(a: int, b: int, c: int)
  ensures a + b + c == c + b + a
{
  calc {
    a + b + c;
    !=
    a + c + b;
    !=
    c + a + b;
  }
}
```
A [calc statement](../DafnyRef/DafnyRef#sec-calc-statement)
contains a sequence of expressions interleaved by operators.
Such a sequence aids the verifier in establishing a desired conclusion.
But the sequence of operators must obey certain patterns similar to chaining expressions.

In particular, this error message is complaining that it sees an unacceptable operator.
In this case, the reason is that the sequence may contain only one `!=` operator;
another reason causing this message would be a combination of `<` and `>` operators.

## **Error: a calculation cannot end with an operator**

```dafny
lemma abs(a: int, b: int, c: int)
  ensures a + b + c == c + b + a
{
  calc {
    a + b + c;
    ==
  }
}
```

A [calc statement](../DafnyRef/DafnyRef#sec-calc-statement)
contains a sequence of expressions interleaved by operators.
Such a sequence aids the verifier in establishing a desired conclusion.
But the sequence must begin and end with (semicolon-terminated) expressions.

This error message is complaining that it sees an operator ending the sequence.
This may be because there is no following expression or that the parser 
does not recognize the material after the last operator as a legal ending expression.

## **Error: Ambiguous use of ==> and <==. Use parentheses to disambiguate.**

```dafny
const b := true ==> false <== true;
```

The `==>` and `<==` operators have the same precedence but do not associate with each other.
You must use parentheses to show how they are grouped. Write the above example as either
`(true ==> false) <== true` or `true ==> (false <== true)`.

In contrast, `p ==> q ==> r` is `p ==> (q ==> r)` and
`p <== q <== r` is `(p <== q) <== r`.

See [this section](../DafnyRef/DafnyRef#sec-implication-and-reverse-implication) for more information.

<!-- There are two instances of this error, one in which the first operator is ==> and one in which it is <== -->

## **Error: Ambiguous use of && and ||. Use parentheses to disambiguate.**

```dafny
const b := true && false || true
```

The `&&` and `||` operators have the same precedence but do not associate with each other.
You must use parentheses to show how they are grouped. Write the above example as either
`(true && false) || true` or `true && (false || true)`.

## **Error: chaining not allowed from the previous operator**

```dafny
const c := 1 in {1} == true
```

[Chained operations](../DafnyRef/DafnyRef#sec-basic-types)
are a sequence of binary operations without parentheses: _a op b op c op d op e_.
But there are limitations on which operators can be in one chain together.

In particular, the relational operators `in` and `!in` may not be part of a chain.
Use parentheses as necessary to group the operations.

## **Error: a chain cannot have more than one != operator**

```dafny
const c := 1 != 2 != 3
```

[Chained operations](../DafnyRef/DafnyRef#sec-basic-types)
are a sequence of binary operations without parentheses: _a op b op c op d op e_.
But there are limitations on which operators can be in one chain together.

In particular for this error message, one cannot have chains that include more than one `!=` operator.

## **Error: this operator chain cannot continue with an ascending operator**

```dafny
const c := 4 > 3 < 2
```

[Chained operations](../DafnyRef/DafnyRef#sec-basic-types)
are a sequence of binary operations without parentheses: _a op b op c op d op e_.
But there are limitations on which operators can be in one chain together.

In particular for this error message, one cannot have chains that include both
less-than operations (either `<` or `<=`) and greater-than operations (either `>` or `>=`).


## **Error: this operator chain cannot continue with a descending operator**

```dafny
const c := 2 < 3 > 4
```

[Chained operations](../DafnyRef/DafnyRef#sec-basic-types)
are a sequence of binary operations without parentheses: _a op b op c op d op e_.
But there are limitations on which operators can be in one chain together.

In particular for this error message, one cannot have chains that include both
less-than operations (either `<` or `<=`) and greater-than operations (either `>` or `>=`).

## **Error: can only chain disjoint (!!) with itself**

```dafny
const c := 2 < 3 !! 4
```

[Chained operations](../DafnyRef/DafnyRef#sec-basic-types)
are a sequence of binary operations without parentheses: _a op b op c op d op e_.
But there are limitations on which operators can be in one chain together.

In particular for this error message, a disjoint operator (`!!`) can appear in a chain
only if all the operators in the chain are disjoint operators.

As described [here](../DafnyRef/DafnyRef#sec-collection-types),
`a !! b !! c !! d` means that `a`, `b`, `c`, and `d` are all mutually disjoint
(which is a different rewriting of the chain than for other operations).

## **Error: this operator cannot be part of a chain**

```dafny
const c := 2 < 3 in 4
```

The operators `in` and `!in` are relational operators, but they may not occur in a chain.
Use parentheses if necessary. An expression like the above is not type-correct in any case.

## **Error: invalid relational operator**

```dafny
const s : set<int>
const r := s ! s
```

The parser is expecting a relational expression, that is, two expressions separated by a relational operator
(one of `==`, `!=`, `>`, `>=`, `<`, `<=`, `!!`, `in`, `!in`). But the parser saw just a `!` ,
which could be the beginning of `!=`, `!!`, or `!in`, but is not continued as such.
So perhaps there is extraneous white space or something else entirely is intended.

## **Error: invalid relational operator (perhaps you intended \"!!\" with no intervening whitespace?)**

```dafny
const s : set<int>
const r := s ! ! s
```

The parser is expecting a relational expression, that is, two expressions separated by a relational operator
(one of `==`, `!=`, `>`, `>=`, `<`, `<=`, `!!`, `in`, `!in`). But the parser saw two `!` separated by
white space. This is possibly meant to be a `!!` operator, but it could also just be an illegal expression.

## **Error: Ambiguous use of &, |, ^. Use parentheses to disambiguate.**

```dafny
const i: int := 5 | 6 & 7
```

The bit-operators `&`, `|`, and `^` have the same precedence but do not associate with each other.
So if they are used within the same expression, parentheses have to be used to show how they
are grouped. The above example should be written as either `(5 | 6) & 7` or `5 | (6 & 7)`.

## **Error: too many characters in character literal**

<!-- %check-resolve --unicode-char:false -->
```dafny
const c := '🚀';
```

A character literal can only contain a single value of the built-in char type.
When --unicode-char is disabled, the char type represents UTF-16 code units, 
so this means a character literal can only contain a character that can be represented
with a single such unit, i.e. characters in the Basic Multilingual Plane. 
The rocket ship emoji above, however, is encoded with two surrogate code points.

This can be fixed by enabling the --unicode-char mode, as that defines char as any
Unicode scalar value, but be aware that it may change the meaning of your program.

More detail is given [here](../DafnyRef/DafnyRef#sec-character-constant-token) and [here](../DafnyRef/DafnyRef#sec-escaped-characters).;

## **Error: binding not allowed in parenthesized expression**

```dafny
method m() {
  var c := ( 4 := 5 );
}
```

A binding of the form `x := y` is used in map-display expresions, in which case they are enclosed in square brackets,
not parentheses. The above example should be `var c := [ 4 := 5 ]`

## **Error: A forming expression must be a multiset**

A set/iset/multiset display expression can have two forms. 
One form is a list of values enclosed by curly braces: `var c := multiset{1,2,2,3}`.
The other appears as a conversion operation: `var c := multiset(s)`.
However, this second form can only be used to convert a set to a multiset.

In the current parser, however, this error message is unreachable.
The tests that check for this error case are already known to be false by previous testing.

## **Error: a map comprehension with more than one bound variable must have a term expression of the form 'Expr := Expr'**

```dafny
const s := map x, y  | 0 <= x < y < 10 :: x*y
```

A map comprehension defines a map, which associates a value with each member of a set of keys.
The full syntax for a map comprehension looks like `map x | 0 <= x < 5:: x*2 => x*3`
which maps the keys `0, 2, 4, 6, 8` to the values `0, 3, 6, 9, 12` respectively.

One can abbreviate the above syntax to expressions like `map x | 0 <= x < 5 :: x*3`,
which is equivalent to `map x | 0 <= x < 5 :: x => x*3`. The missing expression before
the `=>` is just the declared identifier.

One can also have multiple variables involved as in `map x, y | 0 < x < y < < 5 :: 10*x+y => 10*y+x`,
which defines the mappings `(12=>21, 13=>31, 14=>41, 23=>32, 24=>42, 34=>43)`.

But when there are multiple variables, one cannot abbreviate the `=>` syntax with just its right-hand expression,
becuase it is not clear what the left-hand expression should be. 

Rewrite the failing example above as `const s := map x, y  | 0 <= x < y < 10 :: f(x,y) => x*y` for some `f(x,y)` that gives
a unique value for each pair of `x,y` permitted by the range expression (here `0 <= x < y < 10 `).

## **Error: a variable in a let expression should be initialized using ':=', ':-', or ':|', not '='**

```dafny
method m() {
  var x := var y = 5; y*y;
}
```

Like local variables, let variables are initialized with `:=` (and sometimes with `:-` or `:|`), but not with `=`.
In Dafny `=` is used only in type definitions.

## **Error: LHS of let-such-that expression must be variables, not general patterns**

```dafny
datatype Data = D(i: int, j: int)
const c: int := var Data(d,dd) :| d == 10 && dd == 11; d
```

The let-such-that expression initializes a variable to some value satisfying a given condition.
For example, one might write `const cc := var x: int :| x <= 10; x`,
where `cc` would get some value `x` satisfying `x < 10`.

For simplicity, however, Dafny requires the variables being initialized to be simple names, not patterns.

## **Error: ':-' can have at most one left-hand side**

```dafny
datatype Outcome<T> = 
  | Success(value: T) 
  | Failure(error: string) 
{ predicate IsFailure() { this.Failure? } 
  function PropagateFailure<U>(): Outcome<U> 
    requires IsFailure() 
  { Outcome<U>.Failure(this.error) // this is Outcome<U>.Failure(...) 
  }
 
  function Extract(): T requires !IsFailure() { this.value } 
}

function m(): Outcome<int> { Outcome<int>.Success(0) }
function test(): Outcome<int> {
  var rr, rrr :- m(), 44; Outcome.Success(1) 
}
```

Within a function, the `:-` operator is limited to a most one left-hand-side and exactly one-right-hand-side.

## **Error: ':-' must have exactly one right-hand side**

```dafny
datatype Outcome<T> = 
  | Success(value: T) 
  | Failure(error: string) 
{ predicate IsFailure() { this.Failure? } 
  function PropagateFailure<U>(): Outcome<U> 
    requires IsFailure() 
  { Outcome<U>.Failure(this.error) // this is Outcome<U>.Failure(...) 
  }
 
  function Extract(): T requires !IsFailure() { this.value } 
}

function m(): Outcome<int> { Outcome<int>.Success(0) }
function test(): Outcome<int> {
  var rr :- m(), 44; Outcome.Success(1) 
}
```

This error only occurs when using the elephant operator `:-` in conjunction with
[failure-compatible types](../DafnyRef/DafnyRef#sec-failure-compatible-types)
and in the context of a let-or-fail expression, as in the body of `test()` in the example above.

In contrast to the let expression (`:=`), which allows multiple parallel initializations, the let-or-fail expression (`:-`) is implemented to
only allow at most a single left-hand-side and a single-right-hand-side.



## **Error: a set comprehension with more than one bound variable must have a term expression**

```dafny
const s := set x, y  | 0 <= x < y < 10 
```

A set comprehension (1) declares one or more variables, (2) possibly states some limits on those variables, 
and (3) states an expression over those variables that are the values in the set.

If there is no expression, then the expression is taken to be just the _one_ declared variable.
For instance one could write `set b: bool`, which is equivalent to `set b: bool :: b` and would be the set of all `bool` values.
Another example is `set x: nat | x < 5, which is equivalent to `set x: nat | x < 5:: x` and would be the set `{0, 1, 2, 3, 4}`.

But if more than one variable is declared, then there is no natural implicit expression to fill in after the `::` if it is omitted, 
so some expression is required. The failing example above, for example, might use the expression `x * y`, as in 
`set x, y  | 0 <= x < y < 10 :: x * y`, or any other expression over `x` and `y`.


## **Error: invalid name after a '.'**

This error message is not reachable in current Dafny.
If it occurs, please report an internal bug (or obsolete documentation).


## **Error: incorrectly formatted number**

This error can only result from an internal bug in the Dafny parser.
The parser recognizes a legitimate sequence of digits or sequence of hexdigits or
a decimal number and then passes that string to a libary routine to create a BigInteger
or BigDecimal. Given the parser logic, that parsing should never fail.

<!-- There are three instances of this message, one for digits one for hexdigits, one for decimaldigits -->

<!-- Scanner.frame -->

## **Error: Malformed _template_ pragma: #_source_** {#sc_malformed_pragma}

<!-- %no-check -->
```dafny
const s := @"
#line S
"
```

This pragma syntax is no longer supported. If this message is seen, please report it to the Dafny development team.
The Dafny scanner once supported pragmas of the form `#line <lineno> <filename>`, with the filename optional.
This message indicates that the pragma was not readable, most likely because the line number was not a
parsable numeral.

## **Error: Unrecognized pragma: #_source_** {#sc_unknown_pragma}

<!-- %no-check -->
```dafny
const s := @"
# I love hashes
"
```

This pragma syntax is no longer supported. If this message is seen, please report it to the Dafny development team.
The Dafny scanner saw a pragma -- the first character of the line is a # character. But it is not one that the
<<<<<<< HEAD
scanner recopgnizes. The only pragma ever recognized was `#line`.
=======
scanner recognizes. The only pragma ever recognized was `#line`.
>>>>>>> 43c7d5da
<|MERGE_RESOLUTION|>--- conflicted
+++ resolved
@@ -32,11 +32,7 @@
 }
 ```
 
-<<<<<<< HEAD
-## **Error: _decl_ cannot be declared 'ghost' (it is 'ghost' by default)** {#p_ghost_forbidden_default}
-=======
 ## **Error: _decl_ cannot be declared 'ghost' (it is 'ghost' by default when using --function-syntax:3)** {#p_ghost_forbidden_default}
->>>>>>> 43c7d5da
 
 ```dafny
 module {:options "--function-syntax:3"} M {
@@ -662,10 +658,7 @@
 See [the documentation here](../DafnyRef/DafnyRef#sec-function-syntax).
 
 ## **Error: a _what_ must be declared as either 'ghost _what_' or '_what_ method' when using --function-syntax:migration3to4**
-<<<<<<< HEAD
-
-=======
->>>>>>> 43c7d5da
+
 ```dafny
 module {:options "--function-syntax:migration3to4"} M {
   function f(): int { 42 }
@@ -1270,8 +1263,4 @@
 
 This pragma syntax is no longer supported. If this message is seen, please report it to the Dafny development team.
 The Dafny scanner saw a pragma -- the first character of the line is a # character. But it is not one that the
-<<<<<<< HEAD
-scanner recopgnizes. The only pragma ever recognized was `#line`.
-=======
 scanner recognizes. The only pragma ever recognized was `#line`.
->>>>>>> 43c7d5da
