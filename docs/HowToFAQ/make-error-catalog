#! /usr/bin/env bash
dir=$(dirname "${BASH_SOURCE[0]}")
cd "$dir"

FAIL=0
<<<<<<< HEAD
java MakeErrorCatalog.java Errors-Compiler.template \
      ../../Source/DafnyCore/Compilers/CompilerErrors.cs \
      ../../Source/DafnyCore/Resolver/ResolutionErrors.cs
=======
../../Scripts/dafny documentation Errors-Compiler.template
>>>>>>> 6292c818
if [ "$?" != "0" ] ; then echo "Java build-run failed"; exit 1; fi

diff Errors-Compiler.tmp Errors-Compiler.md || \
   { echo "Errors-Compiler.md has been altered -- check and commit the edits"; FAIL=1; }

../../Scripts/dafny documentation Errors-Parser.template
if [ "$?" != "0" ] ; then echo "Java build-run failed"; exit 1; fi

diff Errors-Parser.tmp Errors-Parser.md || \
   { echo "Errors-Parser.md has been altered -- check and commit the edits"; FAIL=1; }

if [ "$FAIL" != "0" ]; then echo FAILURE; exit 1; fi

<|MERGE_RESOLUTION|>--- conflicted
+++ resolved
@@ -3,13 +3,7 @@
 cd "$dir"
 
 FAIL=0
-<<<<<<< HEAD
-java MakeErrorCatalog.java Errors-Compiler.template \
-      ../../Source/DafnyCore/Compilers/CompilerErrors.cs \
-      ../../Source/DafnyCore/Resolver/ResolutionErrors.cs
-=======
 ../../Scripts/dafny documentation Errors-Compiler.template
->>>>>>> 6292c818
 if [ "$?" != "0" ] ; then echo "Java build-run failed"; exit 1; fi
 
 diff Errors-Compiler.tmp Errors-Compiler.md || \
