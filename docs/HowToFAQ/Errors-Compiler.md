<!-- %default %useHeadings -->

<!-- DafnyCore/Compilers/ExecutableBackend.cs -->

## **Error: _process_ Process exited with exit code _code_** {#c_process_exit}

The dafny compiler prepares a representation of the Dafny program in the desired target programming
language and then invokes the target language's compiler on those files as a subsidiary process.
This error message indicates that the sub-process terminated with an error of some sort.
This should not ordinarily happen. Some possible causes are
- lack of resources that caused the underlying compiler to fail
- lack of or corrupted installation of the underlying compiler
- a bug in dafny whereby the source code it prepares for the compiler is faulty

There may be additional error messages from the underlying compiler that can help debug this situation.
You can also attempt to run the target programming language compiler manually in your system 
to make sure it is functional.

## **Error: Unable to start _target_** {#c_process_failed_to_start}

The dafny compiler prepares a representation of the Dafny program in the desired target programming
language and then invokes the target language's compiler on those files as a subsidiary process.
This error message indicates that this sub-process would not start;
it gives some additional information about what the invoking process was told about the failure to start.

Typically this error happens when the installation of the underlying compiler is not present or is incomplete,
such as the proper files not having the correct permissions.

<!-- DafnyCore/Compilers/SinglePassCompiler.cs -->

## **Error: Error: '_feature_' is not an element of the _target_ compiler's UnsupportedFeatures set** {#c_unsupported_feature}

This messages indicates two problems:
- the given feature is not supported in the compiler for the target language but is present in the program,
so the program will need to be revised to avoid this feature;
- the feature is not listed in the in-tool list of unsupported features.
The latter is a (minor) bug in the in-tool documentation. Please report this error message and the part of the
program provoking it to the Dafny team's [issue tracker](https://github.com/davidcok/dafny/issues).

<<<<<<< HEAD
## **Error: Opaque type ('_type_') with extern attribute requires a compile hint. Expected {:extern _hint_}** {#c_abstract_type_needs_hint}
=======
## **Error: Abstract type ('_type_') with extern attribute requires a compile hint.  Expected {:extern compile_type_hint}**
>>>>>>> 76dcc6b3

<!-- %check-run -->
```dafny
type {:extern } T
```

The type needs a name given to know which type in the target language it is associated with.

## **Error: Opaque type (_name_) cannot be compiled; perhaps make it a type synonym or use :extern.** {#c_abstract_type_cannot_be_compiled}

<<<<<<< HEAD
=======
## **Error: Abstract type (_name_) cannot be compiled; perhaps make it a type synonym or use :extern.**
>>>>>>> 76dcc6b3
<!-- %check-run -->
```dafny
type T
```

[Abstract types](../DafnyRef/DafnyRef#sec-abstract-types) are declared like `type T`.
They can be useful in programs where the particular characteristics of the type
do not matter, such as in manipulating generic collections.
Such programs can be verified, but in order to be compiled to something executable, 
the type must be given an actual definition. 
If the definition really does not matter, just give it a definition like 
`type T = bool` or `type T = `int`.

Note that some properties of a type an be indicated using a [type characteristic](../DafnyRef/DafnyRef#sec-type-characteristics).
For example, [`type T(00)` indicates that the type `T` is non-empty](../DafnyRef/DafnyRef#sec-nonempty-types).

## **Error: since yield parameters are initialized arbitrarily, iterators are forbidden by the --enforce-determinism option** {#c_iterators_are_not_deterministic}

<!-- %check-run %options --enforce-determinism -->
```dafny
iterator Gen(start: int) yields (x: int)
  yield ensures |xs| <= 10 && x == start + |xs| - 1
{
  var i := 0;
  while i < 10 invariant |xs| == i {
    x := start + i;
    yield;
    i := i + 1;
  }
}
```

The `--enforce-determinism` option requires a target program to be deterministic and predictable:
there may be no program statements that have an arbitrary, even if deterministic, result.
In an iterator, the yield parameters are initialized with arbitary values and can be read before 
they are set with actual values, so there is a bit of nondeterminism.
Consequently, iterators in general are not permitted along with `--enforce-determinism`.

## **Error: iterator _name_ has no body** {#c_iterator_has_no_body}

<!-- %check-run -->
```dafny
iterator Gen(start: int) yields (x: int)
  yield ensures |xs| <= 10 && x == start + |xs| - 1
```

Programs containing iterators without bodies can be verified.
However, a body-less iterator is an unchecked assumption (even if it is ghost).
Consequently, like body-less functions and loops, dafny will not
compile a program containing an iterator without a body.
Furthermore, if the iterator is non-ghost, it cannot be executed if it does not have a body.

## **Error: since fields are initialized arbitrarily, constructor-less classes are forbidden by the --enforce-determinism option** {#c_constructorless_class_forbidden}

<!-- %check-run %options --enforce-determinism -->
```dafny
class A { var j: int }
```

The `--enforce-determinism` option prohibits all non-deterministic operations in a Dafny program.
One of these operations is the arbitrary values assigned to non-explicitly-initialized fields in a default constructor.
Consequently a non-default constructor is required.

## **Error: The method '_name_' is not permitted as a main method (_reason_).** {#c_method_may_not_be_main_method}

<!-- %check-legacy %options -compile:2 -Main:mmm -->
```dafny
method mmm(i: int) {}
```

To create an executable program, the compiler needs to know which is the method 
to call to start the program, typically known as the 'main' method or main entry point. 
`dafny` chooses such a method based on a few rules (cf. [details in the Dafny User Guide](#sec-user-guide-main)).

But there are restrictions on which methods may be used as a main entry point.
Most importantly
- the method must take no input arguments or just one argument of type `seq<string>`
- it must not be ghost
- the method may be a class method, but then typically it is `static`

Most commonly and for clarity, the intended main method is marked with the attribute `{:main}`.

## **Error: Could not find the method named by the -Main option: _name_** {#c_could_not_find_stipulated_main_method}

<!-- %check-legacy %options /compile:2 -Main:m -->
```dafny
class A { static method mm() {} }
```

In the legacy command-line syntax, the main method may be specified on the command-line.
When doing so, the name given must be a fully-qualified name.
For instance. a method `m` in a (top-level) module `M` is named `M.m` 
or in a class `C` in a module `M` is named `M.C.m`.
This error message indicates that dafny does not recognize the name given as the name of a method.

## **Error: More than one method is marked {:main}. First declaration appeared at _location_.** {#c_more_than_one_main_method}

<!-- %check-run -->
```dafny
method {:main} M(s: seq<string>) {}
method {:main} P() {}
```

When searching all the files in the program (including `include`d ones), dafny found more than one method marked
with `{:main}`. The error location is that of one of the methods and the error refers to another.
The tool does not know which one to use. 
The solution is to remove the `{:main}` attribute from all but one.

Note that entry points that are intended as unit tests can be marked with `{:test}` instead.

## **Error: This method marked {:main} is not permitted as a main method (_name_).** {#c_method_not_permitted_as_main}

<!-- %check-run -->
```dafny
method {:main} M(i: int) {}
```

Only some methods may be used as entry points and the one indicated may not.
The principal restrictions are these ([more details in the Dafny User Guide](#sec-user-guide-main)):
- the method must take no input arguments or just one argument of type `seq<string>`
- it must not be ghost
- the method may be a class method, but then typically it is `static`

## **Error: More than one method is declared as 'Main'. First declaration appeared at _location_.** {#c_more_than_one_Main_method}

<!-- %check-run -->
```dafny
method Main(s: seq<string>) {}
class A {
  static method Main() {}
}
```

In the absence of any `{:main}` attributes, dafny chooses a method named `Main` as the main entry point.
When searching all the files in the program (including `include`d ones), dafny found more than one method named `Main`.
The error location is that of one of the methods and the error text refers to another.
The solution is to mark one of them as `{:main}`.

Note that entry points that are intended as unit tests can be marked with `{:test}` instead.

## **Error: This method 'Main' is not permitted as a main method (_reason_).** {#c_Main_method_not_permitted}

<!-- %check-run -->
```dafny
method Main(i: int) {}
```

If dafny finds no methods marked `{:main}`, it then looks for a method named `Main`
to use as the starting point for the program.
This error occurs if the `Main` method that is found
does not qualify as a main entry point because it violates one or more of the [rules](#sec-user-guide-main),
as given by the reason in the error message.

## **Error: Function _name_ has no body** {#c_function_has_no_body}

<!-- %check-run -->
```dafny
function f(): int
```

The given function has no body, which is OK for verification, but not OK for compilation 
--- the compiler does not know what content to give it.
Even ghost functions must have bodies because body-less ghost functions are a form of unchecked assumptions.

## **Error: Function _name_ must be compiled to use the {:test} attribute** {#c_test_function_must_be_compilable}

<!-- %check-run -->
```dafny
ghost function {:test} f(): int { 42 }
```

Only compiled functions and methods may be tested using the `dafny test` command, 
which tests everything marked with `{:test}`.
However this function is a ghost function, and consequently cannot be tested during execution.
If you want the function to be compiled,
declare the function as a `function` instead of `ghost function` in Dafny 4 
or as `function method` instead of `function` in Dafny 3.

## **Error: Method _name_ is annotated with :synthesize but is not static, has a body, or does not return anything** {#c_invalid_synthesize_method}

<!-- TODO: Need example? -->


The `{:synthesize}` attribute is an experimental attribute used to create 
a mock object for methods that do not have bodies.
It is currently only available for compiling to C# and in conjunction with the Moq library.
See the [reference manual section on {:synthesize}](../DafnyRef/DafnyRef#sec-synthesize-attr) for more detail.

## **Error: Method _name_ has no body** {#c_method_has_no_body}

<!-- %check-run -->
```dafny
method m()
```

To be part of a compiled program, each method must have a body.
Ghost methods are the equivalent of unchecked assumptions
so they too must have bodies.

## **Error: an assume statement cannot be compiled (use the {:axiom} attribute to let the compiler ignore the statement)** {#c_assume_statement_may_not_be_compiled}

<!-- %check-run -->
```dafny
method m(x: int) {
  assume x > 0;
}
```

A method may be parsed and verified even if an [assume statement](../DafnyRef/DafnyRef#sec-assume-statement) is present. 
However, the assume statement is an explicit, unchecked assumption.
Dafny does not allow programs with unchecked assumptions, that is, incompletely verified programs, to be compiled.
The `{:axiom}` attribute can be used to tell Dafny that the assumption is to be considered an
externally verified _axiom_, with the program author taking responsibility for its validity.

If the assumption marked with `{:axiom}` is not actually valid, then the validity of the entire program is in question.

## **Error: a forall statement without a body cannot be compiled** {#c_forall_statement_has_no_body}

<!-- %no-check  FIX: now has multiple lines of error messages -->
```dafny
predicate P(i: int)
method m(a: array<int>) {
  forall x: int | P(x) 
  var y := 3;
}
```

A method may be parsed and verified even if a [forall statement](../DafnyRef/DafnyRef#sec-forall-statement) is missing a body. 
However, the body must be supplied before the program can be compiled,
even if the method is `ghost`. Body-less foralls in ghost methods are 
similar to unchecked assumptions.

## **Error: a loop without a body cannot be compiled** {#c_loop_has_no_body}

<!-- %no-check  FIX: now has multiple lines of error messages -->
```dafny
ghost method m(i: int) {
  var x: int := i;
  while x > 0 
  x := 3;
}
```

A method may be parsed and verified even if a loop is missing a body. 
Note that a missing body is different than an empty body, which is just `{ }`.
However, the body must be supplied before the program can be compiled,
even if the method is `ghost`. 
Body-less loops in ghost methods are similar to unchecked assumptions.

## **Error: nondeterministic assignment forbidden by the --enforce-determinism option** {#c_nondeterminism_forbidden}

<!-- %check-run %options --enforce-determinism -->
```dafny
method m() {
  var x: int;
  x := *;
}
```

The `--enforce-determinism` option requires a target program to be deterministic and predictable:
there may be no program statements that have an arbitrary, even if deterministic, result.
Hence this 'assign any legal value' (`... := *`) statement is not permitted with `--enforce-determinism`.

There are a few different forms of this kind of assignment:
- `x := *;`
- `x, y, z := 3, *, 42;`
- `forall i | 0 <= i < a.Length { a[i] := *; }`

<!-- TODO - test all 3 instances -->

## **Error: assign-such-that statement forbidden by the --enforce-determinism option** {#c_assign_such_that_forbidden}

<!-- %check-run %options --enforce-determinism -->
```dafny
method m() {
  var x: int;
  x :| x < 5;
}
```

The `--enforce-determinism` option requires a target program to be deterministic and predictable:
there may be no program statements that have an arbitrary, even if deterministic, result.
Hence this 'assign any value that satisfies the predicate' (`:|`) statement is not permitted with `--enforce-determinism`,
even if there is only one such possible value.
(The tool does not try to determine whether there is just one value and
whether there is a reasonable way to compute it.)


## **Error: this assign-such-that statement is too advanced for the current compiler; Dafny's heuristics cannot find any bound for variable '_name_'** {#c_assign_such_that_is_too_complex}

<!-- TODO -->
_The documentation of this problem is in progress._

## **Error: nondeterministic if statement forbidden by the --enforce-determinism option** {#c_nondeterministic_if_forbidden}

<!-- %check-run %options --enforce-determinism -->
```dafny
method m() {
var y: int;
  if * { y:= 0; } else { y:= 1; }
}
```

The `--enforce-determinism` option requires a target program to be deterministic and predictable:
there may be no program statements that have an arbitrary, even if deterministic, result.
Hence this 'non-deterministic if' (`if *`) statement is not permitted with `--enforce-determinism`.

## **Error: binding if statement forbidden by the --enforce-determinism option** {#c_binding_if_forbidden}

<!-- TODO: a binding guard is a ghost statement so how could this situation ever happen? -->

<!-- %no-check %options --enforce-determinism -->
```dafny
method m(k: int) {
  var i := k;
  var y: int;
  if i :| i < 5 {  } else { y := 1; }
}
```

The `--enforce-determinism` option requires a target program to be deterministic and predictable:
there may be no program statements that have an arbitrary, even if deterministic, result.
The [`if` with a binding guard](../DafnyRef/DafnyRef#sec-binding-guards) (`if ... :| `) checks that the 
given predicate is satisfiable by some value. If not, then the 'else' branch is executed;
but if so, the 'then' branch is executed with an arbitrary value that satisifies the predicate.
Because of this arbitrary selection, the if-with-binding-guard is not permitted with `--enforce-determinism`,
even if there is exactly one value that satisfies the predicate.
(The tool does not try to determine whether there is just one value and
whether there is a reasonable way to compute it.)

## **Error: case-based if statement forbidden by the --enforce-determinism option** {#c_case_based_if_forbidden}

<!-- %check-run %options --enforce-determinism -->
```dafny
method m(k: int) {
  var i := k;
  if
  {
    case i >= 0 => i := i - 1;
    case i <= 0 => i := i + 1;
  }
}
```

The `--enforce-determinism` option requires a target program to be deterministic and predictable:
there may be no program statements that have an arbitrary, even if deterministic, result.
The case-based if statement allows the case guards to be evaluated in an arbitrary order and
an arbitrary one of those found to be true is chosen to be executed.
Hence the case-based if is not permitted with `--enforce-determinism`.

To enforce a deterministic order to the evaluation, use a chain of if-then-else statements.


## **Error: nondeterministic loop forbidden by the --enforce-determinism option** {#c_non_deterministic_loop_forbidden}

<!-- %check-run %options --enforce-determinism -->
```dafny
method m(b: bool) decreases * {
  while * 
    decreases *
  { }
}
```

The `--enforce-determinism` option requires a target program to be deterministic and predictable:
there may be no program statements that have an arbitrary, even if deterministic, result.
Hence this 'non-deterministic while' (`while *`) statement is not permitted with `--enforce-determinism`.

## **Error: case-based loop forbidden by the --enforce-determinism option** {#c_case_based_loop_forbidden}

<!-- %check-run %options --enforce-determinism -->
```dafny
method m(k: int) {
  var i := k;
  while 
    decreases if i < 0 then -i else i
  {
    case i > 0 => i := i - 1;
    case i < 0 => i := i + 1;
  }
}
```

The `--enforce-determinism` option requires a target program to be deterministic and predictable:
there may be no program statements that have an arbitrary, even if deterministic, result.
The case-based while statement allows the case guards to be evaluated in an arbitrary order and
an arbitrary one of those found to be true is chosen to be executed.
Hence the case-based loop is not permitted with `--enforce-determinism`.

To enforce a deterministic order to the evaluation, use a chain of if-then-else statements
or series of `if` statements in which the then-branch ends in a continue statement.

## **Error: compiler currently does not support assignments to more-than-6-dimensional arrays in forall statements** {#c_no_assignments_to_seven_d_arrays}

<!-- TODO -->
_The documentation of this problem is in progress._

## **Error: modify statement without a body forbidden by the --enforce-determinism option** {#c_bodyless_modify_statement_forbidden}

<!-- %check-run %options --enforce-determinism -->
```dafny
class A { constructor A(){}}

method m(k: int, o: A) 
  modifies o
{
  var i := k;
  modify o;
}
```

The `--enforce-determinism` option requires a target program to be deterministic and predictable:
there may be no program statements that have an arbitrary, even if deterministic, result.

The [`modify` statement](../DafnyRef/DafnyRef#sec-modify-statement) allows the program to modify 
the state of the given objects in an arbitrary way
(though each field still has a legal value of its declared type).
Hence such a statement is not permitted with `--enforce-determinism`.

Note that a `modify` statement with a body is deprecated.


## **Error: this let-such-that expression is too advanced for the current compiler; Dafny's heuristics cannot find any bound for variable '_name_'** {#c_let_such_that_is_too_complex}

<!-- TODO -->
_The documentation of this problem is in progress._


<!-- DafnyCore/Compilers/CSharp/Synthesizer-Csharp.cs -->

## **Error: Post-conditions on function _function_ might be unsatisfied when synthesizing code for method _name_" {#c_possibly_unsatisfied_postconditions}

<!-- TODO: Example? Say more? Better documentation? -->

This message relates to mocking methods in C# with the Moq framework. 
See the [reference manual section on {:synthesize}](../DafnyRef/DafnyRef#sec-synthesize-attr) for more detail.

## **Error: Stubbing fields is not recommended (field _name_ of object _object_ inside method _method_)** {#c_stubbing_fields_not_recommended}

<!-- TODO: Example? Say more? Better documentation? -->

This message relates to mocking methods in C# with the Moq framework. 
See the [reference manual section on {:synthesize}](../DafnyRef/DafnyRef#sec-synthesize-attr) for more detail.


<!-- DafnyCore/Compilers/Cplusplus/Compiler-Cpp.cs -->

 
## **Error: Opaque type ('_type_') with unrecognized extern attribute {1} cannot be compiled.  Expected {{:extern compile_type_hint}}, e.g., 'struct'.** {#c_abstract_type_cannot_be_compiled_extern}

<!-- %check-run %options --enforce-determinism --target cpp --unicode-char:false -->
```dafny
type {:extern "class" } T
```

The C++ compiler must be told how to translate an abstract type. Typically the value of the extern attribute is "struct".
Note that Dafny's C++ compiler is very preliminary, partial and experimental.

<!-- DafnyCore/Compilers/Compiler-go.cs -->
# Errors specific to the Go compiler

## **Error: Unsupported field _name_ in extern trait** {#c_Go_unsupported_field}

<!-- TODO -->
_Documentation of the Go compiler errors is in progress._

## **Error: Cannot convert from _type_ to _target-type_** {#c_Go_infeasible_conversion}

<!-- TODO - may not be feasible -->
_Documentation of the Go compiler errors is in progress._<|MERGE_RESOLUTION|>--- conflicted
+++ resolved
@@ -37,11 +37,7 @@
 The latter is a (minor) bug in the in-tool documentation. Please report this error message and the part of the
 program provoking it to the Dafny team's [issue tracker](https://github.com/davidcok/dafny/issues).
 
-<<<<<<< HEAD
-## **Error: Opaque type ('_type_') with extern attribute requires a compile hint. Expected {:extern _hint_}** {#c_abstract_type_needs_hint}
-=======
-## **Error: Abstract type ('_type_') with extern attribute requires a compile hint.  Expected {:extern compile_type_hint}**
->>>>>>> 76dcc6b3
+## **Error: Abstract type ('_type_') with extern attribute requires a compile hint. Expected {:extern _hint_}** {#c_abstract_type_needs_hint}
 
 <!-- %check-run -->
 ```dafny
@@ -50,12 +46,8 @@
 
 The type needs a name given to know which type in the target language it is associated with.
 
-## **Error: Opaque type (_name_) cannot be compiled; perhaps make it a type synonym or use :extern.** {#c_abstract_type_cannot_be_compiled}
-
-<<<<<<< HEAD
-=======
-## **Error: Abstract type (_name_) cannot be compiled; perhaps make it a type synonym or use :extern.**
->>>>>>> 76dcc6b3
+## **Error: Abstract type (_name_) cannot be compiled; perhaps make it a type synonym or use :extern.** {#c_abstract_type_cannot_be_compiled}
+
 <!-- %check-run -->
 ```dafny
 type T
