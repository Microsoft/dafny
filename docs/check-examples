--- conflicted
+++ resolved
@@ -141,17 +141,11 @@
 dir=$(dirname "$file")
 dir=`cd "$dir" && pwd`
 
-<<<<<<< HEAD
 ## Temporary files
 text="$dir/text.dfy"
 actualOut="$dir/actual_out.tmp"
 actualMsgs="$dir/actual_msgs.tmp"
 actualError="$dir/actual_error.tmp"
-=======
-## Temporary file
-text="$dir/text.dfy"
-actualError="$dir/actual_error"
->>>>>>> 81c6f951
 
 ## Whether this file fails
 FAIL=0
@@ -253,13 +247,8 @@
     fi
 
     inblock=1
-<<<<<<< HEAD
-    rm -f "$text"
-    touch "$text"
-=======
     rm -f $text
     touch $text
->>>>>>> 81c6f951
   else
       ## End of backtick block, so check the text
       if [ -z "$command" -a "$lang" == "dafny" ]; then
@@ -306,23 +295,15 @@
 	  f="$outdir/$(basename $file)_${n}.dfy"
           echo "// RUN: %exits-with" $expectedExit "%bare`cat $text`" " > /dev/null 2> /dev/null" > "$f"
         else
-<<<<<<< HEAD
           isverbose=
           if [ "$checkIds" == "1" ]; then isverbose="--verbose" ; fi
           . $text $isverbose > "$actualOut" 2> "$actualError"
-=======
-          . $text > actual 2> errortext
->>>>>>> 81c6f951
           actualExit=$?
           if [ "$actualExit" != "$expectedExit" ]; then
              echo EXPECTED EXIT CODE OF $expectedExit, GOT $actualExit
              FAIL=1
           else
-<<<<<<< HEAD
             act=`cat "$actualOut" | sed -e 's/^[*]*[ ]*//'`
-=======
-            act=`cat actual | sed -e 's/^[*]*[ ]*//'`
->>>>>>> 81c6f951
             dif=`echo "$act" | tr "\n" " " | sed -e 's/[ ]*$//' -e "s@$msg@@"`
             if [ -n "$dif" ]; then
               echo ACTUAL OUTPUT DOES NOT MATCH EXPECTED: "$msg" VS "$act"
@@ -374,7 +355,6 @@
           fi
         else
           if [ "$command" == "%check-legacy" ]; then
-<<<<<<< HEAD
             isverbose=-compileVerbose:$checkIds
             (cd "$dir"; "$dafny" $verb $dOptions $isverbose ${options[@]} $text   ) > "$actualOut"
           else
@@ -394,28 +374,7 @@
             if [ "$checkIds" == "1" -a "$actualid" != "$expid" ] ; then
               echo ERROR ID MISMATCH "$actualid : $expid"
               cat "$actualMsgs"
-=======
-            isverbose=
-            if [ "$checkIds" == "1" ]; then isverbose="/compileVerbose:0" ; fi
-            (cd "dir"; "$dafny" $verb $dOptions $isverbose ${options[@]} $text   ) > actual
-          else
-            isverbose=
-            if [ "$checkIds" == "1" ]; then isverbose="--verbose" ; fi
-            ( cd "$dir" ; "$dafny" $verb $isverbose $dOptions ${options[@]} $text ) > actual
-          fi
-          actualExit=$?
-          if [ "$useHeadings" == "1" ]; then
-            cat actual | grep -E '(Error|Warning):' > "$actualError"
-            actualid=
-            grep 'ID:' "$actualError" > /dev/null
-            if [ "$?" == "0" -a "$checkIds" == "1" ]; then
-              actualid=`cat "$actualError" | sed -e 's/^.*[\(]ID: //' -e 's/[\)]$//'`
-            fi
-            act=`cat "$actualError" | sed -e 's/^[^:]*: //' -e 's/ [ ]*[\(]ID: .*$//' | sort -u`
-            if [ "$checkIds" == "1" -a "$actualid" != "$expid" ] ; then
-              echo ERROR ID MISMATCH "$actualid : $expid"
-              cat "$actualError"
->>>>>>> 81c6f951
+
             fi
             if [ -n "$msg" ]; then
               dif=`echo "$act" | sed -e "s@$msg@@g" | sed -e 's/[ ]*//'`
