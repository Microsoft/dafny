#! /usr/bin/env bash

## This bash script checks that example code in markdown files runs as expected.
##  -- the script expects to be located in dafny/docs
##      and finds other parts of the dafny working tree
##      relative to that location
##  -- it is intended to be run within a development or CI environment. That is, it finds 
##     an executable dafny presuming such an environment. (The variable $dafny in the
##     script says what executable to use.)
##  -- There is only one command-line option, '-c', which
##     if present must be first. It sets the coverage mode
##     described below.
##
## What is checked?
## In each input file in turn, each code block delineated by
## markdown ``` pairs is checked, as described below.
## -- Each block is expected to have a language tag. Often this
##    tag is "dafny" (as in ```dafny) but may be other tags as well.
##    A reasonable tag to disable checking is "text".
##    If there is no tag a default tag is used (see below).
##    The script warns if there is no tag and no default.
## -- No whitespace is permitted between ``` and the tag.
## -- Markdown itself does not allow any other text on this delimiter line.
## -- The script is not robust against mismatched ``` pairs.
##
## Operational modes -- there are three modes of operation.
##    -- checking the code against an expected output file (the default behavior)
##    -- checking the code for a given error message (if %useHeadings has been set)
##    -- producing lit files for coverage checking (if the -c command-line option is present)
##
## What command is used to check?
## Instructions for checking each code block are given in a single-line HTML
## comment (which is also a markdown comment), namely, keywords
## enclosed in <!-- and -->, with the first character of the enclosed text being a '%'. 
## The text inside any such comment is interpreted as potential command information. 
##
## Global defaults.
## If the command information line contains '%default', then the 
## contents of the line are used to set defaults that apply for the
## remainder of the file (until a subsequent default setting command).
## Possible settings are:
## - if '%useHeadings' is present then the checks are against error messages, as described below
## - if '%check-ids' is present, the error-ids are checked as described below
## - if '%lang=' is present, then the alpha-numeric word after the = sign is now the default language
## - if '%exit=n' is present, then the default exit code is the value of n
## - if '%options' is present, then everything that follows is the default string of command options
## - the first word of a default line is taken as the default command, if that word is not %default
##   e.g. <!-- %check-resolve %default --> sets the default command to %check-resolve
##
## Each code block is checked according to command information set just before the code block.
## If there is no such line, the defaults above are used. The information just before a code block
## applies only to that code block.
## For example:
##   <!-- %check-resolve -->
##   ```dafny
##     ... code...
##   ```
## The command information has the format <!-- command [ expected-output ] [ other options ]  -->
## - The command has one of the forms
##    %no-check  -- meaning to skip any checking of this block
##    %check-cli -- meaning to execute the code as bash shell commands. The language must be 'bash'
##    %check-legacy -- meaning to check with dafny's legacy cli
##    %check-verb -- where 'verb' is one of dafny's new-cli verbs (e.g. resolve or verify or test)
##    The %check-verb form can have '-warn' appended to indicate that only warnings, not errors are expected
## - If the expected-output is present it is a file name (of a file in the same folder as the markdown file 
##    being tested). If the name is present, then the output of the command is checked against the content of the file
##    (and is expected to match exactly).
## - The 'other options' can be any one of these:
##    %save <file> -- save the code block (including anything appended from %use) in the given temporary file
##    %use <file> -- append to the code block the content of the given file (often a temporary saved by a previous %save)
##    %nomsg -- forget the error pattern from the heading (in the case of subsequent working examples in the explanation)
##    %exit <n> -- set the expected exit code of the command.
##       If not set, the default set in the %default command is used.
##       If that is not set,  The default exit code is
##          -- 0 if there is no output file and %iuseHeadings is not being used
##          -- 0 if the command includes 'warn'
##          -- if there is an output file and no 'warn', then the default exit code depends on the verb
##    %options ... -- must be last; everything that follows is the list of options to use. If not present, then the default
##          option list is used. If that is not present a built-in default is used.
##
## Mode: Compare against output file
##   In this mode, the command is assembled as stated above and run against the code block.
##   Note that the code block (together with anything included via %use) must be a full dafny
##   program. There is no support for testing just simple expressions.
##   The exit code is compared against the expected exit code.
##   The actual output is compared aginst the stated output file, if any, and otherwise ignored.
##
## Mode: Compare against error message
##   This mode is for the special case of checking the error catalog (the HowToFAQ/Errors-*.md files).
##   These files consist of sections, each of which has a heading stating an error message and errorid,
##   a ```-delineated code snippet that is an example of the error message, and then more explanation of the error.
##   The heading line (which starts with '## **Error:' or '## **Warning:') is parsed to
##   determine the errorid and a regular expression that matches the expected error messages.
##   The test consists of running the command against the code snippet, extracting the error message and errorid
##   from the output and checking those against the expected values.
##
##   The error message as given in the header has italicized words (markdown: _word_) for variable text in the error 
##   message. The script turns these headings into regular expressions, taking into account the presence of 
##   characters special to regex processing.
##
## Mode: Generate lit
##   The -c option to the script causes lit files to be generated and written to Test/docexamples (see $outdir in the script below)
##   If these files are generated during CI prior to running integration tests, then they are both executed
##   as part of the integration tests and included in the coverage metrics. Importantly, all the error
##   catalog tests are then part of the coverage metrics.
##
##   In this mode, the code is not checked, just the lit files generated.
##
##   Also, currently, the generated lit commands just run dafny against the given dafny code and check the exit code.
##   They do not check the results other than the exit code.
##   Perhaps someday the full test will be made into a lit test and we won't need this script to do the testing.


dir=$(dirname "${BASH_SOURCE[0]}")
dir=`cd $dir && pwd`
dafny="$dir/../Scripts/dafny"
outdir="$dir/../Test/docexamples"

defaultCommand=
defaultExit=
defaultLang=
useHeadings=0
checkIds=0
coverage=0
permOptions="--show-snippets:false "
defOptions="--function-syntax:4 --use-basename-for-filename --unicode-char:false"
legacyOptions="-functionSyntax:4 -useBaseNameForFileName -showSnippets:0"

while getopts 'c' opt; do
  case "$opt" in
    "c") coverage=1; rm -rf $outdir; mkdir -p $outdir ;;
  esac
done
shift $(($OPTIND - 1))

## Temporary file
text="$dir/text.dfy"

## Tracks if there have been any failures
ANYFAIL=0

## Loop over all remaining command-line arguments
for file in $@ ; do
if [ "$coverage" == "1" ]; then echo "FILE $file" ; fi
dir=$(dirname "$file")

## Whether this file fails
FAIL=0
## line number
n=0
## if inblock==1 we are in a ```-delimited block
inblock=0

msg=
use=
expectedExit=
command=
expectFile=
options=( )
default=0
globalDefaultExit=
## Read and process each line of the file.  The file is input on stdin 
## by redirection after the 'done' corresponding to this while-do
while IFS= read -r line
do 
  let n++

  ## For header lines, extract the error message from the header text
  ## (everything but the initial ##[ ]*, the enclosing ** and the appended {#_errorid_})
  ## The sed commands turn this into a pattern matching regex to match against the output of applying dafny to the example in the text:
  ## remove the trailing error id if present; remove initial ## **; remove trailing '**' and errorid; turn any italicized text, which marks some
  ## hole in the template to a '.*' matcher. Also, escape any regex-special characters.

  ( echo "$line" | grep -E -e '[#][#] ' > /dev/null ) \
   && msg=`echo "$line" | sed -E -e 's/ [ ]*\{#.*\}[ ]*$//' -e 's/^##[ ]*[*]*//' -e 's/[*]*$//' -e 's/\\*/\\\\*/' -e 's/\[/\\\[/g' -e 's/\]/\\\]/g' -e 's/_[A-Za-z]+_/.*/g'`\
   && expid=`echo $line | sed -e 's/^.*[\{][\#]//' -e 's/[\}]$//'`
  if [ "$checkIds" == "0" ]; then expid= ; fi
  ## msg - the error message turned into a regex
  ## expid -- the expected errorId if any

  ## Check for the test command information
  echo "$line" | grep '^[ ]*<!-- [ ]*%' > /dev/null
  if [ "$?" == "0" ]; then 
      ##echo COMMAND "$line"
      contents=( `echo "$line" | sed -e 's/[^<]*<!--//' -e 's/-->//'` )
      echo "$line" | grep -e '%default' > /dev/null
      if [ "$?" == "0" ]; then 
        default=1; 
        echo "$line" | grep -e '%useHeadings' > /dev/null
        if [ "$?" == "0" ]; then useHeadings=1; fi
        echo "$line" | grep -e '%lang=' > /dev/null
        if [ "$?" == "0" ]; then defaultLang=`echo "$line" | sed -e 's/^.*%lang=//' | sed -e 's/ .*$//'` ; fi
        echo "$line" | grep -e '%exit=' > /dev/null
        if [ "$?" == "0" ]; then globalDefaultExit=`echo "$line" | sed -e 's/^.*%exit=//' | sed -e 's/ .*$//'` ; fi
        echo "$line" | grep -e '%check-ids' > /dev/null
        if [ "$?" == "0" ]; then checkIds=1; fi
        defaultCommand=${contents[0]}
        continue
      fi
      command=${contents[0]}
      contents=( ${contents[@]:1} )
      while [ ${#contents[@]} != "0" ]; do
        if [ "${contents[0]}" == "%use" ]; then
          use=${contents[1]}
          contents=( ${contents[@]:2} )
        elif [ "${contents[0]}" == "%save" ]; then
          save=${contents[1]}
          contents=( ${contents[@]:2} )
        elif [ "${contents[0]}" == "%exit" ]; then
          expectedExit=${contents[1]}
          contents=( ${contents[@]:2} )
        elif [ "${contents[0]}" == "%nomsg" ]; then
          msg=
          contents=( ${contents[@]:1} )
        elif [ "${contents[0]}" == "%options" ]; then
          contents=${contents[@]:1}
          options=${contents[@]}
          contents=()
        elif [ -z "${contents[0]}" ]; then
          contents=()
        else
          expect=${contents[0]}
          contents=( ${contents[@]:1} )
        fi
      done
  fi
  ## Check for the marker
  echo "$line" | grep -e '^[ ]*[`][`][`]' > /dev/null 
  if [ "$?" != "0" ]; then
    if [ "$inblock" == "1" ]; then
      ## If in a backtick block, save the text to the temporary file - erase any ... which are just placeholders in some examples
      echo "$line" | sed -e 's/^[ ]*\.\.\./   /' >> $text
    fi
  elif [ "$inblock" == "0" ]; then
    ## Start of backtick block
    ## get language
    lang=`echo "$line" | sed -e 's/^[ ]*\`\`\`[\`]*//' -e 's/[ ]*$//'`
    if [ -z "$lang" ]; then
      lang=$defaultLang
      if [ -z "$lang" ]; then
        echo NO LANGUAGE LABEL $n "$line"
        FAIL=1
      fi
    fi

    inblock=1
    rm -f $text
    touch $text
  else
      ## End of backtick block, so check the text
      if [ -z "$command" -a "$lang" == "dafny" ]; then
        command="$defaultCommand"
        if [ -z "$command" ]; then
          echo "NO COMMAND GIVEN $n $line"
          FAIL=1
        fi
      fi
      inblock=0
      if [ -n "$use" ]; then
        cat "$use" >> $text
      fi
      if [ -n "$save" ]; then
         cp $text $save
         save=
      fi
      if [ "$lang" == "dafny" -o "$lang" == "cli" -o "$lang" == "bash" ]; then
        ## This script can take some time, so this reports progress
        if [ "$coverage" == "1" ]; then
          echo "GENERATING $n $file $command $expect $expid"
        else
          echo "TESTING $n $file $command $expect $expid"
        fi
      fi
      ischeck=0
      echo $command | grep '%check-' >> /dev/null
      if [ "$?" == "0" ]; then ischeck=1; fi
      iswarn=0
      echo $command | grep 'warn' >> /dev/null
      if [ "$?" == "0" ]; then iswarn=1; fi
      verb=`echo $command | sed -e 's/%check-//' -e 's/-warn//'`
      if [ "$command" == "%no-check" ]; then
        echo -n ""
      elif [ "$verb" == "cli" ]; then
        ## These are command-line error tests, so the expected exit is typically 1
        if [ -z "$expectedExit" ]; then expectedExit=1 ; fi
        if [ "$lang" != "bash" ]; then
          echo EXPECTED A bash BLOCK, NOT $lang
          FAIL=1
        elif [ "$coverage" == "1" ]; then
          ## The lit tests currently expect the text of the test to start with 'dafny' and become '%baredafny'
          
	  f="$outdir/$(basename $file)_${n}.dfy"
          echo "// RUN: %exits-with" $expectedExit "%bare`cat $text`" " > /dev/null 2> /dev/null" > "$f"
        else
          . $text > actual 2> errortext
          actualExit=$?
          if [ "$actualExit" != "$expectedExit" ]; then
             echo EXPECTED EXIT CODE OF $expectedExit, GOT $actualExit
             FAIL=1
          else
            act=`cat actual | sed -e 's/^[*]*[ ]*//'`
            dif=`echo "$act" | tr "\n" " " | sed -e 's/[ ]*$//' -e "s@$msg@@"`
            if [ -n "$dif" ]; then
              echo ACTUAL OUTPUT DOES NOT MATCH EXPECTED: "$msg" VS "$act"
              FAIL=1
            fi
          fi
        fi
      elif [ "$ischeck" == "1" ]; then ## Not cli though
        dOptions=$defOptions
        if [ -z "$expect" -a "$useHeadings" == "0" ]; then
          defaultExit=0
        elif [ "$iswarn" == "1" ]; then
          defaultExit=0
        elif [ "$verb" == "verify" ]; then
          defaultExit=4
        elif [ "$verb" == "resolve" ]; then
          defaultExit=2
        elif [ "$verb" == "translate" ]; then
          defaultExit=3
        elif [ "$verb" == "build" ]; then
          defaultExit=0
        elif [ "$verb" == "run" ]; then
          defaultExit=0
          if [ "$useHeadings" == "1" ]; then defaultExit=3; fi
        elif [ "$verb" == "test" ]; then
          defaultExit=2
        elif [ "$verb" == "legacy" ]; then
          defaultExit=0
          if [ "$useHeadings" == "1" ]; then defaultExit=3; fi
          if [ "$defaultCommand" == "%check-resolve" ]; then defaultExit=2 ; fi
        fi
        if [ "$verb" == "legacy" ]; then 
          dOptions=$legacyOptions
          verb= 
        fi
        if [ -z "$expectedExit" ]; then expectedExit=$defaultExit ; fi
        if [ "$coverage" == "1" ] ; then
          f=$outdir/$(basename $file)_${n}.dfy
          if  [ "$command" == "%check-legacy" ]; then
<<<<<<< HEAD
            echo "// RUN: %exits-with" $ec "%baredafny" $com "/showSnippets:0" $dOptions ${options[@]} '"%s" > "%t"' > $f
            ##echo '// RUN: %diff "%s.expect" "%t"' >> $f 
=======
            echo "// RUN: %exits-with" $expectedExit "%baredafny" $verb $dOptions ${options[@]} '"%s" > "%t"' > $f
>>>>>>> b68db726
            echo " " >> $f
            cat $text >> $f
          elif [ "$command" == "%check-cli" ]; then
            echo "// RUN: %exits-with $expectedExit %bare`cat $text` > /dev/null 2> /dev/null" > $f
          else
<<<<<<< HEAD
            echo "// RUN: %exits-with" $ec "%baredafny" $com $permOptions "--function-syntax:4" $dOptions ${options[@]} '"%s" > "%t"' > $f
            ##echo '// RUN: %diff "%s.expect" "%t"' >> $f
=======
            echo "// RUN: %exits-with $expectedExit %baredafny $verb $dOptions ${options[@]}" '"%s" > "%t"' > $f
>>>>>>> b68db726
            echo " " >> $f
            cat $text >> $f
          fi
        else
<<<<<<< HEAD
          if [ "$capture" == "2" ]; then
            "$dafny" $com $permOptions $dOptions ${options[@]} $text 2> actual > /dev/null
          elif [ "$command" == "%check-legacy" ]; then
            "$dafny" $com /showSnippets:0 $dOptions ${options[@]} $text > actual
          else
            "$dafny" $com --function-syntax:4 $permOptions $dOptions ${options[@]} $text > actual
=======
          if [ "$command" == "%check-legacy" ]; then
            isverbose=
            if [ "$checkIds" == "1" ]; then isverbose="/compileVerbose:0" ; fi
            (cd "dir"; "$dafny" $verb $dOptions $isverbose ${options[@]} $text   ) > actual
          else
            isverbose=
            if [ "$checkIds" == "1" ]; then isverbose="--verbose" ; fi
            ( cd "$dir" ; "$dafny" $verb $isverbose $dOptions ${options[@]} $text ) > actual
>>>>>>> b68db726
          fi
          actualExit=$?
          if [ "$useHeadings" == "1" ]; then
            cat actual | grep -E '(Error|Warning):' > actual_error
            actualid=
            grep 'ID:' actual_error > /dev/null
            if [ "$?" == "0" -a "$checkIds" == "1" ]; then
              actualid=`cat actual_error | sed -e 's/^.*[\(]ID: //' -e 's/[\)]$//'`
            fi
            act=`cat actual_error | sed -e 's/^[^:]*: //' -e 's/ [ ]*[\(]ID: .*$//' | sort -u`
            if [ "$checkIds" == "1" -a "$actualid" != "$expid" ] ; then
              echo ERROR ID MISMATCH "$actualid : $expid"
            fi
            if [ -n "$msg" ]; then
              dif=`echo "$act" | sed -e "s@$msg@@g" | sed -e 's/[ ]*//'`
              if [ -z "$act" -a "$expectedExit" != "0" ] ; then
                 echo NO ERROR MESSAGE FOUND
                 FAIL=1
              fi
              if [ -n "$dif" ] ; then
                 echo NO MATCH 
                 echo PAT "$msg"
                 echo ACT "$act"
                 echo DIF "$dif"
                 FAIL=1
              fi
              if [ "$actualExit" != "$defaultExit" ]; then
                echo EXPECTED EXIT CODE $defaultExit, got $actualec
                FAIL=1
              fi
            else 
              if [ -n "$act" ]; then
                echo "EXPECTED NO ERROR, got " $act
                FAIL=1
              fi
              if [ "$actualExit" != "0" ]; then
                echo EXPECTED EXIT CODE 0, got $actualec
                FAIL=1
              fi
            fi
          elif [ -z "$expect" ]; then
            # No output file -- so no error expected
            if [ "$actualExit" != "0" ]; then
              echo "TEST FAILED" $file line $n  $command $expect
              cat $text
              cat actual
              FAIL=1
            fi
            if [ `cat actual | wc -l ` != "2" ]; then
              echo ACTUAL ERROR OUTPUT BUT NONE EXPECTED
              cat actual
              FAIL=1
            fi
          else
            if [ "$actualExit" != "$expectedExit" ]; then
              echo EXPECTED EXIT CODE $expectedExit, got $actualExit
              FAIL=1
            fi
            if [ -e "$dir/$expect" ]; then
              diff actual "$dir/$expect"
              if [ "$?" != "0" ]; then
                FAIL=1
                echo Actual output differs from expected
                echo "TEST FAILED" $file line $n  $command $expect
                cat $text
                cat actual
              fi
            else
              echo EXPECT FILE $expect DOES NOT EXIST
              cat actual
              FAIL=1
            fi
          fi
        fi
<<<<<<< HEAD
      elif [ "$command" == "%check-cli" ]; then
        ec=1
        if [ -n "$ex" ]; then ec=$ex ; ex= ; fi
        if [ "$lang" != "bash" ]; then
          echo EXPECTED A bash BLOCK, NOT $lang
          FAIL=1
        elif [ "$coverage" == "1" ]; then
          ec=1
          if [ -n "$ex" ]; then ec=$ex ; ex= ; fi
          f=$outdir/$(basename $file)_${n}.dfy

            echo "// RUN: %exits-with" $ec "%bare`cat $text`"  > $f
        else
          if [ "$command" == "%check-cli" ]; then
            . $text > actual 2> /dev/null
          else
            . $text 2> actual > /dev/null
          fi
          actualec=$?
          if [ "$actualec" != "$ec" ]; then
             echo EXPECTED EXIT CODE OF $ec, GOT $actualec
             FAIL=1
          else
            act=`cat actual | sed -e 's/^[*]*[ ]*//'`
	    dif=`echo "$act" | tr "\n" " " | sed -e 's/ $//' -e "s@$msg@@"`
            if [ -n "$dif" ]; then
              echo ACTUAL OUTPUT DOES NOT MATCH EXPECTED: "$msg" VS "$act"
              FAIL=1
            fi
          fi
        fi
      elif [ "$command" == "%check-error" ]; then
        "$dafny" resolve -useBaseNameForFileName --showSnippets:0 --unicode-char:true $text | head -1 | sed -e 's/[^:]*: //' > actual
        act=`cat actual`
	dif=`echo "$act" | sed -e "s/$msg//"`
        if [ -n "$dif" ] ; then
           echo NO MATCH "$msg" VS "$act"
           FAIL=1
        fi
        msg=
=======
>>>>>>> b68db726
      elif [ "$lang" == "dafny" ]; then
         echo UNKNOWN TEST COMMAND $command
         FAIL=1
      fi
      use=
      command=
      expect=
      expectedExit=
      options=( )
  fi
done < $file
rm -rf *.tmp $text.*

if [ "$inblock" == "1" ]; then
  echo UNCLOSED BACKTICK BLOCK
  FAIL=1
fi

if [ "$FAIL" == "1" ] ; then 
  echo "Test Failure: $file"
  ANYFAIL=1
fi

rm -f actual $text *.tmp
done
exit $ANYFAIL<|MERGE_RESOLUTION|>--- conflicted
+++ resolved
@@ -338,44 +338,25 @@
         if [ "$coverage" == "1" ] ; then
           f=$outdir/$(basename $file)_${n}.dfy
           if  [ "$command" == "%check-legacy" ]; then
-<<<<<<< HEAD
-            echo "// RUN: %exits-with" $ec "%baredafny" $com "/showSnippets:0" $dOptions ${options[@]} '"%s" > "%t"' > $f
-            ##echo '// RUN: %diff "%s.expect" "%t"' >> $f 
-=======
-            echo "// RUN: %exits-with" $expectedExit "%baredafny" $verb $dOptions ${options[@]} '"%s" > "%t"' > $f
->>>>>>> b68db726
+            echo "// RUN: %exits-with" $expectedExit "%baredafny" "/showSnippets:0" $verb $dOptions ${options[@]} '"%s" > "%t"' > "$f"
             echo " " >> $f
             cat $text >> $f
           elif [ "$command" == "%check-cli" ]; then
             echo "// RUN: %exits-with $expectedExit %bare`cat $text` > /dev/null 2> /dev/null" > $f
           else
-<<<<<<< HEAD
-            echo "// RUN: %exits-with" $ec "%baredafny" $com $permOptions "--function-syntax:4" $dOptions ${options[@]} '"%s" > "%t"' > $f
-            ##echo '// RUN: %diff "%s.expect" "%t"' >> $f
-=======
-            echo "// RUN: %exits-with $expectedExit %baredafny $verb $dOptions ${options[@]}" '"%s" > "%t"' > $f
->>>>>>> b68db726
+            echo "// RUN: %exits-with $expectedExit %baredafny $verb $permOptions $dOptions ${options[@]}" '"%s" > "%t"' > $f
             echo " " >> $f
             cat $text >> $f
           fi
         else
-<<<<<<< HEAD
-          if [ "$capture" == "2" ]; then
-            "$dafny" $com $permOptions $dOptions ${options[@]} $text 2> actual > /dev/null
-          elif [ "$command" == "%check-legacy" ]; then
-            "$dafny" $com /showSnippets:0 $dOptions ${options[@]} $text > actual
-          else
-            "$dafny" $com --function-syntax:4 $permOptions $dOptions ${options[@]} $text > actual
-=======
           if [ "$command" == "%check-legacy" ]; then
             isverbose=
             if [ "$checkIds" == "1" ]; then isverbose="/compileVerbose:0" ; fi
-            (cd "dir"; "$dafny" $verb $dOptions $isverbose ${options[@]} $text   ) > actual
+            (cd "dir"; "$dafny" $verb "/showSnippets:0" $dOptions $isverbose ${options[@]} $text   ) > actual
           else
             isverbose=
             if [ "$checkIds" == "1" ]; then isverbose="--verbose" ; fi
-            ( cd "$dir" ; "$dafny" $verb $isverbose $dOptions ${options[@]} $text ) > actual
->>>>>>> b68db726
+            ( cd "$dir" ; "$dafny" $verb $isverbose $permOptions $dOptions ${options[@]} $text ) > actual
           fi
           actualExit=$?
           if [ "$useHeadings" == "1" ]; then
@@ -450,49 +431,6 @@
             fi
           fi
         fi
-<<<<<<< HEAD
-      elif [ "$command" == "%check-cli" ]; then
-        ec=1
-        if [ -n "$ex" ]; then ec=$ex ; ex= ; fi
-        if [ "$lang" != "bash" ]; then
-          echo EXPECTED A bash BLOCK, NOT $lang
-          FAIL=1
-        elif [ "$coverage" == "1" ]; then
-          ec=1
-          if [ -n "$ex" ]; then ec=$ex ; ex= ; fi
-          f=$outdir/$(basename $file)_${n}.dfy
-
-            echo "// RUN: %exits-with" $ec "%bare`cat $text`"  > $f
-        else
-          if [ "$command" == "%check-cli" ]; then
-            . $text > actual 2> /dev/null
-          else
-            . $text 2> actual > /dev/null
-          fi
-          actualec=$?
-          if [ "$actualec" != "$ec" ]; then
-             echo EXPECTED EXIT CODE OF $ec, GOT $actualec
-             FAIL=1
-          else
-            act=`cat actual | sed -e 's/^[*]*[ ]*//'`
-	    dif=`echo "$act" | tr "\n" " " | sed -e 's/ $//' -e "s@$msg@@"`
-            if [ -n "$dif" ]; then
-              echo ACTUAL OUTPUT DOES NOT MATCH EXPECTED: "$msg" VS "$act"
-              FAIL=1
-            fi
-          fi
-        fi
-      elif [ "$command" == "%check-error" ]; then
-        "$dafny" resolve -useBaseNameForFileName --showSnippets:0 --unicode-char:true $text | head -1 | sed -e 's/[^:]*: //' > actual
-        act=`cat actual`
-	dif=`echo "$act" | sed -e "s/$msg//"`
-        if [ -n "$dif" ] ; then
-           echo NO MATCH "$msg" VS "$act"
-           FAIL=1
-        fi
-        msg=
-=======
->>>>>>> b68db726
       elif [ "$lang" == "dafny" ]; then
          echo UNKNOWN TEST COMMAND $command
          FAIL=1
