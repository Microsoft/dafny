#! /usr/bin/env bash

## This bash script checks that example code in markdown files runs as expected.
##  -- the script expects to be located in dafny/docs
##      and finds other parts of the dafny working tree
##      relative to that location
##  -- it is intended to be run within a development or CI environment. That is, it finds 
##     an executable dafny presuming such an environment. (The variable $dafny in the
##     script says what executable to use.)
##  -- There is only one command-line option, '-c', which
##     if present must be first. It sets the coverage mode
##     described below.
##
## What is checked?
## In each input file in turn, each code block delineated by
## markdown ``` pairs is checked, as described below.
## -- Each block is expected to have a language tag. Often this
##    tag is "dafny" (as in ```dafny) but may be other tags as well.
##    A reasonable tag to disable checking is "text".
##    If there is no tag a default tag is used (see below).
##    The script warns if there is no tag and no default.
## -- No whitespace is permitted between ``` and the tag.
## -- Markdown itself does not allow any other text on this delimiter line.
## -- The script is not robust against mismatched ``` pairs.
##
## Operational modes -- there are three modes of operation.
##    -- checking the code against an expected output file (the default behavior)
##    -- checking the code for a given error message (if %useHeadings has been set)
##    -- producing lit files for coverage checking (if the -c command-line option is present)
##
## What command is used to check?
## Instructions for checking each code block are given in a single-line HTML
## comment (which is also a markdown comment), namely, keywords
## enclosed in <!-- and -->, with the first character of the enclosed text being a '%'. 
## The text inside any such comment is interpreted as potential command information. 
##
## Global defaults.
## If the command information line contains '%default', then the 
## contents of the line are used to set defaults that apply for the
## remainder of the file (until a subsequent default setting command).
## Possible settings are:
## - if '%useHeadings' is present then the checks are against error messages, as described below
## - if '%check-ids' is present, the error-ids are checked as described below
## - if '%lang=' is present, then the alpha-numeric word after the = sign is now the default language
## - if '%options' is present, then everything that follows is the default string of command options
## - the first word of a default line is taken as the default command, if that word is not %default
##   e.g. <!-- %check-resolve %default --> sets the default command to %check-resolve
##
## Each code block is checked according to command information set just before the code block.
## If there is no such line, the defaults above are used. The information just before a code block
## applies only to that code block.
## For example:
##   <!-- %check-resolve -->
##   ```dafny
##     ... code...
##   ```
## The command information has the format <!-- command [ expected-output ] [ other options ]  -->
## - The command has one of the forms
##    %no-check  -- meaning to skip any checking of this block
##    %check-cli -- meaning to execute the code as bash shell commands. The language must be 'bash'
##    %check-legacy -- meaning to check with dafny's legacy cli
##    %check-verb -- where 'verb' is one of dafny's new-cli verbs (e.g. resolve or verify or test)
##    The %check-verb form can have '-warn' appended to indicate that only warnings, not errors are expected
## - If the expected-output is present it is a file name (of a file in the same folder as the markdown file 
##    being tested). If the name is present, then the output of the command is checked against the content of the file
##    (and is expected to match exactly).
## - The 'other options' can be any one of these:
##    %save <file> -- save the code block (including anything appended from %use) in the given temporary file
##    %use <file> -- append to the code block the content of the given file (often a temporary saved by a previous %save)
##    %nomsg -- forget the error pattern from the heading (in the case of subsequent working examples in the explanation)
##    %exit <n> -- set the expected exit code of the command. The default exit code is
##          -- 0 if there is no output file and %iuseHeadings is not being used
##          -- 0 if the command includes 'warn'
##          -- if there is an output file and no 'warn', then the default exit code depends on the verb
##    %options ... -- must be last; everything that follows is the list of options to use. If not present, then the default
##          option list is used. If that is not present a built-in default is used.
##
## Mode: Compare against output file
##   In this mode, the command is assembled as stated above and run against the code block.
##   Note that the code block (together with anything included via %use) must be a full dafny
##   program. There is no support for testing just simple expressions.
##   The exit code is compared against the expected exit code.
##   The actual output is compared aginst the stated output file, if any, and otherwise ignored.
##
## Mode: Compare against error message
##   This mode is for the special case of checking the error catalog (the HowToFAQ/Errors-*.md files).
##   These files consist of sections, each of which has a heading stating an error message and errorid,
##   a ```-delineated code snippet that is an example of the error message, and then more explanation of the error.
##   The heading line (which starts with '## **Error:' or '## **Warning:') is parsed to
##   determine the errorid and a regular expression that matches the expected error messages.
##   The test consists of running the command against the code snippet, extracting the error message and errorid
##   from the output and checking those against the expected values.
##
##   The error message as given in the header has italicized words (markdown: _word_) for variable text in the error 
##   message. The script turns these headings into regular expressions, taking into account the presence of 
##   characters special to regex processing.
##
## Mode: Generate lit
##   The -c option to the script causes lit files to be generated and written to Test/docexamples (see $outdir in the script below)
##   If these files are generated during CI prior to running integration tests, then they are both executed
##   as part of the integration tests and included in the coverage metrics. Importantly, all the error
##   catalog tests are then part of the coverage metrics.
##
##   In this mode, the code is not checked, just the lit files generated.
##
##   Also, currently, the generated lit commands just run dafny against the given dafny code and check the exit code.
##   They do not check the results other than the exit code.
##   Perhaps someday the full test will be made into a lit test and we won't need this script to do the testing.


dir=$(dirname "${BASH_SOURCE[0]}")
dafny="$dir/../Scripts/dafny"
outdir="$dir/../Test/docexamples"

defaultCommand=
defaultExit=
defaultLang=
useHeadings=0
checkIds=0
coverage=0
defOptions="--function-syntax:4 --use-basename-for-filename --unicode-char:false"
legacyOptions="-functionSyntax:4 -useBaseNameForFileName"

while getopts 'c' opt; do
  case "$opt" in
    "c") coverage=1; rm -rf $outdir; mkdir -p $outdir ;;
  esac
done
shift $(($OPTIND - 1))

## Temporary file
text=text.dfy

## Tracks if there have been any failures
ANYFAIL=0

## Loop over all remaining command-line arguments
for file in $@ ; do
dir=$(dirname "$file")

## Whether this file fails
FAIL=0
## line number
n=0
## if inblock==1 we are in a ```-delimited block
inblock=0

msg=
use=
expectedExit=
command=
expectFile=
options=( )
default=0
## Read and process each line of the file.  The file is input on stdin 
## by redirection after the 'done' corresponding to this while-do
while IFS= read -r line
do 
  let n++

  ## For header lines, extract the error message from the header text
  ## (everything but the initial ##[ ]*, the enclosing ** and the appended {#_errorid_})
  ## The sed commands turn this into a pattern matching regex to match against the output of applying dafny to the example in the text:
  ## remove the trailing error id if present; remove initial ## **; remove trailing '**' and errorid; turn any italicized text, which marks some
  ## hole in the template to a '.*' matcher. Also, escape any regex-special characters.

  ( echo "$line" | grep -E -e '[#][#] ' > /dev/null ) \
<<<<<<< HEAD
   && msg=`echo "$line" | sed -E -e 's/ [ ]*\{#.*\}[ ]*$//' -e 's/^##[ ]*[*]*//' -e 's/[*]*$//' -e 's/\\*/\\\\*/' -e 's/_[-A-Za-z]+_/.*/g'` \
   && expid=`echo $line | sed -e 's/^.*[\{][\#]//' -e 's/[\}]$//'`
  if [ "$checkIds" == "0" ]; then expid= ; fi
  ## msg - the error message turned into a regex
  ## expid -- the expected errorId if any
=======
   && msg=`echo "$line" | sed -E -e 's/ [ ]*\{#.*\}[ ]*$//' -e 's/^##[ ]*[*]*//' -e 's/[*]*$//' -e 's/\\*/\\\\*/'  -e 's/_[A-Za-z]+_/.*/g'`
>>>>>>> f226664d

  ## Check for the test command information
  echo "$line" | grep '^[ ]*<!-- [ ]*%' > /dev/null
  if [ "$?" == "0" ]; then 
      ##echo COMMAND "$line"
      contents=( `echo "$line" | sed -e 's/[^<]*<!--//' -e 's/-->//'` )
      echo "$line" | grep -e '%default' > /dev/null
      if [ "$?" == "0" ]; then 
        default=1; 
        echo "$line" | grep -e '%useHeadings' > /dev/null
        if [ "$?" == "0" ]; then useHeadings=1; fi
        echo "$line" | grep -e '%lang=' > /dev/null
        if [ "$?" == "0" ]; then defaultLang=`echo "$line" | sed -e 's/^.*%lang=//' | sed -e 's/ .*$//'` ; fi
        echo "$line" | grep -e '%check-ids' > /dev/null
        if [ "$?" == "0" ]; then checkIds=1; fi
        defaultCommand=${contents[0]}
        continue
      fi
      command=${contents[0]}
      contents=( ${contents[@]:1} )
      while [ ${#contents[@]} != "0" ]; do
        if [ "${contents[0]}" == "%use" ]; then
          use=${contents[1]}
          contents=( ${contents[@]:2} )
        elif [ "${contents[0]}" == "%save" ]; then
          save=${contents[1]}
          contents=( ${contents[@]:2} )
        elif [ "${contents[0]}" == "%exit" ]; then
          expectedExit=${contents[1]}
          contents=( ${contents[@]:2} )
        elif [ "${contents[0]}" == "%nomsg" ]; then
          msg=
          contents=( ${contents[@]:1} )
        elif [ "${contents[0]}" == "%options" ]; then
          contents=${contents[@]:1}
          options=${contents[@]}
          contents=()
        elif [ -z "${contents[0]}" ]; then
          contents=()
        else
          expect=${contents[0]}
          contents=( ${contents[@]:1} )
        fi
      done
  fi
  ## Check for the marker
  echo "$line" | grep -e '^[ ]*[`][`][`]' > /dev/null 
  if [ "$?" != "0" ]; then
    if [ "$inblock" == "1" ]; then
      ## If in a backtick block, save the text to the temporary file - erase any ... which are just placeholders in some examples
      echo "$line" | sed -e 's/^[ ]*\.\.\./   /' >> $text
    fi
  elif [ "$inblock" == "0" ]; then
    ## Start of backtick block
    ## get language
    lang=`echo "$line" | sed -e 's/^[ ]*\`\`\`[\`]*//' -e 's/[ ]*$//'`
    if [ -z "$lang" ]; then
      lang=$defaultLang
      if [ -z "$lang" ]; then
        echo NO LANGUAGE LABEL $n "$line"
        FAIL=1
      fi
    fi

    inblock=1
    rm -f $text
    touch $text
  else
      ## End of backtick block, so check the text
      if [ -z "$command" -a "$lang" == "dafny" ]; then
        command="$defaultCommand"
        if [ -z "$command" ]; then
          echo "NO COMMAND GIVEN $n $line"
          FAIL=1
        fi
      fi
      inblock=0
      if [ -n "$use" ]; then
        cat "$use" >> $text
      fi
      if [ -n "$save" ]; then
         cp $text $save
         save=
      fi
<<<<<<< HEAD
      if [ "$lang" == "dafny" -o "$lang" == "cli" ]; then
        ## This script can take some time, so this reports progress
        echo "TESTING $n $file $command $expect $expid"
=======
      if [ "$lang" == "dafny" -o "$lang" == "cli" -o "$lang" == "bash" ]; then
        echo TESTING $n $file "$command" $expect
>>>>>>> f226664d
      fi
      ischeck=0
      echo $command | grep '%check-' >> /dev/null
      if [ "$?" == "0" ]; then ischeck=1; fi
      iswarn=0
      echo $command | grep 'warn' >> /dev/null
      if [ "$?" == "0" ]; then iswarn=1; fi
      verb=`echo $command | sed -e 's/%check-//' -e 's/-warn//'`
      if [ "$command" == "%no-check" ]; then
        echo -n ""
      elif [ "$command" == "%check-cli" ]; then
        // These are command-line error tests, so the expected exit is typically 1
        if [ -z "$expectedExit" ]; then expectedExit=1 ; fi
        if [ "$lang" != "bash" ]; then
          echo EXPECTED A bash BLOCK, NOT $lang
          FAIL=1
        elif [ "$coverage" == "1" ]; then
          ## The lit tests currently expect the text of the test to start with 'dafny' and become '%baredafny'
          
	  f=$outdir/$(basename $file)_${n}.dfy
          if  [ "$command" == "%check-legacy" ]; then
            echo "// RUN: %exits-with" $expectedExit "%baredafny" $dOptions ${options[@]} '"%s" > "%t"' > $f
            echo " " >> $f
            cat $text >> $f
          elif [ "$command" == "%check-cli" ]; then
            echo "// RUN: %exits-with" $expectedExit "%bare`cat $text`" " > /dev/null 2> /dev/null" > $f
          else
            echo "// RUN: %exits-with" $expectedExit "%baredafny" $verb $dOptions ${options[@]} '"%s" > "%t"' > $f
            echo " " >> $f
            cat $text >> $f
          fi
        else
          . $text > actual 2> errortext
          actualExit=$?
          if [ "$actualExit" != "$expectedExit" ]; then
             echo EXPECTED EXIT CODE OF $expectedExit, GOT $actualExit
             FAIL=1
          else
            act=`cat actual | sed -e 's/^[*]*[ ]*//'`
            dif=`echo "$act" | tr "\n" " " | sed -e 's/[ ]*$//' -e "s@$msg@@"`
            if [ -n "$dif" ]; then
              echo ACTUAL OUTPUT DOES NOT MATCH EXPECTED: "$msg" VS "$act"
              FAIL=1
            fi
          fi
        fi
      elif [ "$ischeck" == "1" ]; then ## Not cli though
        dOptions=$defOptions
        if [ "$iswarn" == "1" ]; then
          defaultExit=0
        elif [ "$verb" == "verify" ]; then
          defaultExit=4
        elif [ "$verb" == "resolve" ]; then
          defaultExit=2
        elif [ "$verb" == "translate" ]; then
          defaultExit=3
        elif [ "$verb" == "build" ]; then
          defaultExit=0
        elif [ "$verb" == "run" ]; then
          defaultExit=0
          if [ "$useHeadings" == "1" ]; then defaultExit=3; fi
        elif [ "$verb" == "test" ]; then
          defaultExit=2
        elif [ "$verb" == "legacy" ]; then
          verb=
          defaultExit=0
          dOptions=$legacyOptions
          if [ "$useHeadings" == "1" ]; then defaultExit=3; fi
          if [ "$defaultCommand" == "%check-resolve" ]; then defaultExit=2 ; fi
        fi
        if [ -z "$expectedExit" ]; then expectedExit=$defaultExit ; fi
        if [ "$lang" != "dafny" ]; then
          echo EXPECTED A dafny BLOCK, NOT $lang
          FAIL=1
        elif [ "$coverage" == "1" ] ; then
          f=$outdir/$(basename $file)_${n}.dfy
          if  [ "$command" == "%check-legacy" ]; then
            echo "// RUN: %exits-with" $expectedExit "%baredafny" $verb $dOptions ${options[@]} '"%s" > "%t"' > $f
            echo " " >> $f
            cat $text >> $f
<<<<<<< HEAD
=======
          elif [ "$command" == "%check-cli" ]; then
            echo "// RUN: %exits-with" $ec "%bare$text" " > /dev/null 2> /dev/null" > $f
>>>>>>> f226664d
          else
            echo "// RUN: %exits-with" $expectedExit "%baredafny" $verb $dOptions ${options[@]} '"%s" > "%t"' > $f
            echo " " >> $f
            cat $text >> $f
          fi
        else
          if [ "$command" == "%check-legacy" ]; then
            isverbose=
            if [ "$checkIds" == "1" ]; then isverbose="/compileVerbose:0" ; fi
            "$dafny" $verb $dOptions $isverbose ${options[@]} $text  > actual
          else
            isverbose=
            if [ "$checkIds" == "1" ]; then isverbose="--verbose" ; fi
            "$dafny" $verb --function-syntax:4 $isverbose $dOptions ${options[@]} $text > actual
          fi
          actualExit=$?
          if [ "$useHeadings" == "1" ]; then
            cat actual | grep -E '(Error|Warning):' > actual_error
            actualid=
            grep 'ID:' actual_error > /dev/null
            if [ "$?" == "0" -a "$checkIds" == "1" ]; then
              actualid=`cat actual_error | sed -e 's/^.*[\(]ID: //' -e 's/[\)]$//'`
            fi
            act=`cat actual_error | sed -e 's/^[^:]*: //' -e 's/ [ ]*[\(]ID: .*$//'`
            if [ "$checkIds" == "1" -a "$actualid" != "$expid" ] ; then
              echo ERROR ID MISMATCH "$actualid : $expid"
            fi
            if [ -n "$msg" ]; then
              dif=`echo "$act" | sed -e "s@$msg@@g" | sed -e 's/[ ]*//'`
              if [ -z "$act" -a "$expectedExit" != "0" ] ; then
                 echo NO ERROR MESSAGE FOUND
                 FAIL=1
              fi
              if [ -n "$dif" ] ; then
                 echo NO MATCH 
                 echo PAT "$msg"
                 echo ACT "$act"
                 echo DIF "$dif"
                 FAIL=1
              fi
              if [ "$actualExit" != "$defaultExit" ]; then
                echo EXPECTED EXIT CODE $defaultExit, got $actualec
                FAIL=1
              fi
            else 
              if [ -n "$act" ]; then
                echo "EXPECTED NO ERROR, got " $act
                FAIL=1
              fi
              if [ "$actualExit" != "0" ]; then
                echo EXPECTED EXIT CODE 0, got $actualec
                FAIL=1
              fi
            fi
          elif [ -z "$expect" ]; then
            # No output file -- so no error expected
            if [ "$actualExit" != "0" ]; then
              echo "TEST FAILED" $file line $n  $command $expect
              cat $text
              cat actual
              FAIL=1
            fi
            if [ `cat actual | wc -l ` != "2" ]; then
              echo ACTUAL ERROR OUTPUT BUT NONE EXPECTED
              cat actual
              FAIL=1
            fi
          else
            if [ "$actualExit" != "$expectedExit" ]; then
              echo EXPECTED EXIT CODE $expectedExit, got $actualExit
              FAIL=1
            fi
            if [ -e "$dir/$expect" ]; then
              diff actual "$dir/$expect"
              if [ "$?" != "0" ]; then
                FAIL=1
                echo Actual output differs from expected
                echo "TEST FAILED" $file line $n  $command $expect
                cat $text
                cat actual
              fi
            else
              echo EXPECT FILE $expect DOES NOT EXIST
              cat actual
              FAIL=1
            fi
          fi
        fi
<<<<<<< HEAD
=======
      elif [ "$command" == "%check-cli" ]; then
        ec=1
        if [ -n "$ex" ]; then ec=$ex ; ex= ; fi
        if [ "$lang" != "bash" ]; then
          echo EXPECTED A bash BLOCK, NOT $lang
          FAIL=1
        elif [ "$coverage" == "1" ]; then
          ec=1
          if [ -n "$ex" ]; then ec=$ex ; ex= ; fi
          f=$outdir/$(basename $file)_${n}.dfy

            echo "// RUN: %exits-with" $ec "%bare`cat $text`"  > $f
        else
          if [ "$command" == "%check-cli" ]; then
            . $text > actual 2> /dev/null
          else
            . $text 2> actual > /dev/null
          fi
          actualec=$?
          if [ "$actualec" != "$ec" ]; then
             echo EXPECTED EXIT CODE OF $ec, GOT $actualec
             FAIL=1
          else
            act=`cat actual | sed -e 's/^[*]*[ ]*//'`
	    dif=`echo "$act" | tr "\n" " " | sed -e 's/ $//' -e "s@$msg@@"`
            if [ -n "$dif" ]; then
              echo ACTUAL OUTPUT DOES NOT MATCH EXPECTED: "$msg" VS "$act"
              FAIL=1
            fi
          fi
        fi
      elif [ "$command" == "%check-error" ]; then
        "$dafny" resolve -useBaseNameForFileName --unicode-char:true $text | head -1 | sed -e 's/[^:]*: //' > actual
        act=`cat actual`
	dif=`echo "$act" | sed -e "s/$msg//"`
        if [ -n "$dif" ] ; then
           echo NO MATCH "$msg" VS "$act"
           FAIL=1
        fi
        msg=
>>>>>>> f226664d
      elif [ "$lang" == "dafny" ]; then
         echo UNKNOWN TEST COMMAND $command
         FAIL=1
      fi
      use=
      command=
      expect=
      expectedExit=
      options=( )
  fi
done < $file
rm -rf *.tmp $text.*

if [ "$inblock" == "1" ]; then
  echo UNCLOSED BACKTICK BLOCK
  FAIL=1
fi

if [ "$FAIL" == "1" ] ; then 
  echo Test Failure: $file
  ANYFAIL=1
fi

rm -f actual $text *.tmp
done
exit $ANYFAIL<|MERGE_RESOLUTION|>--- conflicted
+++ resolved
@@ -165,15 +165,11 @@
   ## hole in the template to a '.*' matcher. Also, escape any regex-special characters.
 
   ( echo "$line" | grep -E -e '[#][#] ' > /dev/null ) \
-<<<<<<< HEAD
    && msg=`echo "$line" | sed -E -e 's/ [ ]*\{#.*\}[ ]*$//' -e 's/^##[ ]*[*]*//' -e 's/[*]*$//' -e 's/\\*/\\\\*/' -e 's/_[-A-Za-z]+_/.*/g'` \
    && expid=`echo $line | sed -e 's/^.*[\{][\#]//' -e 's/[\}]$//'`
   if [ "$checkIds" == "0" ]; then expid= ; fi
   ## msg - the error message turned into a regex
   ## expid -- the expected errorId if any
-=======
-   && msg=`echo "$line" | sed -E -e 's/ [ ]*\{#.*\}[ ]*$//' -e 's/^##[ ]*[*]*//' -e 's/[*]*$//' -e 's/\\*/\\\\*/'  -e 's/_[A-Za-z]+_/.*/g'`
->>>>>>> f226664d
 
   ## Check for the test command information
   echo "$line" | grep '^[ ]*<!-- [ ]*%' > /dev/null
@@ -258,14 +254,9 @@
          cp $text $save
          save=
       fi
-<<<<<<< HEAD
-      if [ "$lang" == "dafny" -o "$lang" == "cli" ]; then
+      if [ "$lang" == "dafny" -o "$lang" == "cli" -o "$lang" == "bash" ]; then
         ## This script can take some time, so this reports progress
         echo "TESTING $n $file $command $expect $expid"
-=======
-      if [ "$lang" == "dafny" -o "$lang" == "cli" -o "$lang" == "bash" ]; then
-        echo TESTING $n $file "$command" $expect
->>>>>>> f226664d
       fi
       ischeck=0
       echo $command | grep '%check-' >> /dev/null
@@ -346,11 +337,8 @@
             echo "// RUN: %exits-with" $expectedExit "%baredafny" $verb $dOptions ${options[@]} '"%s" > "%t"' > $f
             echo " " >> $f
             cat $text >> $f
-<<<<<<< HEAD
-=======
           elif [ "$command" == "%check-cli" ]; then
             echo "// RUN: %exits-with" $ec "%bare$text" " > /dev/null 2> /dev/null" > $f
->>>>>>> f226664d
           else
             echo "// RUN: %exits-with" $expectedExit "%baredafny" $verb $dOptions ${options[@]} '"%s" > "%t"' > $f
             echo " " >> $f
@@ -439,49 +427,6 @@
             fi
           fi
         fi
-<<<<<<< HEAD
-=======
-      elif [ "$command" == "%check-cli" ]; then
-        ec=1
-        if [ -n "$ex" ]; then ec=$ex ; ex= ; fi
-        if [ "$lang" != "bash" ]; then
-          echo EXPECTED A bash BLOCK, NOT $lang
-          FAIL=1
-        elif [ "$coverage" == "1" ]; then
-          ec=1
-          if [ -n "$ex" ]; then ec=$ex ; ex= ; fi
-          f=$outdir/$(basename $file)_${n}.dfy
-
-            echo "// RUN: %exits-with" $ec "%bare`cat $text`"  > $f
-        else
-          if [ "$command" == "%check-cli" ]; then
-            . $text > actual 2> /dev/null
-          else
-            . $text 2> actual > /dev/null
-          fi
-          actualec=$?
-          if [ "$actualec" != "$ec" ]; then
-             echo EXPECTED EXIT CODE OF $ec, GOT $actualec
-             FAIL=1
-          else
-            act=`cat actual | sed -e 's/^[*]*[ ]*//'`
-	    dif=`echo "$act" | tr "\n" " " | sed -e 's/ $//' -e "s@$msg@@"`
-            if [ -n "$dif" ]; then
-              echo ACTUAL OUTPUT DOES NOT MATCH EXPECTED: "$msg" VS "$act"
-              FAIL=1
-            fi
-          fi
-        fi
-      elif [ "$command" == "%check-error" ]; then
-        "$dafny" resolve -useBaseNameForFileName --unicode-char:true $text | head -1 | sed -e 's/[^:]*: //' > actual
-        act=`cat actual`
-	dif=`echo "$act" | sed -e "s/$msg//"`
-        if [ -n "$dif" ] ; then
-           echo NO MATCH "$msg" VS "$act"
-           FAIL=1
-        fi
-        msg=
->>>>>>> f226664d
       elif [ "$lang" == "dafny" ]; then
          echo UNKNOWN TEST COMMAND $command
          FAIL=1
