#! /usr/bin/env bash

## This file accepts a couple options (before any files)
## and then iterates over the remaining command-line arguments as files.
## The options are
##    -d <name>  -- here <name> is a default command (see below)
##    -l <lang>  -- <lang> is the name of a language to use as default
##                   (a language name as used with ```, e.g.,
##                   dafny, java, text, cli, ...)
##    -x <int>   -- <int> is an (non-negative) integer literal giving 
##                  a default exit code
## It expects a file to be in github markdown format.
##
## It extracts each block of text that is between lines bounded by a pair
## of lines beginning with ```. The opening ``` is typically follwed
## immediately (without whitespace) by a language identifier. If no
## language identifier is present, the default language specified by the -l
## option is used; if there is no such option, an error is output.
## The extracted text is placed in a temporary file.
##
## If the text blocks are not in matching pairs of ``` markers or if 
## markers other than 3 backticks are used, the script will fail -- it is
## not robust against such non-well-formedness.
## Also, the backticks must start the line without leading whitespace and 
## the language identifier must follow without whitespace.
##
## Each block of extracted text is tested by applying a command.
## The command is stated by including in the ```dafny line the string
## <!-- command --> where in that HTML comment string, the 'command' is one
## of the commands below. If there is no such HTML comment, then the default
## command given by an option is used; if there is no such option, an error
## message is issued.
##
## Commands (here $F is the name of a file containing the dafny source code
## under test):
##   %no-check : do nothing
##   %check-verify <expect> or
##   %check-verify-warn : runs the command 
##              "dafny verify --useBaseNameForFileName $F" and checks 
##              (1) if <expect> is absent then the exit code is 0 and
##                  the output is just a success message
##              (2) if <expect> is non-empty. then the exit code is 4 and
##                  the actual output matches the content of the file <expect>
##                  if the command is %check-verify-warn, the exit code is 0
##   %check-resolve <expect> : runs the command
##              "dafny resolve --useBaseNameForFileName $F" and checks
##              (1) if <expect> is absent then the exit code is 0 and
##                  the output is just a success message
##              (2) if <expect> is non-empty. then the exit code is 2 and
##                  the actual output matches the content of the file <expect>
##   %check-error
##   check

dir=$(dirname "${BASH_SOURCE[0]}")
dafny="$dir/../Scripts/dafny"

defaultCommand=
defaultExit=
defaultLang=

while getopts 'd:x:l:' opt; do
  case "$opt" in
    "d") defaultCommand="$OPTARG";;
    "x") defaultExit="$OPTARG";;
    "l") defaultLang="$OPTARG";;
  esac
done
shift $(($OPTIND - 1))

## Temporary file
text=text.dfy

## Tracks if there have been any failures
ANYFAIL=0

## Loop over all remaining command-line arguments
for file in $@ ; do

## Whether this file fails
FAIL=0
## line number
n=0
## if inblock==1 we are in a ```-delimited block
inblock=0

command= 
expect= 
msg=
checkingErrors=1
## Read and process each line of the file.  The file is input on stdin 
## by redirection after the 'done' corresponding to this while-do
while IFS= read -r line
do 
  let n++

  ## For header lines (check-errors test), extract the error message from
  ## the header text (everything but the initial ##[ ]* )
  ( echo "$line" | grep -E -e '[#][#] ' > /dev/null ) \
   && msg=`echo "$line" | sed -E -e 's/^##[ ]*//' -e 's/_[a-z]+_/.*/g'`

  ## Check for the marker
  echo $line | grep -e '^```' > /dev/null
  if [ "$?" == "0" ]; then
    ##echo FOUND BACKTICKS IN $n "$line"
    if [ "$inblock" == "0" ]; then
      ## get language
      lang=`echo "$line" | sed -e 's/^\`\`\`[\`]*//' -e 's/[ ].*$//'`
      if [ -z "$lang" ]; then
        lang=$defaultLang
        if [ -z "$lang" ]; then
          echo NO LANGUAGE LABEL $n "$line"
          FAIL=1
        fi
      fi

      command=
      expect=
      ( echo "$line" | grep -e '<!--' > /dev/null ) \
          && action=( `echo "$line" | sed -e 's/[^<]*<!--//' -e 's/-->//'` ) \
          && command=${action[0]} && expect=${action[1]}
      if [ "lang" == "dafny" -a -z "$command" ]; then
        command="$defaultCommand"
        if [ -z "$command" ]; then
          echo "NO COMMAND GIVEN $n $line"
          FAIL=1
        fi
      fi

      inblock=1
      rm -f $text
      touch $text
    else
      ## End of backtick block, so check the text
      inblock=0
<<<<<<< HEAD
      echo TESTING $n $file $command $expect
=======
      if [ "$lang" == "dafny" -o "$lang" == "cli" ]; then
        echo TESTING $n $file $command $expect
      fi
>>>>>>> 94970bba
      if [ "$command" == "%no-check" ]; then
        echo -n ""
      elif [ "$command" == "%check-verify" -o "$command" == "%check-verify-warn" -o "$command" == "%check-resolve" ]; then
        if [ "$command" == "%check-verify" ]; then
          com=verify
          ec=4
        elif [ "$command" == "%check-verify-warn" ]; then
          com=verify
          ec=0
        elif [ "$command" == "%check-resolve" ]; then
          com=resolve
          ec=2
        fi
        if [ "$lang" != "dafny" ]; then
          echo EXPECTED A dafny BLOCK, NOT $lang
          FAIL=1
        else
          "$dafny" $com --useBaseNameForFileName $text > actual
          actualec=$?
          if [ -z "$expect" ]; then
            if [ "$actualec" != "0" ]; then
              echo "TEST FAILED" $file line $n  $command $expect
              cat $text
              cat actual
              FAIL=1
            fi
            if [ `cat actual | wc -l ` != "2" ]; then
              echo ACTUAL ERROR OUTPUT BUT NONE EXPECTED
              cat actual
              FAIL=1
            fi
          else
            if [ "$actualec" != "$ec" ]; then
              echo EXPECTED EXIT CODE $ec, got $actualec
              FAIL=1
            fi
            if [ -e "$expect" ]; then
              diff actual "$expect"
              if [ "$?" -ne "0" ]; then
                FAIL=1
                echo Actual output differs from expected
                echo "TEST FAILED" $file line $n  $command $expect
                cat $text
                cat actual
              fi
            else
              echo EXPECT FILE $expect DOES NOT EXIST
              cat actual
              FAIL=1
            fi
          fi
        fi
      elif [ "$command" == "%check-cli" ]; then
        if [ "$lang" != "dafny" ]; then
          echo EXPECTED A cli BLOCK, NOT $lang
          FAIL=1
        else
          bash $command
          ec=$?
          if [ "$ec" != "1" ]; then
             echo EXPECTED EXIT CODE OF 1, GOT $ec
             FAIL=1
          else
            act=`cat actual`
	    dif=`echo $act | sed -e "s/$msg//"`
            if [ -n "$dif" ]; then
              echo ACTUAL OUTPUT DOES NOT MATCH EXPECTED: "$msg" VS "$act"
              FAIL=1
            fi
          fi
        fi
      elif [ "$command" == "%check-error" ]; then
        "$dafny" resolve -useBaseNameForFileName $text | head -1 | sed -e 's/[^:]*: //' > actual
        act=`cat actual`
	dif=`echo $act | sed -e "s/$msg//"`
        if [ -n "$dif" ] ; then
           echo NO MATCH "$msg" VS "$act"
           FAIL=1
        fi
        msg=
      elif [ "$lang" == "dafny" ]; then
         echo UNKNOWN TEST COMMAND $command
         FAIL=1
      fi
    fi
  elif [ "$inblock" == "1" ]; then
    ## If in a backtick block, save the text to the temporary file
    echo "$line" | sed -e 's/\.\.\./   /' >> $text
  fi
done < $file

if [ "$inblock" == "1" ]; then
  echo UNCLOSED BACKTICK BLOCK
  FAIL=1
fi

if [ $FAIL -eq "1" ] ; then 
  echo Test Failure: $file
  ANYFAIL=1
fi

done
rm -f actual $text
exit $ANYFAIL<|MERGE_RESOLUTION|>--- conflicted
+++ resolved
@@ -132,13 +132,9 @@
     else
       ## End of backtick block, so check the text
       inblock=0
-<<<<<<< HEAD
-      echo TESTING $n $file $command $expect
-=======
       if [ "$lang" == "dafny" -o "$lang" == "cli" ]; then
         echo TESTING $n $file $command $expect
       fi
->>>>>>> 94970bba
       if [ "$command" == "%no-check" ]; then
         echo -n ""
       elif [ "$command" == "%check-verify" -o "$command" == "%check-verify-warn" -o "$command" == "%check-resolve" ]; then
