#! /usr/bin/env bash

## This file accepts a couple options (before any files)
## and then iterates over the remaining command-line arguments as files.
## The options are
##    -d <name>  -- here <name> is a default command (see below)
##    -l <lang>  -- <lang> is the name of a language to use as default
##                   (a language name as used with ```, e.g.,
##                   dafny, java, text, cli, ...)
##    -x <int>   -- <int> is an (non-negative) integer literal giving 
##                  a default exit code
##    -m         -- compare against error messages in headings
## It expects a file to be in github markdown format.
##
## It extracts each block of text that is between lines bounded by a pair
## of lines beginning with ```. The opening ``` is typically follwed
## immediately (without whitespace) by a language identifier. If no
## language identifier is present, the default language specified by the -l
## option is used; if there is no such option, an error is output.
## The extracted text is placed in a temporary file.
##
## If the text blocks are not in matching pairs of ``` markers or if 
## markers other than 3 backticks are used, the script will fail -- it is
## not robust against such non-well-formedness.
## Also, the backticks must start the line without leading whitespace and 
## the language identifier must follow without whitespace.
##
## Each block of extracted text is tested by applying a command.
## The command is stated by including in the ```dafny line the string
## <!-- command --> where in that HTML comment string, the 'command' is one
## of the commands below. If there is no such HTML comment, then the default
## command given by an option is used; if there is no such option, an error
## message is issued.
##
## In the description of behavior below, if -m has been given as an option
## then the comparison of the output line containing 'Error' is against the
## error message as recorded in the '##' heading just before the test
##
## Commands (here $F is the name of a file containing the dafny source code
## under test):
##   %no-check : do nothing
##   %check-verify <expect> or
##   %check-verify-warn : runs the command 
<<<<<<< HEAD
##              "dafny verify --useBaseNameForFileName --unicode-char=true $F" and checks 
=======
##              "dafny verify --use-basename-for-filename $F" and checks
>>>>>>> a1fd1052
##              (1) if <expect> is absent then the exit code is 0 and
##                  the output is just a success message
##              (2) if <expect> is non-empty. then the exit code is 4 and
##                  the actual output matches the content of the file <expect>
##                  if the command is %check-verify-warn, the exit code is 0
##   %check-resolve <expect> : runs the command
<<<<<<< HEAD
##              "dafny resolve --useBaseNameForFileName --unicode-char=true $F" and checks
=======
##              "dafny resolve --use-basename-for-filename $F" and checks
>>>>>>> a1fd1052
##              (1) if <expect> is absent then the exit code is 0 and
##                  the output is just a success message
##              (2) if <expect> is non-empty. then the exit code is 2 and
##                  the actual output matches the content of the file <expect>
##   %check-translate <expect> : runs the command
##              "dafny translate --useBaseNameForFileName --unicode-char=true $F" and checks
##              (1) if <expect> is absent then the exit code is 0 and
##                  the output is just a success message
##              (2) if <expect> is non-empty. then the exit code is r32 and
##                  the actual output matches the content of the file <expect>
##   %check-run <expect> : runs the command
<<<<<<< HEAD
##              "dafny run --useBaseNameForFileName --unicode-char=true $F" and, 
##              if <expect> is present, then check that the output matches the
##              content of the file names <expect> and that the exit code is 0
=======
##              "dafny run --use-basename-for-filename $F" and,
##              if <expect> is present, then the output matches the
##              content of the file names <expect>
##   %check-error
##   check
>>>>>>> a1fd1052

dir=$(dirname "${BASH_SOURCE[0]}")
dafny="$dir/../Scripts/dafny"

defaultCommand=
defaultExit=
defaultLang=
useHeadings=0

while getopts 'md:x:l:' opt; do
  case "$opt" in
    "d") defaultCommand="$OPTARG";;
    "x") defaultExit="$OPTARG";;
    "l") defaultLang="$OPTARG";;
    "m") useHeadings=1
  esac
done
shift $(($OPTIND - 1))

## Temporary file
text=text.dfy

## Tracks if there have been any failures
ANYFAIL=0

## Loop over all remaining command-line arguments
for file in $@ ; do
dir=$(dirname "$file")

## Whether this file fails
FAIL=0
## line number
n=0
## if inblock==1 we are in a ```-delimited block
inblock=0

msg=
## Read and process each line of the file.  The file is input on stdin 
## by redirection after the 'done' corresponding to this while-do
use=
command=
expect=
options=
default=0
while IFS= read -r line
do 
  let n++

  ## For header lines, extract the error message from
  ## the header text (everything but the initial ##[ ]* )
  ( echo "$line" | grep -E -e '[#][#] ' > /dev/null ) \
   && msg=`echo "$line" | sed -E -e 's/^##[ ]*[*]*//' -e 's/[*]*$//' -e 's/\\*/\\\\*/' -e 's/_[a-z]+_/.*/g'`

  ## Check for the test command information
  echo "$line" | grep '^[ ]*<!-- [ ]*%' > /dev/null
  if [ "$?" == "0" ]; then 
      ##echo COMMAND "$line"
      contents=( `echo "$line" | sed -e 's/[^<]*<!--//' -e 's/-->//'` )
      command=${contents[0]}
      expect=${contents[1]}
      if [ "$expect" == "%use" -o "$expect" == "%options" ]; then
        expect=
      fi
      options=
      ( echo "$line" | grep -e '%options' > /dev/null ) \
          && options=( `echo "$line" | sed -e 's/^.*%options//' -e 's/-->//'` )
      if [ "${contents[1]}" == "%use" ]; then
        use=${contents[2]}
      fi
      if [ "${contents[2]}" == "%use" ]; then
        use=${contents[3]}
      fi
      if [ -z "$command" ]; then
        command="$defaultCommand"
        if [ -z "$command" ]; then
          echo "NO COMMAND GIVEN $n $line"
          FAIL=1
        fi
      fi
      echo "$line" | grep -e '%default' > /dev/null
      if [ "$?" == "0" ]; then default=1; fi
  fi
  ## Check for the marker
  echo "$line" | grep -e '^[ ]*[`][`][`]' > /dev/null 
  if [ "$?" == "0" ]; then
    if [ "$inblock" == "0" ]; then
      ## get language
      lang=`echo "$line" | sed -e 's/^[ ]*\`\`\`[\`]*//' -e 's/[ ]*$//'`
      if [ -z "$lang" ]; then
        lang=$defaultLang
        if [ -z "$lang" ]; then
          echo NO LANGUAGE LABEL $n "$line"
          FAIL=1
        fi
      fi

      inblock=1
      rm -f $text
      touch $text
    else
      ## End of backtick block, so check the text
      inblock=0
      if [ -n "$use" ]; then
        ##echo " " USING $use
        cat "$use" >> $text
      fi
      echo $line | grep '%save' > /dev/null
      if [ "$?" == "0" ]; then
         rest=( `echo $line | sed -e 's/^[^%]*%save//'` )
         save=${rest[0]}
         ##echo " SAVING" $save
         cp $text $save
      fi
      if [ "$lang" == "dafny" -o "$lang" == "cli" ]; then
        echo TESTING $n $file "$command" $expect
      fi
      if [ "$command" == "%no-check" ]; then
        echo -n ""
      elif [ "$command" == "%check-verify" -o "$command" == "%check-verify-warn" -o "$command" == "%check-resolve"  -o "$command" == "%check-run" -o "$command" == "%check-translate" ]; then
        capture=1
        if [ "$command" == "%check-verify" ]; then
          com=verify
          ec=4
        elif [ "$command" == "%check-verify-warn" ]; then
          com=verify
          ec=0
        elif [ "$command" == "%check-resolve" ]; then
          com=resolve
          ec=2
        elif [ "$command" == "%check-translate" ]; then
          com=translate
          ec=3
        elif [ "$command" == "%check-run" ]; then
          com=run
          ec=0
        fi
        if [ "$lang" != "dafny" ]; then
          echo EXPECTED A dafny BLOCK, NOT $lang
          FAIL=1
        else
<<<<<<< HEAD
          if [ "$capture" == "2" ]; then
            "$dafny" $com --useBaseNameForFileName --unicode-char:true $options $text 2> actual > /dev/null
          else
            "$dafny" $com --useBaseNameForFileName --unicode-char:true $options $text > actual
          fi
=======
          "$dafny" $com --use-basename-for-filename $options $text > actual
>>>>>>> a1fd1052
          actualec=$?
          if [ "$useHeadings" == "1" ]; then
            act=`cat actual | grep Error | sed -e 's/^[^:]*: //'`
            if [ -n "$msg" ]; then
              dif=`echo $act | sed -e "s/$msg//g" | sed -e 's/[ ]*//'`
              if [ -n "$dif" ] ; then
                 echo NO MATCH 
                 echo PAT "$msg"
                 echo ACT "$act"
                 echo DIF "$dif"
                 FAIL=1
              fi
              msg=
              if [ "$actualec" != "$ec" ]; then
                echo EXPECTED EXIT CODE $ec, got $actualec
                FAIL=1
              fi
            else 
              if [ -n "$act" ]; then
                echo "EXPECTED NO ERROR, got " $act
                FAIL=1
              fi
              if [ "$actualec" != "0" ]; then
                echo EXPECTED EXIT CODE 0, got $actualec
                FAIL=1
              fi
            fi
          elif [ -z "$expect" ]; then
            if [ "$actualec" != "0" ]; then
              echo "TEST FAILED" $file line $n  $command $expect
              cat $text
              cat actual
              FAIL=1
            fi
            if [ `cat actual | wc -l ` != "2" ]; then
              echo ACTUAL ERROR OUTPUT BUT NONE EXPECTED
              cat actual
              FAIL=1
            fi
          else
            if [ "$actualec" != "$ec" ]; then
              echo EXPECTED EXIT CODE $ec, got $actualec
              FAIL=1
            fi
            if [ -e "$dir/$expect" ]; then
              diff actual "$dir/$expect"
              if [ "$?" != "0" ]; then
                FAIL=1
                echo Actual output differs from expected
                echo "TEST FAILED" $file line $n  $command $expect
                cat $text
                cat actual
              fi
            else
              echo EXPECT FILE $expect DOES NOT EXIST
              cat actual
              FAIL=1
            fi
          fi
        fi
      elif [ "$command" == "%check-cli" ]; then
        if [ "$lang" != "bash" ]; then
          echo EXPECTED A bash BLOCK, NOT $lang
          FAIL=1
        else
          . $text > actual
          ec=$?
          if [ "$ec" != "1" ]; then
             echo EXPECTED EXIT CODE OF 1, GOT $ec
             FAIL=1
          else
            act=`cat actual`
	    dif=`echo $act | sed -e "s/$msg//"`
            if [ -n "$dif" ]; then
              echo ACTUAL OUTPUT DOES NOT MATCH EXPECTED: "$msg" VS "$act"
              FAIL=1
            fi
          fi
        fi
      elif [ "$command" == "%check-error" ]; then
        "$dafny" resolve -useBaseNameForFileName --unicode-char:true $text | head -1 | sed -e 's/[^:]*: //' > actual
        act=`cat actual`
	dif=`echo "$act" | sed -e "s/$msg//"`
        if [ -n "$dif" ] ; then
           echo NO MATCH "$msg" VS "$act"
           FAIL=1
        fi
        msg=
      elif [ "$lang" == "dafny" ]; then
         echo UNKNOWN TEST COMMAND $command
         FAIL=1
      fi
      if [ "$default" == "0" ]; then
        use=
        command=
        expect=
        options=
      fi
    fi
  elif [ "$inblock" == "1" ]; then
    ## If in a backtick block, save the text to the temporary file
    echo "$line" | sed -e 's/^[ ]*\.\.\./   /' >> $text
  fi
done < $file
rm -rf *.tmp

if [ "$inblock" == "1" ]; then
  echo UNCLOSED BACKTICK BLOCK
  FAIL=1
fi

if [ "$FAIL" == "1" ] ; then 
  echo Test Failure: $file
  ANYFAIL=1
fi

rm -f actual $text *.tmp
done
exit $ANYFAIL<|MERGE_RESOLUTION|>--- conflicted
+++ resolved
@@ -41,22 +41,14 @@
 ##   %no-check : do nothing
 ##   %check-verify <expect> or
 ##   %check-verify-warn : runs the command 
-<<<<<<< HEAD
-##              "dafny verify --useBaseNameForFileName --unicode-char=true $F" and checks 
-=======
 ##              "dafny verify --use-basename-for-filename $F" and checks
->>>>>>> a1fd1052
 ##              (1) if <expect> is absent then the exit code is 0 and
 ##                  the output is just a success message
 ##              (2) if <expect> is non-empty. then the exit code is 4 and
 ##                  the actual output matches the content of the file <expect>
 ##                  if the command is %check-verify-warn, the exit code is 0
 ##   %check-resolve <expect> : runs the command
-<<<<<<< HEAD
-##              "dafny resolve --useBaseNameForFileName --unicode-char=true $F" and checks
-=======
 ##              "dafny resolve --use-basename-for-filename $F" and checks
->>>>>>> a1fd1052
 ##              (1) if <expect> is absent then the exit code is 0 and
 ##                  the output is just a success message
 ##              (2) if <expect> is non-empty. then the exit code is 2 and
@@ -68,17 +60,11 @@
 ##              (2) if <expect> is non-empty. then the exit code is r32 and
 ##                  the actual output matches the content of the file <expect>
 ##   %check-run <expect> : runs the command
-<<<<<<< HEAD
-##              "dafny run --useBaseNameForFileName --unicode-char=true $F" and, 
-##              if <expect> is present, then check that the output matches the
-##              content of the file names <expect> and that the exit code is 0
-=======
 ##              "dafny run --use-basename-for-filename $F" and,
 ##              if <expect> is present, then the output matches the
 ##              content of the file names <expect>
 ##   %check-error
 ##   check
->>>>>>> a1fd1052
 
 dir=$(dirname "${BASH_SOURCE[0]}")
 dafny="$dir/../Scripts/dafny"
@@ -219,15 +205,11 @@
           echo EXPECTED A dafny BLOCK, NOT $lang
           FAIL=1
         else
-<<<<<<< HEAD
           if [ "$capture" == "2" ]; then
-            "$dafny" $com --useBaseNameForFileName --unicode-char:true $options $text 2> actual > /dev/null
+            "$dafny" $com --use-basename-for-filename --unicode-char:true $options $text 2> actual > /dev/null
           else
-            "$dafny" $com --useBaseNameForFileName --unicode-char:true $options $text > actual
+            "$dafny" $com --use-basename-for-filename --unicode-char:true $options $text > actual
           fi
-=======
-          "$dafny" $com --use-basename-for-filename $options $text > actual
->>>>>>> a1fd1052
           actualec=$?
           if [ "$useHeadings" == "1" ]; then
             act=`cat actual | grep Error | sed -e 's/^[^:]*: //'`
