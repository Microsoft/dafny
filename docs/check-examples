--- conflicted
+++ resolved
@@ -274,8 +274,6 @@
             fi
           fi
         fi
-<<<<<<< HEAD
-=======
       elif [ "$command" == "%check-error" ]; then
         "$dafny" resolve -useBaseNameForFileName $text | head -1 | sed -e 's/[^:]*: //' > actual
         act=`cat actual`
@@ -285,7 +283,6 @@
            FAIL=1
         fi
         msg=
->>>>>>> 07ec7ec3
       elif [ "$lang" == "dafny" ]; then
          echo UNKNOWN TEST COMMAND $command
          FAIL=1
