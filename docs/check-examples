--- conflicted
+++ resolved
@@ -73,11 +73,8 @@
 defaultExit=
 defaultLang=
 useHeadings=0
-<<<<<<< HEAD
 defOptions="--use-basename-for-filename --unicode-char:false"
 legacyOptions="-useBaseNameForFileName"
-=======
->>>>>>> 9cb7aae9
 
 while getopts 'md:x:l:' opt; do
   case "$opt" in
@@ -128,6 +125,14 @@
   if [ "$?" == "0" ]; then 
       ##echo COMMAND "$line"
       contents=( `echo "$line" | sed -e 's/[^<]*<!--//' -e 's/-->//'` )
+      echo "$line" | grep -e '%default' > /dev/null
+      if [ "$?" == "0" ]; then 
+        default=1; 
+        echo "$line" | grep -e '%useHeadings' > /dev/null
+        if [ "$?" == "0" ]; then useHeadings=1; fi
+        defaultCommand=${contents[0]}
+        continue
+      fi
       command=${contents[0]}
       expect=${contents[1]}
       if [ "$expect" == "%use" -o "$expect" == "%options" ]; then
@@ -141,19 +146,6 @@
       fi
       if [ "${contents[2]}" == "%use" ]; then
         use=${contents[3]}
-      fi
-      if [ -z "$command" ]; then
-        command="$defaultCommand"
-        if [ -z "$command" ]; then
-          echo "NO COMMAND GIVEN $n $line"
-          FAIL=1
-        fi
-      fi
-      echo "$line" | grep -e '%default' > /dev/null
-      if [ "$?" == "0" ]; then 
-        default=1; 
-        echo "$line" | grep -e '%useHeadings' > /dev/null
-        if [ "$?" == "0" ]; then useHeadings=1; fi
       fi
   fi
   ## Check for the marker
@@ -175,6 +167,13 @@
       touch $text
     else
       ## End of backtick block, so check the text
+      if [ -z "$command" ]; then
+        command="$defaultCommand"
+        if [ -z "$command" ]; then
+          echo "NO COMMAND GIVEN $n $line"
+          FAIL=1
+        fi
+      fi
       inblock=0
       if [ -n "$use" ]; then
         ##echo " " USING $use
@@ -192,14 +191,9 @@
       fi
       if [ "$command" == "%no-check" ]; then
         echo -n ""
-<<<<<<< HEAD
       elif [ "$command" == "%check-verify" -o "$command" == "%check-verify-warn" -o "$command" == "%check-resolve"  -o "$command" == "%check-run" -o "$command" == "%check-translate" -o "$command" == "%check-legacy" ]; then
         capture=1
         dOptions=$defOptions
-=======
-      elif [ "$command" == "%check-verify" -o "$command" == "%check-verify-warn" -o "$command" == "%check-resolve"  -o "$command" == "%check-run" -o "$command" == "%check-translate" ]; then
-        capture=1
->>>>>>> 9cb7aae9
         if [ "$command" == "%check-verify" ]; then
           com=verify
           ec=4
@@ -221,21 +215,16 @@
           ec=0
           dOptions=$legacyOptions
           if [ "$useHeadings" == "1" ]; then ec=3; fi
+          if [ "$defaultCommand" == "%check-resolve" ]; then ec=2 ; fi
         fi
         if [ "$lang" != "dafny" ]; then
           echo EXPECTED A dafny BLOCK, NOT $lang
           FAIL=1
         else
           if [ "$capture" == "2" ]; then
-<<<<<<< HEAD
             "$dafny" $com $dOptions ${options[@]} $text 2> actual > /dev/null
           else
             "$dafny" $com $dOptions ${options[@]} $text > actual
-=======
-            "$dafny" $com --use-basename-for-filename --unicode-char:true $options $text 2> actual > /dev/null
-          else
-            "$dafny" $com --use-basename-for-filename --unicode-char:true $options $text > actual
->>>>>>> 9cb7aae9
           fi
           actualec=$?
           if [ "$useHeadings" == "1" ]; then
@@ -329,12 +318,10 @@
          echo UNKNOWN TEST COMMAND $command
          FAIL=1
       fi
-      if [ "$default" == "0" ]; then
-        use=
-        command=
-        expect=
-        options=( )
-      fi
+      use=
+      command=
+      expect=
+      options=( )
     fi
   elif [ "$inblock" == "1" ]; then
     ## If in a backtick block, save the text to the temporary file
