<<<<<<< HEAD
text.dfy(27,23): Error: assertion could not be proved
text.dfy(37,23): Error: assertion could not be proved
=======
text.dfy(27,4): Error: assertion might not hold
text.dfy(37,4): Error: assertion might not hold
>>>>>>> 6faf1c54

Dafny program verifier finished with 5 verified, 2 errors<|MERGE_RESOLUTION|>--- conflicted
+++ resolved
@@ -1,9 +1,4 @@
-<<<<<<< HEAD
-text.dfy(27,23): Error: assertion could not be proved
-text.dfy(37,23): Error: assertion could not be proved
-=======
-text.dfy(27,4): Error: assertion might not hold
-text.dfy(37,4): Error: assertion might not hold
->>>>>>> 6faf1c54
+text.dfy(27,4): Error: assertion could not be proved
+text.dfy(37,4): Error: assertion could not be proved
 
 Dafny program verifier finished with 5 verified, 2 errors