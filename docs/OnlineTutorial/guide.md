---
title: "Getting Started with Dafny: A Guide"
---

# Getting Started with Dafny: A Guide

(_The examples use Dafny 4 syntax._)

## Introduction

Dafny is a language that is designed to make it easy to
write correct code. This means correct in the sense of not having any runtime
errors, but also correct in actually doing what the programmer intended it to
do. To accomplish this, Dafny relies on high-level annotations to reason about
and prove correctness of code. The effect of a piece of code can be given abstractly,
using a natural, high-level expression of the desired behavior, which is easier
and less error prone to write than the implementation code itself.
 Dafny then generates a proof that the code
matches the annotations (assuming they are correct, of course!). Dafny lifts the
burden of writing bug-free *code* into that of writing bug-free *annotations*.
This is often easier than writing the code, because annotations are shorter and
more direct. For example, the following fragment of annotation in Dafny says
that every element of the array is strictly positive:

<!-- %no-check -->
```dafny
forall k: int :: 0 <= k < a.Length ==> 0 < a[k]
```

This says that for all integers `k`
that are indices into the array, the value at that index is greater than zero.
By writing these annotations, one is confident that the code is correct.
Further, the very act of writing the annotations can help one understand what the
code is doing at a deeper level.

In addition to proving a correspondence to user supplied
annotations, Dafny proves that there are no run time errors, such as index out
of bounds, null dereferences, division by zero, etc. This guarantee is a
powerful one, and is a strong case in and of itself for the use of Dafny and
tools like it. Dafny also proves the termination of code, except in specially
designated loops.

Let's get started writing some Dafny programs.

## Methods

Dafny resembles a typical imperative programming language in
many ways. There are methods, variables, types, loops, if statements, arrays,
integers, and more. One of the basic units of any Dafny program is the *method*.
A method is a piece of imperative, executable code. In other languages, they
might be called procedures, or functions, but in Dafny the term "function" is
reserved for a different concept that we will cover later. A method is declared
in the following way:

<!-- %check-verify guide.1.expect -->
```dafny
method Abs(x: int) returns (y: int)
{
  ...
}
```

This declares a method called "`Abs`"
which takes a single integer parameter, called "`x`", and
returns a single integer, called "`y`". Note that the types
are required for each parameter and return value, and follow each name after a
colon (`:`). Also, the return values are named, and there
can be multiple return values, as in this code:

<!-- %check-verify guide.2.expect -->
```dafny
method MultipleReturns(x: int, y: int) returns (more: int, less: int)
{
  ...
}
```

The method body is the code contained within the braces,
which until now has been cleverly represented as "`...`"
(which is *not* Dafny syntax). The body consists of a
series of *statements*, such as the familiar imperative
assignments, `if` statements, loops, other method calls, `return` statements, etc.
For example, the `MultipleReturns` method may be
implemented as:

<!-- %check-verify -->
```dafny
method MultipleReturns(x: int, y: int) returns (more: int, less: int)
{
  more := x + y;
  less := x - y;
  // comments: are not strictly necessary.
}
```

Assignments do not use "`=`", but
rather "`:=`". (In fact, as Dafny uses "`==`"
for equality, there is no use of a single equals sign in Dafny expressions.) Simple statements
must be followed by a semicolon, and whitespace and comments (`//` and `/**/`) are ignored. To
return a value from a method, the value is assigned to one of the named return
values sometime before a `return` statement. In fact, the return values act very
much like local variables, and can be assigned to more than once. The input
parameters, however, are read only. `return` statements are used when one wants
to return before reaching the end of the body block of the method. Return
statements can be just the `return` keyword (where the current value of the out
parameters are used), or they can take a list of values to return. There are
also compound statements, such as `if` statements. `if` statements do not require
parentheses around the boolean condition, and act as one would expect:

<!-- %check-verify -->
```dafny
method Abs(x: int) returns (y: int)
{
  if x < 0 {
    return -x;
  } else {
    return x;
  }
}
```

One caveat is that they always need braces around the
branches, even if the branch only contains a single statement (compound or
otherwise). Here the `if` statement checks whether `x` is less than
zero, using the familiar comparison operator syntax, and returns the absolute value as
appropriate. (Other comparison operators are `<=`, `>`, `>=`, `!=`
and `==`, with the expected meaning. See the reference
for more on operators.)

## Pre- and Postconditions

None of what we have seen so far has any specifications: the
code could be written in virtually any imperative language (with appropriate
considerations for multiple return values). The real power of Dafny comes from
the ability to annotate these methods to specify their behavior. For example,
one property that we observe with the `Abs` method is that the result is always
greater than or equal to zero, regardless of the input. We could put this
observation in a comment, but then we would have no way to know whether the
method actually had this property. Further, if someone came along and changed
the method, we wouldn't be guaranteed that the comment was changed to match.
With annotations, we can have Dafny prove that the property we claim of the method
is true. There are several ways to give annotations, but some of the most
common, and most basic, are method *pre-*
and *postconditions*.

This property of the `Abs` method, that the result is always
non-negative, is an example of a postcondition: it is something that is true
after the method returns. Postconditions, declared with the `ensures`
keyword, are given as part of the method's declaration, after the return values
(if present) and before the method body. The keyword is followed by the boolean
expression. Like an `if` or `while`
condition and most specifications, a postcondition is always a boolean
expression: something that can be *true* or *false*. In
the case of the `Abs` method, a reasonable postcondition is the following:

<!-- %check-verify -->
```dafny
method Abs(x: int) returns (y: int)
  ensures 0 <= y
{
  if x < 0 {
    return -x;
  } else {
    return x;
  }
}
```

You can see here why return values are given names. This
makes them easy to refer to in the postcondition of a method. When the
expression is true, we say that the postcondition *holds*.
The postcondition must hold for every invocation of the function, and for every
possible return point (including the implicit one at the end of the function body).
In this case, the only property we are expressing is that the return value is
always at least zero.

Sometimes there are multiple properties that we would like
to establish about our code. In this case, we have two options. We can either
join the two conditions together with the boolean "and" operator (`&&`), or
we can write multiple `ensures` specifications. The
latter is basically the same as the former, but it separates distinct
properties. For example, the return value names from the `MultipleReturns`
method might lead one to guess the following postconditions:

<!-- %check-verify guide.3.expect -->
```dafny
method MultipleReturns(x: int, y: int) returns (more: int, less: int)
  ensures less < x
  ensures x < more
{
  more := x + y;
  less := x - y;
}
```

The postcondition can also be written:

<!-- %check-verify guide.4.expect -->
```dafny
method MultipleReturns(x: int, y: int) returns (more: int, less: int)
  ensures less < x && x < more
{
  more := x + y;
  less := x - y;
}
```

or even:

<!-- %check-verify guide.5.expect -->
```dafny
method MultipleReturns(x: int, y: int) returns (more: int, less: int)
  ensures less < x < more
{
  more := x + y;
  less := x - y;
}
```

because of the chaining comparison operator syntax in Dafny.
(In general, most of the comparison operators can be chained, but only "in one
direction", i.e. not mixing "greater than" and "less than". See the reference for
details.)

The first way of expressing the postconditions separates
the "less" part from the "more" part, which may be desirable. Another thing to
note is that we have included one of the input parameters in the
postcondition. This is useful because it allows us to relate the input and
output of the method to one another (this works because input parameters are
read only, and so are the same at the end as they were at the beginning).

Dafny actually rejects this program, claiming that the first
postcondition does not hold (i.e. is not true). This means that Dafny wasn't
able to prove that this annotation holds every time the method returns. In
general, there are two main causes for Dafny verification errors: specifications
that are inconsistent with the code, and situations where it is not "clever"
enough to prove the required properties. Differentiating between these two
possibilities can be a difficult task, but fortunately, Dafny and the Boogie/Z3
system on which it is based are pretty smart, and will prove matching code and specifications
with a minimum of fuss.

In this situation, Dafny is correct in saying there is an
error with the code. The key to the problem is that `y`
is an integer, so it can be negative. If `y` is negative (or zero), then `more`
can actually be smaller than or equal to `x`. Our method will not work as intended
unless `y` is strictly larger than zero. This is precisely the idea of
a *precondition*. A precondition is similar to a postcondition, except
that it is something that must be true *before*
a method is called. When you call a method, it is your job to establish (make
true) the preconditions, something Dafny will enforce using a proof. Likewise,
when you write a method, you get to assume the preconditions, but you must
establish the postconditions. The caller of the method then gets to assume
that the postconditions hold after the method returns.

Preconditions have their own keyword, `requires`.
We can give the necessary precondition to `MultipleReturns`
as below:

<!-- %check-verify -->
```dafny
method MultipleReturns(x: int, y: int) returns (more: int, less: int)
  requires 0 < y
  ensures less < x < more
{
  more := x + y;
  less := x - y;
}
```

Like postconditions, multiple preconditions can be written
either with the boolean "and" operator (`&&`), or
by multiple `requires` keywords. Traditionally, `requires`
precede `ensures` in the source code, though this is not strictly necessary
(although the order of the `requires` and `ensures` annotations with respect to
others of the same type can sometimes matter, as we will see later). With the
addition of this condition, Dafny now verifies the code as correct, because
this assumption is all that is needed to guarantee the code in the method body
is correct.

**Exercise 0.**
  *Write a method `Max` that takes two integer parameters and returns
  their maximum. Add appropriate annotations and make sure your code
  verifies.*

<!-- %check-verify guide.6.expect -->
```dafny
method Max(a: int, b: int) returns (c: int)
  // What postcondition should go here, so that the function operates as expected?
  // Hint: there are many ways to write this.
{
  // fill in the code here
}
```

Not all methods necessarily have preconditions. For
example, the `Abs` method we have already seen is defined for all integers, and
so has no preconditions (other than the trivial requirement that its argument
is an integer, which is enforced by the type system). Even though it has no
need of preconditions, the `Abs` function as it stands now is not very useful.
To investigate why, we need to make use of another kind of annotation, the *assertion*.

## Assertions

Unlike pre- and postconditions, an assertion is placed
somewhere in the middle of a method. Like the previous two annotations, an
assertion has a keyword, `assert`, followed by the
boolean expression and the semicolon that terminates simple
statements. An assertion says that a particular
expression always holds when control reaches that part of the code. For
example, the following is a trivial use of an assertion inside a dummy method:

<!-- %check-verify -->
```dafny
method Testing()
{
  assert 2 < 3;
  // Try "asserting" something that is not true.
  // What does Dafny output?
}
```

Dafny proves this method correct, as `2` is always less than
`3`. Asserts have several uses, but chief among them is checking whether your
expectations of what is true at various points is actually true. You can use this
to check basic arithmetical facts, as above, but they can also be used in more
complex situations. Assertions are a powerful tool for debugging annotations,
by checking what Dafny is able to prove about your code. For example, we can
use it to investigate what Dafny knows about the `Abs` function.

To do this, we need one more concept: local variables. Local
variables behave exactly as you would expect, except maybe for a few issues
with shadowing. (See the reference for details.) Local variables are declared
with the `var` keyword, and can optionally have type
declarations. Unlike method parameters, where types are required, Dafny can
infer the types of local variables in almost all situations. This is an example
of an initialized, explicitly typed variable declaration:

<!-- %check-verify -->
```dafny
method m()
{
  var x: int := 5;
}
```

The type annotation can be dropped in this case:

<!-- %check-verify -->
```dafny
method m()
{
  var x := 5;
}
```

Multiple variables can be declared at once:

<!-- %check-verify -->
```dafny
method m()
{
  var x, y, z: bool := 1, 2, true;
}
```

Explicit type declarations only apply to the immediately
preceding variable, so here the `bool` declaration only
applies to `z`, and not `x` or `y`, which are
both inferred to be `int`s.
We needed variables because we want to talk about the return value of the `Abs`
method. We cannot put `Abs` inside a specification directly, as the method could
change memory state, among other problems. So we capture the return value of a
call to `Abs` as follows:

<!-- %check-verify -->
```dafny
method Abs(x: int) returns (y: int)
  ensures 0 <= y
{
  if x < 0 {
    return -x;
  } else {
    return x;
  }
}
method Testing()
{
  var v := Abs(3);
  assert 0 <= v;
}
```

This is an example of a situation where we can ask Dafny
what it knows about the values in the code, in this case `v`.
We do this by adding assertions, like the one above. Every time Dafny
encounters an assertion, it tries to prove that the condition holds for all
executions of the code. In this example, there is only one control path through
the method, and Dafny is able to prove the annotation easily because it is
exactly the postcondition of the `Abs` method. `Abs` guarantees that the return
value is non-negative, so it trivially follows that `v`, which is this value, is
non-negative after the call to `Abs`.

**Exercise 1.**
  *Write a test method that calls your `Max` method from Exercise 0
  and then asserts something about the result.*

<!-- %check-resolve -->
```dafny
method Max(a: int, b:int) returns (c: int)
  // Use your code from Exercise 0
method Testing() {
  // Assert some things about Max. Does it operate as you expect?
  // If it does not, can you think of a way to fix it?
}
```

But we know something stronger about the `Abs` method. In
particular, for non-negative `x`, `Abs(x) == x`. Specifically, in the
above program, the value of `v` is 3. If we try adding an assertion (or
changing the existing one) to say:

<!-- %check-verify guide.7.expect -->
```dafny
method Abs(x: int) returns (y: int)
  ensures 0 <= y
{
  if x < 0 {
    return -x;
  } else {
    return x;
  }
}
method Testing()
{
  var v := Abs(3);
  assert 0 <= v;
  assert v == 3;
}
```

we find that Dafny cannot prove our assertion, and gives an
error. The reason this happens is that Dafny "forgets" about the body of every
method except the one it is currently working on. This simplifies Dafny's job
tremendously, and is one of the reasons it is able to operate at reasonable
speeds. It also helps us reason about our programs by breaking them apart and so
we can analyze each method in isolation (given the annotations for the other
methods). We don't care at all what happens inside each method when we call it,
as long as it satisfies its annotations. This works because Dafny will prove
that all the methods satisfy their annotations, and refuse to compile our code
until they do.

For the `Abs` method, this means that the only thing Dafny
knows in the Testing method about the value returned from `Abs` is what the postconditions
say about it, *and nothing more*. This means that Dafny won't know the
nice property about `Abs` and non-negative integers unless we tell it by putting
this in the postcondition of the `Abs` method. Another way to look at it is to
consider the method annotations (along with the type of the parameters and
return values) as fixing the behavior of the method. Everywhere the method is
used, we assume that it is any one of the conceivable method(s) that satisfies the pre- and
postconditions. In the `Abs` case, we might have written:

<!-- %check-verify guide.8.expect -->
```dafny
method Abs(x: int) returns (y: int)
  ensures 0 <= y
{
  y := 0;
}
method Testing()
{
  var v := Abs(3);
  assert 0 <= v;
  // this still does not verify, but now it is actually not true:
  assert v == 3;
}
```

This method satisfies the postconditions, but clearly the
program fragment:

<!-- %check-verify guide.9.expect -->
```dafny
method Abs(x: int) returns (y: int)
  ensures 0 <= y
{
  y := 0;
}
method Testing()
{
  var v := Abs(3);
  assert 0 <= v;
  assert v == 3;
}
```

would not be true in this case. Dafny is considering, in an
abstract way, all methods with those annotations. The mathematical absolute
value certainly is such a method, but so are all methods that return a positive
constant, for example. We need stronger postconditions to eliminate these
other possibilities, and "fix" the method down to exactly the one we want. We
can partially do this with the following:

<!-- %check-verify -->
```dafny
method Abs(x: int) returns (y: int)
  ensures 0 <= y
  ensures 0 <= x ==> y == x
{
  if x < 0 {
    return -x;
  } else {
    return x;
  }
}
```

This expresses exactly the property we discussed before,
that the absolute value is the same for non-negative integers. The second
<<<<<<< HEAD
`ensures` is expressed via the implication operator, which basically says that
=======
ensures is expressed via the implication operator `==>`, which basically says that
>>>>>>> dc576cbc
the left hand side implies the right in the mathematical sense (it binds more
weakly than boolean "and" and comparisons, so the above says `0 <= x` implies `y == x`).
The left and right sides must both be boolean expressions.

The postcondition says that after `Abs` is called, if the
value of `x` was non-negative, then `y`
is equal to `x`. One caveat of the implication is that it
is still true if the left part (the antecedent) is false. So the second
postcondition is trivially true when `x` is negative. In
fact, the only thing that the annotations say when `x` is
negative is that the result, `y`, is positive. But this
is still not enough to fix the method, so we must add another postcondition,
to make the following complete annotation covering all cases:

<!-- %check-verify -->
```dafny
method Abs(x: int) returns (y: int)
  ensures 0 <= y
  ensures 0 <= x ==> y == x
  ensures x < 0 ==> y == -x
{
  if x < 0 {
    return -x;
  } else {
    return x;
  }
}
```

These annotations are enough to require that our method
actually computes the absolute value of `x`. These postconditions are
not the only way to express this property. For example, this is a different,
and somewhat shorter, way of saying the same thing:

<!-- %check-verify -->
```dafny
method Abs(x: int) returns (y: int)
  ensures 0 <= y && (y == x || y == -x)
{
  if x < 0 {
    return -x;
  } else {
    return x;
  }
}
```

In general, there can be many ways to write down a given property. Most of the
time it doesn't matter which one you pick, but a good choice can make it easier
to understand the stated property and verify that it is correct.

But we still have an issue: there seems to be a lot of duplication. The body of the method
is reflected very closely in the annotations. While this is correct code, we
want to eliminate this redundancy. As you might guess, Dafny provides a means
of doing this: functions.

**Exercise 2.**
  *Using a precondition, change `Abs` to say it can only be called on
  negative values. Simplify the body of `Abs` into just one return
  statement and make sure the method still verifies.*

<!-- %check-verify -->
```dafny
method Abs(x: int) returns (y: int)
  // Add a precondition here.
  ensures 0 <= y
  ensures 0 <= x ==> y == x
  ensures x < 0 ==> y == -x
{
  // Simplify the body to just one return statement
  if x < 0 {
    return -x;
  } else {
    return x;
  }
}
```

**Exercise 3.**
  *Keeping the postconditions of `Abs` the same as above, change the
  body of `Abs` to just `y := x + 2`. What precondition do you need to
  annotate the method with in order for the verification to go
  through? What precondition do you need if the body is `y := x + 1`?
  What does that precondition say about when you can call the method?*

<!-- %check-verify guide.10.expect -->
```dafny
method Abs(x: int) returns (y: int)
  // Add a precondition here so that the method verifies.
  // Don't change the postconditions.
  ensures 0 <= y
  ensures 0 <= x ==> y == x
  ensures x < 0 ==> y == -x
{
  y:= x + 2;
}
method Abs2(x: int) returns (y: int)
  // Add a precondition here so that the method verifies.
  // Don't change the postconditions.
  ensures 0 <= y
  ensures 0 <= x ==> y == x
  ensures x < 0 ==> y == -x
{
  y:= x + 1;
}
```

## Functions

<!-- %no-check -->
```dafny
function abs(x: int): int
{
  ...
}
```

This declares a function called `abs`
which takes a single integer, and returns an integer (the second `int`).
Unlike a method, which can have all sorts of statements
in its body, a function body must consist of exactly one expression, with the
correct type. Here our body must be an integer expression. In order to
implement the absolute value function, we need to use an *`if` expression*. An `if`
expression is like the ternary operator in other languages.

<!-- %check-verify -->
```dafny
function abs(x: int): int
{
  if x < 0 then -x else x
}
```

Obviously, the condition must be a boolean expression, and
the two branches must have the same type. You might wonder why anyone would
bother with functions, if they are so limited compared to methods. The power of
functions comes from the fact that they can be *used directly in specifications*.
So we can write:

<!-- %check-verify -->
```dafny
function abs(x: int): int
{
  if x < 0 then -x else x
}
method m()
{
  assert abs(3) == 3;
}
```

In fact, not only can we write this statement directly
without capturing to a local variable, we didn't even need to write any
postconditions to caputure the behavior as we did with the method (though functions can and do have
pre- and postconditions in general). The limitations of functions are
precisely what enable Dafny to do this. Unlike with methods, Dafny does not forget the
body of a function when using it. So it can expand the
definition of `abs` in the above assertion and determine that the result is
actually `3`.

**Exercise 4.**
  *Write a **function** `max` that returns the larger of two given
  integer parameters. Write a test method using an `assert` that
  checks that your function is correct.*

<!-- %check-resolve -->
```dafny
function max(a: int, b: int): int
{
  0 // Fill in an expression here.
}
method Testing() {
  // Add assertions to check max here.
}
```

**Exercise 5.**
  *Now that we have an `abs` function, change the postcondition of
  method `Abs` to make use of `abs`. After confirming the method still
  verifies, change the body of `Abs` to also use `abs`. (After doing
  this, you will realize there is not much point in having a method
  that does exactly the same thing as a function.)*

<!-- %check-verify -->
```dafny
function abs(x: int): int
{
  if x < 0 then -x else x
}
method Abs(x: int) returns (y: int)
  // Use abs here, then confirm the method still verifies.
{
  // Then change this body to also use abs.
  if x < 0 {
    return -x;
  } else {
    return x;
  }
}
```

Unlike methods, functions can appear in expressions. Thus we
can do something like implement the mathematical Fibonacci function:

<!-- %check-verify -->
```dafny
function fib(n: nat): nat
{
  if n == 0 then 0
  else if n == 1 then 1
  else fib(n - 1) + fib(n - 2)
}
```

Here we use `nat`s, the type of
natural numbers (non-negative integers), which is often more convenient than
annotating everything to be non-negative. It turns out that we could make this
function a function method if we wanted to. But this would be extremely slow,
as this version of calculating the Fibonacci numbers has exponential
complexity. There are much better ways to calculate the Fibonacci function. But
this function is still useful, as we can have Dafny prove that a fast version
really matches the mathematical definition. We can get the best of both worlds:
the guarantee of correctness and the performance we want.

We can start by defining a method like the following:

<!-- %check-verify guide.11.expect -->
```dafny
function fib(n: nat): nat
{
  if n == 0 then 0
  else if n == 1 then 1
  else fib(n - 1) + fib(n - 2)
}
method ComputeFib(n: nat) returns (b: nat)
  ensures b == fib(n)
{
  ...
}
```

We haven't written the body yet, so Dafny will complain that
our postcondition doesn't hold. We need an algorithm to calculate the `n`<sup>th</sup>
Fibonacci number. The basic idea is to keep a counter and repeatedly calculate adjacent pairs
of Fibonacci numbers until the desired number is reached. To do this, we need a loop. In Dafny, this is done
via a *`while` loop*. A while loop looks like the following:

<!-- %check-verify -->
```dafny
method m(n: nat)
{
  var i := 0;
  while i < n
  {
    i := i + 1;
  }
}
```

This is a trivial loop that just increments `i` until it reaches `n`. This will form
the core of our loop to calculate Fibonacci numbers.

## Loop Invariants

`while` loops present a problem for Dafny. There is no way for
Dafny to know in advance how many times the code will go around the loop. But
Dafny needs to consider all paths through a program, which could include going
around the loop any number of times. To make it possible for Dafny to work with
loops, you need to provide *loop invariants*, another kind of annotation.

A loop invariant is an expression that holds upon entering a
loop and after every execution of the loop body. It captures something that is
invariant, i.e. does not change, about every step of the loop. Now, obviously
we are going to want to change variables, etc. each time around the loop, or we
wouldn't need the loop. Like pre- and postconditions, an invariant is a *property* that is
preserved for each execution of the loop, expressed using the same boolean
expressions we have seen. For example, we see in the above loop that if `i`
starts off positive, then it stays positive. So we can add the invariant, using
its own keyword, to the loop:

<!-- %check-verify -->
```dafny
method m(n: nat)
{
  var i := 0;
  while i < n
    invariant 0 <= i
  {
    i := i + 1;
  }
}
```

When you specify an invariant, Dafny proves two things: the
invariant holds upon entering the loop and it is preserved by the loop. By
preserved, we mean that assuming that the invariant holds at the beginning of
the loop, we must show that executing the loop body once makes the invariant
hold again. Dafny can only know upon analyzing the loop body what the
invariants say, in addition to the loop guard (the loop condition). Just as
Dafny will not discover properties of a method on its own, it will not know any
but the most basic properties of a loop are preserved unless it is told via an
invariant.

In our example, the point of the loop is to build up the
Fibonacci numbers one (well, two) at a time until we reach the desired number. After
we exit the loop, we will have that `i == n`, because `i` will stop being
incremented when it reaches `n`. We can use our assertion trick to check to see if Dafny
sees this fact as well:

<!-- %check-verify guide.12.expect -->
```dafny
method m(n: nat)
{
  var i: int := 0;
  while i < n
    invariant 0 <= i
  {
    i := i + 1;
  }
  assert i == n;
}
```

We find that this assertion fails. As far as Dafny knows, it
is possible that `i` somehow became much larger than `n` at some point during the loop.
All it knows after the loop exits (i.e. in the code after the loop) is that the loop guard
failed and the invariants hold. In this case, this amounts to `n <= i`
and `0 <= i`. But this is not enough to guarantee that
`i == n`, just that `n <= i`.
Somehow we need to eliminate the possibility of `i`
exceeding `n`. One first guess for solving this problem
might be the following:

<!-- %check-verify guide.13.expect -->
```dafny
method m(n: nat)
{
  var i: int := 0;
  while i < n
    invariant 0 <= i < n
  {
    i := i + 1;
  }
}
```

This does not verify, as Dafny complains that the invariant
is not preserved (also known as not maintained) by the loop. We want to be able to
say that after the loop exits, then all the invariants hold. Our invariant
holds for every execution of the loop *except*
for the very last one. Because the loop body is executed only when the loop
guard holds, in the last iteration `i` goes from `n - 1` to `n`, but does not increase
further, as the loop exits. Thus, we have only omitted exactly one case from
our invariant, and repairing it is relatively easy:

<!-- %check-verify -->
```dafny
method m(n: nat)
{
  var i: int := 0;
  while i < n
    invariant 0 <= i <= n
  {
    i := i + 1;
  }
}
```

Now we can say both that `n <= i`
from the loop guard and `0 <= i <= n` from the
invariant, which allows Dafny to prove the assertion `i == n`.
The challenge in picking loop invariants is finding one that is preserved
by the loop, but also that lets you prove what you need after the loop
has executed.

**Exercise 6.**
  *Change the loop invariant to `0 <= i <= n+2`. Does the loop still
  verify? Does the assertion `i == n` after the loop still verify?*

<!-- %check-verify -->
```dafny
method m(n: nat)
{
  var i: int := 0;
  while i < n
    invariant 0 <= i <= n  // Change this. What happens?
  {
    i := i + 1;
  }
  assert i == n;
}
```


**Exercise 7.**
  *With the original loop invariant, change the loop guard from
  `i < n` to `i != n`. Do the loop and the assertion after the loop
  still verify? Why or why not?*

<!-- %check-verify -->
```dafny
method m(n: nat)
{
  var i: int := 0;
  while i < n  // Change this. What happens?
    invariant 0 <= i <= n
  {
    i := i + 1;
  }
  assert i == n;
}
```


In addition to the counter, our algorithm called for a pair
of numbers which represent adjacent Fibonacci numbers in the sequence.
Unsurprisingly, we will have another invariant or two to relate these numbers
to each other and the counter. To find these invariants, we employ a common
Dafny trick: working backwards from the postconditions.

Our postcondition for the Fibonacci method is that the
return value `b` is equal to `fib(n)`.
But after the loop, we have that `i == n`, so we need `b == fib(i)`
at the end of the loop. This might make a good
invariant, as it relates something to the loop counter. This observation is
surprisingly common throughout Dafny programs. Often a method is just a
loop that, when it ends, makes the postcondition true by having a counter
reach another number, often an argument or the length of an array or sequence.
So we have that the variable `b`, which is conveniently
our out parameter, will be the current Fibonacci number:

<!-- %no-check -->
```dafny
  invariant b == fib(i)
```

We also note that in our algorithm, we can compute any Fibonacci
number by keeping track of a pair of numbers and summing them to get the next
number. So we want a way of tracking the previous Fibonacci number, which we
will call `a`. Another invariant will express that
number's relation to the loop counter. The invariants are:

<!-- %no-check -->
```dafny
  invariant a == fib(i - 1)
```

At each step of the loop, the two values are summed to get
the next leading number, while the trailing number is the old leading number.
Using a parallel assignment, we can write a loop that performs this operation:

<!-- %check-verify guide.14.expect -->
```dafny
function fib(n: nat): nat
{
  if n == 0 then 0
  else if n == 1 then 1
  else fib(n - 1) + fib(n - 2)
}
method ComputeFib(n: nat) returns (b: nat)
  ensures b == fib(n)
{
  var i := 1;
  var a := 0;
  b := 1;
  while i < n
    invariant 0 < i <= n
    invariant a == fib(i - 1)
    invariant b == fib(i)
  {
    a, b := b, a + b;
    i := i + 1;
  }
}
```

Here `a` is the trailing number and `b` is the leading number.
The parallel assignment means that the entire right hand side is
calculated before the assignments to the
variables are made. Thus `a` will get the old value of `b`, and `b`
will get the sum of the two
old values, which is precisely the behavior we want.

We also have made a change to the loop counter `i`. Because we
also want to track the trailing number, we can't start the counter at zero, as
otherwise we would have to calculate a negative Fibonacci number. The problem
with doing this is that the loop counter invariant may not hold when we enter
the loop. The only problem is when `n` is zero. This can
be eliminated as a special case, by testing for this condition at the beginning
of the loop. The completed Fibonacci method becomes:

<!-- %check-verify -->
```dafny
function fib(n: nat): nat
{
  if n == 0 then 0
  else if n == 1 then 1
  else fib(n - 1) + fib(n - 2)
}
method ComputeFib(n: nat) returns (b: nat)
  ensures b == fib(n)
{
  if n == 0 { return 0; }
  var i: int := 1;
  var a := 0;
  b := 1;
  while i < n
    invariant 0 < i <= n
    invariant a == fib(i - 1)
    invariant b == fib(i)
  {
    a, b := b, a + b;
    i := i + 1;
  }
}
```

Dafny no longer complains about the loop invariant not
holding, because if `n` were zero, it would return before reaching the loop.
Dafny is also able to use the loop invariants to prove that after the loop, `i == n`
and `b == fib(i)`, which together imply the postcondition, `b == fib(n)`.

**Exercise 8.**
  *The `ComputeFib` method above is more complicated than
  necessary. Write a simpler program by not introducing `a` as the
  Fibonacci number that precedes `b`, but instead introducing a
  variable `c` that succeeds `b`. Verify your program is correct
  according to the mathematical definition of Fibonacci.*

<!-- %check-verify -->
```dafny
function fib(n: nat): nat
{
  if n == 0 then 0
  else if n == 1 then 1
  else fib(n - 1) + fib(n - 2)
}
method ComputeFib(n: nat) returns (b: nat)
  ensures b == fib(n)  // Do not change this postcondition
{
  // Change the method body to instead use c as described.
  // You will need to change both the initialization and the loop.
  if n == 0 { return 0; }
  var i: int := 1;
  var a := 0;
  b := 1;
  while i < n
    invariant 0 < i <= n
    invariant a == fib(i - 1)
    invariant b == fib(i)
  {
    a, b := b, a + b;
    i := i + 1;
  }
}
```


**Exercise 9.**
  *Starting with the completed `ComputeFib` method above, delete the
  `if` statement and initialize `i` to `0`, `a` to `1`, and `b` to
  `0`.  Verify this new program by adjusting the loop invariants to
  match the new behavior.*

<!-- %check-verify guide.15.expect -->
```dafny
function fib(n: nat): nat
{
  if n == 0 then 0
  else if n == 1 then 1
  else fib(n - 1) + fib(n - 2)
}
method ComputeFib(n: nat) returns (b: nat)
  ensures b == fib(n)
{
  var i: int := 0;
  var a := 1;
  b := 0;
  while i < n
    // Fill in the invariants here.
  {
    a, b := b, a + b;
    i := i + 1;
  }
}
```

One of the problems with using invariants is that it is easy
to forget to have the loop *make progress*, i.e. do work at each step. For
example, we could have omitted the entire body of the loop in the previous
program. The invariants would be correct, because they are still true upon
entering the loop, and since the loop doesn't change anything, they would be
preserved by the loop. We know that *if* we exit the loop, then we can assume the
negation of the guard and the invariants, but this says nothing about what
happens if we never exit the loop. Thus we would like to make sure the loop ends
at some point, which gives us a stronger correctness guarantee
(the technical term is *total correctness*).

## Termination

Dafny proves that code terminates, i.e. does not loop forever, by
using `decreases` annotations. For many things, Dafny is able to guess the right
annotations, but sometimes it needs to be made explicit. In fact, for all of the
code we have seen so far, Dafny has been able to do this proof on its own,
which is why we haven't seen the `decreases` annotation explicitly yet. There
are two places Dafny proves termination: loops and recursion. Both of these
situations require either an explicit annotation or a correct guess by Dafny.

A `decreases` annotation, as its name suggests, gives Dafny
an expression that decreases with every loop iteration or recursive call.
There are two conditions that Dafny needs to verify when using a `decreases`
expression: that the expression actually gets smaller and that it is bounded.
Many times, an integral value (natural or plain integer) is the quantity that
decreases, but other things that can be used as well. (See the reference for
details.) In the case of integers, the bound is assumed to be zero. For
example, the following is a proper use of `decreases` on a loop (with its own
keyword, of course):

<!-- %check-verify -->
```dafny
method m ()
{
  var i := 20;
  while 0 < i
    invariant 0 <= i
    decreases i
  {
    i := i - 1;
  }
}
```

Here Dafny has all the ingredients it needs to prove
termination. The variable `i` gets smaller each loop iteration and is bounded
below by zero. This is fine, except the loop is backwards compared to most loops,
which tend to count up instead of down. In this case, what decreases is not the
counter itself, but rather the distance between the counter and the upper
bound. A simple trick for dealing with this situation is given below:

<!-- %check-verify -->
```dafny
method m()
{
  var i, n := 0, 20;
  while i < n
    invariant 0 <= i <= n
    decreases n - i
  {
    i := i + 1;
  }
}
```

This is actually Dafny's guess for this situation, as it
sees `i < n` and assumes that `n - i`
is the quantity that decreases. The upper bound of the loop invariant implies
that `0 <= n – i`, and gives Dafny a lower bound on
the quantity. This also works when the bound `n` is not
constant, such as in the binary search algorithm, where two quantities approach
each other, and neither is fixed.

**Exercise 10.**
  *In the loop above, the invariant `i <= n` and the negation of the
  loop guard allow us to conclude `i == n` after the loop (as we
  checked previously with an `assert`. Note that if the loop guard
  were instead written as `i != n` (as in Exercise 7), then the
  negation of the guard immediately gives `i == n` after the loop,
  regardless of the loop invariant. Change the loop guard to `i != n`
  and delete the invariant annotation. Does the program verify? What
  happened?*

<!-- %check-verify guide.16.expect -->
```dafny
method m()
{
  var i, n := 0, 20;
  while i != n
    decreases n - i
  {
    i := i + 1;
  }
}
```

The other situation that requires a termination proof is
when methods or functions are recursive. Similarly to looping forever, these
methods could potentially call themselves forever, never returning to their
original caller. When Dafny is not able to guess the termination condition, an
explicit decreases clause can be given along with pre- and postconditions, as
in the unnecessary annotation for the fib function:

<!-- %check-verify -->
```dafny
function fib(n: nat): nat
  decreases n
{
  if n == 0 then 0
  else if n == 1 then 1
  else fib(n - 1) + fib(n - 2)
}
```

As before, Dafny can guess this condition on its own, but
sometimes the decreasing condition is hidden within a field of an
object or somewhere else where
Dafny cannot find it on its own, and it requires an explicit annotation.

There is a longer tutorial on termination [here](./Termination).

## Arrays

All that we have considered is fine for toy functions and
little mathematical exercises, but it really isn't helpful for real programs.
So far we have only considered a handful of values at a time in local
variables. Now we turn our attention to arrays of data. Arrays are a built-in
part of the language, with their own type, `array<T>`,
where `T` is another type;
the companion type `array?<T>` is the type of possibly-null arrays.
That is, `array?<T>` includes all references to one-dimensional arrays of
element type `T` (i.e., `array<T>`) and the null reference.
For now we only consider
arrays of integers, with type `array<int>`.
Arrays have a built-in length field, `a.Length`.
Element access uses the standard bracket syntax and indexes from
zero, so `a[3]` is preceded by the 3 elements `a[0]`,
`a[1]`, and `a[2]`, in that order.
All array accesses must be proven to be within bounds, which is part of Dafny's
no-runtime-errors safety guarantee. Because bounds checks are proven
at verification time, no runtime checks need to be made. To create a new array,
it must be allocated with the `new` keyword, but for now
we will only work with methods that take a previously allocated array as an
argument.

One of the most basic things we might want to do with an
array is search through it for a particular key, and return the index of a
place where we can find the key if it exists. We have two outcomes for a
search, with a different correctness condition for each. If the algorithm
returns an index (i.e. non-negative integer), then the key should be present at
that index. This might be expressed as follows:

<!-- %check-resolve -->
```dafny
method Find(a: array<int>, key: int) returns (index: int)
  ensures 0 <= index ==> index < a.Length && a[index] == key
{
  // Can you write code that satisfies the postcondition?
  // Hint: you can do it with one statement.
}
```

The array index here is safe because the implication
operator is *short circuiting*. Short circuiting means
if the left part is false, then
the implication is already true regardless of the truth value of the second
part, and thus it does not need to be evaluated. Using the short circuiting
property of the implication operator, along with the boolean "and" (`&&`),
which is also short circuiting, is a common
Dafny practice. The condition `index < a.Length` is
necessary because otherwise the method could return a large integer which is
not an index into the array. Together, the short circuiting behavior means that
by the time control reaches the array access, `index`
must be a valid index.

If the key is not in the array, then we would like the method
to return a negative number. In this case, we want to say that the method did
not miss an occurrence of the key; in other words, that the key is not in the
array. To express this property, we turn to another common Dafny tool:
quantifiers.

## Quantifiers

A quantifier in Dafny most often takes the form of a <span
class=Code>forall</span> expression, also called a universal quantifier. As its
name suggests, this expression is true if some property holds for all elements
of some set. For now, we will consider the set of integers. An example
universal quantifier, wrapped in an assertion, is given below:

<!-- %check-verify-warn guide.17.expect -->
```dafny
method m()
{
  assert forall k :: k < k + 1;
}
```

A quantifier introduces a temporary name for each element of
the set it is considering. This is called the bound variable, in this case `k`.
The bound variable has a type, which is almost always inferred
rather than given explicitly and is usually `int` anyway.
(In general, one can have any number of bound variables, a topic we will return
to later.) A pair of colons (`::`) separates the bound
variable and its optional type from the quantified property (which must be of
type `bool`). In this case, the property is that adding
one to any integer makes a strictly larger integer. Dafny is able to prove this
simple property automatically. Generally it is not very useful to quantify over
infinite sets, such as all the integers. Instead, quantifiers are typically
used to quantify over all elements in an array or data structure. We do this
for arrays by using the implication operator to make the quantified property
trivially true for values which are not indices:

<!-- %no-check -->
```dafny
  assert forall k :: 0 <= k < a.Length ==> ...a[k]...;
```

This says that some property holds for each element of the
array. The implication makes sure that `k` is actually a valid index into the
array before evaluating the second part of the expression. Dafny can use this
fact not only to prove that the array is accessed safely, but also to reduce the
set of integers it must consider to only those that are indices into the array.

With a quantifier, saying the key is not in the array is
straightforward:

<!-- %no-check -->
```dafny
  forall k :: 0 <= k < a.Length ==> a[k] != key
```

Thus our method postconditions become:

<!-- %check-resolve -->
```dafny
method Find(a: array<int>, key: int) returns (index: int)
  ensures 0 <= index ==> index < a.Length && a[index] == key
  ensures index < 0 ==> forall k :: 0 <= k < a.Length ==> a[k] != key
{
  // There are many ways to fill this in. Can you write one?
}
```

Note that because `a` has type `array<int>`, it is implicitly non-null.

We can fill in the body of this method in a number of ways,
but perhaps the easiest is a linear search, implemented below:

<!-- %check-verify guide.18.expect -->
```dafny
method Find(a: array<int>, key: int) returns (index: int)
  ensures 0 <= index ==> index < a.Length && a[index] == key
  ensures index < 0 ==> forall k :: 0 <= k < a.Length ==> a[k] != key
{
  index := 0;
  while index < a.Length
  {
    if a[index] == key { return; }
    index := index + 1;
  }
  index := -1;
}
```

As you can see, we have omitted the loop invariants on the
`while` loop, so Dafny gives us a verification error on one of the
postconditions. The reason we get an error is that Dafny does not know that
the loop actually covers all the elements. In order to convince Dafny of this,
we have to write an invariant that says that everything before the current
index has already been looked at (and are not the key). Just like the
postcondition, we can use a quantifier to express this property:

<!-- %check-verify guide.19.expect -->
```dafny
method Find(a: array<int>, key: int) returns (index: int)
  ensures 0 <= index ==> index < a.Length && a[index] == key
  ensures index < 0 ==> forall k :: 0 <= k < a.Length ==> a[k] != key
{
  index := 0;
  while index < a.Length
    invariant forall k :: 0 <= k < index ==> a[k] != key
  {
    if a[index] == key { return; }
    index := index + 1;
  }
  index := -1;
}
```

This says that everything before, but excluding, the current
index is not the key. Notice that upon entering the loop, `index`
is zero, so the first part of the implication is always false, and thus the
quantified property is always true. This common situation is known as
*vacuous truth*: the
quantifier holds because it is quantifying over an empty set of objects. This
means that it is true when entering the loop. We test the value of the array
before we extend the non-key part of the array, so Dafny can prove that this
invariant is preserved. One problem arises when we try to add this invariant:
Dafny complains about the index being out of range for the array access within
the invariant.

This code does not verify because there is no invariant on `index`, so
it could be greater than the length of the array. Then the bound variable, `k`,
could exceed the length of the array. To fix this, we put the standard bounds on `index`,
`0 <= index <= a.Length`. Note that because we say `k < index`, the
array access is still protected from error
even when `index == a.Length`. The use of a variable that
is one past the end of a growing range is a common pattern when working with
arrays, where it is often used to build a property up one element at a time.
The complete method is given below:

<!-- %check-verify -->
```dafny
method Find(a: array<int>, key: int) returns (index: int)
  ensures 0 <= index ==> index < a.Length && a[index] == key
  ensures index < 0 ==> forall k :: 0 <= k < a.Length ==> a[k] != key
{
  index := 0;
  while index < a.Length
    invariant 0 <= index <= a.Length
    invariant forall k :: 0 <= k < index ==> a[k] != key
  {
    if a[index] == key { return; }
    index := index + 1;
  }
  index := -1;
}
```

**Exercise 11.**
  *Write a method that takes an integer array, which it requires to
  have at least one element, and returns an index to the maximum of
  the array's elements. Annotate the method with pre- and
  postconditions that state the intent of the method, and annotate its
  body with loop invariant to verify it.*

<!-- %check-resolve -->
```dafny
method FindMax(a: array<int>) returns (i: int)
  // Annotate this method with pre- and postconditions
  // that ensure it behaves as described.
{
  // Fill in the body that calculates the INDEX of the maximum.
}
```

A linear search is not very efficient, especially when many
queries are made of the same data. If the array is sorted, then we can use the
very efficient binary search procedure to find the key. But in order for us to
be able to prove our implementation correct, we need some way to require that
the input array actually is sorted. We could do this directly with a quantifier
inside a `requires` clause of our method, but a more modular way to express this
is through a *predicate*.

## Predicates

A predicate is a function which returns a boolean. It is a
simple but powerful idea that occurs throughout Dafny programs. For example, we
define the *`sorted`
predicate* over arrays of integers as a function that takes an array
as an argument, and returns `true` if and only if that array is
sorted in increasing order. The use of predicates makes our code shorter, as we
do not need to write out a long property over and over. It can also make our
code easier to read by giving a common property a name.

There are a number of ways we could write the `sorted`
predicate, but the easiest is to use a quantifier over the indices of the
array. We can write a quantifier that expresses the property, "if `x` is before
`y` in the array, then `x <= y`," as a quantifier over two bound variables:

<!-- %no-check -->
```dafny
  forall j, k :: 0 <= j < k < a.Length ==> a[j] <= a[k]
```

Here we have two bound variables, `j`
and `k`, which are both integers. The comparisons between
the two guarantee that they are both valid indices into the array, and that
`j` is before `k`. Then the second part
says that they are ordered properly with respect to one another. Quantifiers are just
a type of boolean valued expression in Dafny, so we can write the sorted predicate
as:

<!-- %check-verify guide.20.expect -->
```dafny
predicate sorted(a: array<int>)
{
  forall j, k :: 0 <= j < k < a.Length ==> a[j] <= a[k]
}
```

Note that there is no return type, because predicates always return a boolean.

Dafny rejects this code as given, claiming that the predicate
cannot read `a`. Fixing this issue requires
another annotation, the *reads annotation*.

## Framing

The sorted predicate is not able to access the array because
the array was not included in the function's *reading frame*. The
reading frame of a function (or predicate) is all the memory locations
that the function is allowed to read. The reason we might limit what a function
can read is so that when we write to memory, we can be sure that functions that
did not read that part of memory have the same value they did before. For
example, we might have two arrays, one of which we know is sorted. If we did
not put a reads annotation on the sorted predicate, then when we modify the
unsorted array, we cannot determine whether the other array stopped being
sorted. While we might be able to give invariants to preserve it in this case,
it gets even more complex when manipulating data structures. In this case,
framing is essential to making the verification process feasible.

<!-- %check-verify -->
```dafny
predicate sorted(a: array<int>)
  reads a
{
  forall j, k :: 0 <= j < k < a.Length ==> a[j] <= a[k]
}
```

A `reads` annotation is not a boolean expression, like the
other annotations we have seen, and can appear anywhere along with the pre- and
postconditions. Instead of a property that should be true, it specifies a set
of memory locations that the function is allowed to access. The name of an
array, like `a` in the above example, stands for all the
elements of that array. One can also specify object fields and sets of objects,
but we will not concern ourselves with those topics here. Dafny will check that
you do not read any memory
location that is not stated in the reading frame. This means that function
calls within a function must have reading frames that are a subset of the
calling function's reading frame. One thing to note is that parameters to the
function that are not memory locations do not need to be declared.

Frames also affect methods. As you might have guessed, they
are not required to list the things they read, as we have written a method
which accesses an array with no `reads` annotation. Methods are allowed to read
whatever memory they like, but they are required to list which parts of memory
they modify, with a *modifies annotation*. They are almost identical
to their `reads` cousins,
except they say what can be changed, rather than what the value of the function
depends on. In combination with reads, modification
restrictions allow Dafny to prove properties of code that would otherwise be
very difficult or impossible. `reads` and `modifies` are among the tools that
enable Dafny to work on one method at a time, because they restrict what would
otherwise be arbitrary modifications of memory to something that Dafny can
reason about.


Note that framing only applies to the *heap*, or memory accessed through
references. Local variables are not stored on the heap, so they cannot be mentioned
in `reads` annotations. Note also that types like sets, sequences, and multisets are value
types, and are treated like integers or local variables. Arrays and objects are
reference types, and they are stored on the heap (though as always there is a subtle
distinction between the reference itself and the value it points to.)


**Exercise 12.**
  *Modify the definition of the `sorted` predicate so that it returns
  true exactly when the array is sorted and all its elements are
  distinct.*

<!-- %check-resolve -->
```dafny
predicate sorted(a: array<int>)
  reads a
{
  false // Fill in a new body here.
}
```

**Exercise 13.**
  *Change the definition of `sorted` so that it allows its argument to be 
  null (using a nullable array type) but
  returns false if it is.*

<!-- %check-verify -->
```dafny
predicate sorted(a: array<int>) // Change the type
  reads a
{
  // Change this definition to treat null arrays as "not sorted".
  // (i.e. return false for null arrays)
  forall j, k :: 0 <= j < k < a.Length ==> a[j] <= a[k]
}
```

## Binary Search

Predicates are usually used to make other annotations clearer:

<!-- %check-resolve -->
```dafny
predicate sorted(a: array<int>)
  reads a
{
  forall j, k :: 0 <= j < k < a.Length ==> a[j] <= a[k]
}
method BinarySearch(a: array<int>, value: int) returns (index: int)
  requires 0 <= a.Length && sorted(a)
  ensures 0 <= index ==> index < a.Length && a[index] == value
  ensures index < 0 ==> forall k :: 0 <= k < a.Length ==> a[k] != value
{
  // This one is a little harder. What should go here?
}
```

We have the same postconditions that we did for the linear
search, as the goal is the same. The difference is that now we know the array
is sorted. Because Dafny can unwrap functions, inside the body of the method it
knows this too. We can then use that property to prove the correctness of the
search. The method body is given below:

<!-- %check-verify -->
```dafny
predicate sorted(a: array<int>)
  reads a
{
  forall j, k :: 0 <= j < k < a.Length ==> a[j] <= a[k]
}
method BinarySearch(a: array<int>, value: int) returns (index: int)
  requires 0 <= a.Length && sorted(a)
  ensures 0 <= index ==> index < a.Length && a[index] == value
  ensures index < 0 ==> forall k :: 0 <= k < a.Length ==> a[k] != value
{
  var low, high := 0, a.Length;
  while low < high
    invariant 0 <= low <= high <= a.Length
    invariant forall i ::
      0 <= i < a.Length && !(low <= i < high) ==> a[i] != value
  {
    var mid := (low + high) / 2;
    if a[mid] < value {
      low := mid + 1;
    } else if value < a[mid] {
      high := mid;
    } else {
      return mid;
    }
  }
  return -1;
}
```

This is a fairly standard binary search implementation. First we
declare our range to search over. This can be
thought of as the remaining space where the key could possibly be. The range is
inclusive-exclusive, meaning it encompasses indices \[`low`, `high`). The first
invariant expresses the fact that this range is within the array. The second
says that the key is not anywhere outside of this range. In the first two
branches of the `if` chain, we find the element in the middle of our range is not
the key, and so we move the range to exclude that element and all the other
elements on the appropriate side of it. We need the addition of one when moving
the lower end of the range because it is inclusive on the low side. If we do not add one, then
the loop may continue forever when `mid == low`, which
happens when `low + 1 == high`. We could change this to
say that the loop exits when `low` and `high` are one apart, but this would mean we
would need an extra check after the loop to determine if the key was found at
the one remaining index. In the above formulation, this is unnecessary because
when `low == high`, the loop exits. But this means that
no elements are left in the search range, so the key was not found. This can be
deduced from the loop invariant:

<!-- %no-check -->
```dafny
  invariant forall i ::
    0 <= i < a.Length && !(low <= i < high) ==> a[i] != value
```

When `low == high`, the negated
condition in the first part of the implication is always true (because no `i`
can be both at least and strictly smaller than the same
value). Thus the invariant says that all elements in the array are not the key,
and the second postcondition holds. As you can see, it is easy to introduce
subtle off by one errors in this code. With the invariants, not only can Dafny
prove the code correct, but we can understand the operation of the code more easily
ourselves.


**Exercise 14.**
  *Change the assignments in the body of `BinarySearch` to set `low`
  to `mid` or to set `high` to `mid - 1`. In each case, what goes
  wrong?*

<!-- %check-verify -->
```dafny
predicate sorted(a: array<int>)
  reads a
{
  forall j, k :: 0 <= j < k < a.Length ==> a[j] <= a[k]
}
method BinarySearch(a: array<int>, value: int) returns (index: int)
  requires 0 <= a.Length && sorted(a)
  ensures 0 <= index ==> index < a.Length && a[index] == value
  ensures index < 0 ==> forall k :: 0 <= k < a.Length ==> a[k] != value
{
  var low, high := 0, a.Length;
  while low < high
    invariant 0 <= low <= high <= a.Length
    invariant forall i ::
         0 <= i < a.Length && !(low <= i < high) ==> a[i] != value
  {
    var mid := (low + high) / 2;
    if a[mid] < value {
      low := mid + 1;
    } else if value < a[mid] {
      high := mid;
    } else {
      return mid;
    }
  }
  return -1;
}
```

## Conclusion

We've seen a whirlwind tour of the major features of Dafny,
and used it for some interesting, if a little on the small side, examples of
what Dafny can do. But to really take advantage of the power Dafny offers, one
needs to plow ahead into the advanced topics: objects, sequences and sets, data
structures, lemmas, etc. Now that you are familiar with the basics of Dafny,
you can peruse the tutorials on each of these topics at your leisure. Each
tutorial is designed to be a relatively self-contained guide to its topic,
though some benefit from reading others beforehand. The examples are also a
good place to look for model Dafny programs. Finally, the reference contains the
gritty details of Dafny syntax and semantics, for when you just need to know
what the disjoint set operator is (it's `!!`, for those
interested).

Even if you do not use Dafny regularly, the idea of writing
down exactly what it is that the code does in a precise way, and using this to
prove code correct is a useful skill. Invariants, pre- and postconditions,
and annotations are useful in debugging code, and also as documentation for future
developers. When modifying or adding to a codebase, they confirm that the
guarantees of existing code are not broken. They also ensure that APIs are used
correctly, by formalizing behavior and requirements and enforcing correct
usage. Reasoning from invariants, considering pre- and postconditions, and
writing assertions to check assumptions are all general computer science skills
that will benefit you no matter what language you work in.<|MERGE_RESOLUTION|>--- conflicted
+++ resolved
@@ -516,11 +516,7 @@
 
 This expresses exactly the property we discussed before,
 that the absolute value is the same for non-negative integers. The second
-<<<<<<< HEAD
-`ensures` is expressed via the implication operator, which basically says that
-=======
-ensures is expressed via the implication operator `==>`, which basically says that
->>>>>>> dc576cbc
+`ensures` is expressed via the implication operator `==>`, which basically says that
 the left hand side implies the right in the mathematical sense (it binds more
 weakly than boolean "and" and comparisons, so the above says `0 <= x` implies `y == x`).
 The left and right sides must both be boolean expressions.
