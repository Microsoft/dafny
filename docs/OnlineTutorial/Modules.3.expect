text.dfy(7,11): Error: Raised while checking export set BadSpec: Function body type mismatch (expected T, got int)
text.dfy(4,9): Error: This export set is not consistent: BadSpec
<<<<<<< HEAD
text.dfy(7,16): Error: Raised while checking export set BadSpec2: Type or type parameter is not declared in this scope: T (did you forget to qualify a name or declare a module import 'opened'?) (note that names in outer modules are not visible in nested modules)
=======
text.dfy(7,16): Error: Raised while checking export set BadSpec2: Type or type parameter is not declared in this scope: T (did you forget to qualify a name or declare a module import 'opened'?) (note that names in outer modules are not visible in contained modules)
>>>>>>> eb042e7b
text.dfy(5,9): Error: This export set is not consistent: BadSpec2
4 resolution/type errors detected in text.dfy<|MERGE_RESOLUTION|>--- conflicted
+++ resolved
@@ -1,9 +1,5 @@
 text.dfy(7,11): Error: Raised while checking export set BadSpec: Function body type mismatch (expected T, got int)
 text.dfy(4,9): Error: This export set is not consistent: BadSpec
-<<<<<<< HEAD
-text.dfy(7,16): Error: Raised while checking export set BadSpec2: Type or type parameter is not declared in this scope: T (did you forget to qualify a name or declare a module import 'opened'?) (note that names in outer modules are not visible in nested modules)
-=======
 text.dfy(7,16): Error: Raised while checking export set BadSpec2: Type or type parameter is not declared in this scope: T (did you forget to qualify a name or declare a module import 'opened'?) (note that names in outer modules are not visible in contained modules)
->>>>>>> eb042e7b
 text.dfy(5,9): Error: This export set is not consistent: BadSpec2
 4 resolution/type errors detected in text.dfy