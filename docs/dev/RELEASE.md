# Preparing a new Dafny release

## Making a new Github release

1. Ensure that you are in a repository that:
   * is clean and up-to-date with no uncommitted changes,
   * was cloned with SSH so that you can push to it, and
   * has the intended branch checked out (usually `master`,
     but may be another mainline branch such as `main-3.x`).

1. Select a version number `$VER` (e.g., "3.0.0" or "3.0.0-alpha"). 
   The `major`.`minor`.`patch` numbers may already have been
   incremented since the last release, so they do not necessarily need
   to be updated. However, you may want to increment them further
   depending the types of changes that are in the release.

1. Run `Scripts/prepare_release.py $VER prepare --source-branch <this branch>`
   (`--source-branch` is optional and defaults to 'master')
   from the root of the repository. The script will check that the repository is in a good
   state, create and check out a new release branch, update
   `Source/Directory.Build.props` and `RELEASE_NOTES.md`, prepare a release commit,
   and push it.

<<<<<<< HEAD
1. Kick off the deep test suite by navigating to
   <https://github.com/dafny-lang/dafny/actions/workflows/nightly-build.yml>,
   clicking the "Run workflow" dropdown, selecting the newly created branch,
   and clicking the "Run workflow" button. The automation for releasing below will
   check for a run of this workflow on the exact commit to release.  (TODO:
   Run this automatically as part of the prepare-release script.)

1. Once the the tests complete, run `./Scripts/prepare_release.py $VER
=======
1. Run `./Scripts/prepare_release.py $VER
>>>>>>> adfc8689
   release` from the root of the repository. The script will tag the
   current commit and push it. A
   GitHub action will automatically run in reaction to the tag being
   pushed, which will run the deep integration test suite,
   build the artifacts and reference manual,
   publish artifacts to nuget.org, and then
   create a draft GitHub release. You can find and watch the progress of
   this workflow at <https://github.com/dafny-lang/dafny/actions>.

1. Once the action completes, you should find the draft release at
   <https://github.com/dafny-lang/dafny/releases>. Edit the release body to add in
   the release notes from `RELEASE_NOTES.md`.  If this is not a pre-release,
   check the box to create a new discussion based on the release.

1. Push the "Publish" button. This will trigger yet another workflow
   that will download the published artifacts and run a smoke test
   on multiple platforms. Again you can watch for this workflow at
   <https://github.com/dafny-lang/dafny/actions>.

1. Create a pull request to merge the newly created branch into the source branch (the
   script will give you a link to do so).  Get it approved and merged.

1. Clone <https://github.com/dafny-lang/ide-vscode> and run `publish_process.js`
   to create a new release of the VSCode plugin.

1. Make a documentation snapshot
   1. Run the (bash) command `dafny/docs/make-snapshot -b <branch> x.y.z`
      where `x.y.z` is the new version number
      and <branch> is the branch used (defaults to 'master')
   1. The script creates new PRs in dafny-lang/dafny
      and dafny-lang/dafny-lang.github.io.
      Approve and merge these PRs.

1. Add the new version to the list of versions to be checked in the library repo,
   namely the list in the file libraries/.github/workflows/tests.yml.

1. Update the Homebrew formula for Dafny (see below).
    Note that it is fine to leave this for the next day,
    and other members of the community may update the formula
    in the meantime anyway.

1. Once the Homebrew formula is merged, test that it works correctly by
   going to <https://github.com/dafny-lang/dafny/actions> and manually
   running the "Test Brew release on Mac" workflow. It doesn't matter
   what branch you run it on because it won't actually check out the
   code. It will just install Dafny from Homebrew and run it on some
   examples.

If something goes wrong with the `prepare` step:

- Remove the release commit (`git reset --hard HEAD~1`)
- Commit fixes
- Re-run the `prepare` step; the script will recognize the `release-` branch and will not recreate it.

If something goes wrong with the `release` step:
- Delete the local tag: `git tag -d vA.B.C`
- Delete the remote tag: `git push --delete origin vA.B.C`
- Return to the `prepare` step.

1. Announce the new release to the world.

## Updating Dafny on Homebrew

Homebrew (`brew`) is a package manager for macOS. The Dafny project
maintains a brew "formula" that allows easy installation of Dafny and
its dependencies on macOS.

These are the instructions for updating the formula, which must be done
each time a new release is issued.

These instructions are meant to be executed on a Mac, in a Terminal shell.
All the Homebrew formulas are held in a GitHub repo, so some familiarity
with git commands and concepts is helpful.

0. Install Homebrew if it is not already present on your machine.
   Running `which brew` will tell you if it is. See
   <https://docs.brew.sh/Installation> if not.

1. Create a GitHub personal access token (if you don't have one handy),
   and put it in an environment variable:

   ```
   export HOMEBREW_GITHUB_API_TOKEN=your_token_here
   ```

2. Create a pull request following the instructions here:

    <https://docs.brew.sh/How-To-Open-a-Homebrew-Pull-Request>

   These instructions currently involve the following command:

```
  brew bump-formula-pr \
    --url <source .tar.gz for the release> \
    --sha256 <sha256 of the source .tar.gz for the release>
```

3. Expect comments from the reviewers. If changes are needed, do 4-6
   again. Eventually the reviewers will accept and merge the PR.

4. Test the installation by running

        brew reinstall dafny

   and then execute `dafny /version` see if it has the correct version
   number. Even better is to try this step on a different machine than
   the one on which the `dafny.rb` file was edited<|MERGE_RESOLUTION|>--- conflicted
+++ resolved
@@ -21,18 +21,7 @@
    `Source/Directory.Build.props` and `RELEASE_NOTES.md`, prepare a release commit,
    and push it.
 
-<<<<<<< HEAD
-1. Kick off the deep test suite by navigating to
-   <https://github.com/dafny-lang/dafny/actions/workflows/nightly-build.yml>,
-   clicking the "Run workflow" dropdown, selecting the newly created branch,
-   and clicking the "Run workflow" button. The automation for releasing below will
-   check for a run of this workflow on the exact commit to release.  (TODO:
-   Run this automatically as part of the prepare-release script.)
-
-1. Once the the tests complete, run `./Scripts/prepare_release.py $VER
-=======
 1. Run `./Scripts/prepare_release.py $VER
->>>>>>> adfc8689
    release` from the root of the repository. The script will tag the
    current commit and push it. A
    GitHub action will automatically run in reaction to the tag being
