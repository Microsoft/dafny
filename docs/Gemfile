--- conflicted
+++ resolved
@@ -28,9 +28,4 @@
 end
 
 # Performance-booster for watching directories on Windows
-gem "wdm", "~> 0.1.1", :platforms => [:mingw, :x64_mingw, :mswin]
-<<<<<<< HEAD
-=======
-
-gem "kramdown", ">= 2.3.0"
->>>>>>> bc08cd29
+gem "wdm", "~> 0.1.1", :platforms => [:mingw, :x64_mingw, :mswin]