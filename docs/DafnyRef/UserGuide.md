# 13. Dafny User's Guide {#sec-user-guide}

Most of this document describes the Dafny programming language.
This section describes the `dafny` tool, a combined verifier and compiler
that implements the Dafny language.

The development of the Dafny language and tool is a GitHub project at [https://github.com/dafny-lang/dafny](https://github.com/dafny-lang/dafny).
The project is open source, with collaborators from various organizations; additional contributors are welcome.
The software itself is licensed under the [MIT license](https://github.com/dafny-lang/dafny/blob/master/LICENSE.txt).

## 13.1. Introduction

The `dafny` tool implements the following primary capabilities, implemented as various [_commands_](#sec-dafny-commands) within the `dafny` tool:

- checking that the input files represent a valid Dafny program (i.e., syntax, grammar and name and type resolution);
- verifying that the program meets its specifications, by translating the program to verification conditions
and checking those with Boogie and an SMT solver, typically Z3;
- compiling the program to a target language, such as C#, Java, Javascript, Go (and others in development);
- running the executable produced by the compiler.

In addition there are a variety of other capabilities, such as formatting files, also implemented as commands;
more such commands are expected in the future.

## 13.2. Installing Dafny

### 13.2.1. Command-line tools

The instructions for installing `dafny` and the required dependencies and environment
are described on the Dafny wiki:
[https://github.com/dafny-lang/dafny/wiki/INSTALL](https://github.com/dafny-lang/dafny/wiki/INSTALL).
They are not repeated here to avoid replicating information that
easily becomes inconsistent and out of date.
The dafny tool can also be installed using `dotnet tool install --global dafny`
(presuming that `dotnet` is already installed on your system).

Most users will find it most convenient to install the pre-built Dafny binaries available on the project release site or using the `dotnet` CLI.
As is typical for Open Source projects, dafny can also be built directly from the source files maintained in the github project.

Current and past Dafny binary releases can be found at
[https://github.com/dafny-lang/dafny/releases](https://github.com/dafny-lang/dafny/releases) for each supported platform.
Each release is a .zip file with a name combining the release name and the
platform. Current platforms are Windows 11, Ubuntu 20 and later, and MacOS 10.14 and later.

The dafny tool is distributed as a standalone executable. 
A compatible version of the required Z3 solver is included in the release.
There are additional dependencies that are needed to compile dafny to particular target languages,
as described in the release instructions.
A development environment to _build_ dafny from source requires additional dependencies, 
described [here](https://github.com/dafny-lang/dafny/wiki/INSTALL#building-and-developing-from-source-code).


### 13.2.2. IDEs for Dafny {#sec-ides}

Dafny source files are text files and can of course be edited with any
text editor. However, some tools provide syntax-aware features:

- VSCode, a cross-platform editor for many programming languages has an extension for Dafny. 
  VSCode is available [here](http://code.visualstudio.com) and the Dafny extension can be installed from within VSCode.
  The [extension](#sec-dafny-language-server-vscode) provides syntax highlighting, in-line parser,
  type and verification errors, code navigation, counter-example display and gutter highlights.
- There is a [Dafny mode for
    Emacs](https://github.com/boogie-org/boogie-friends).
- An old Visual Studio plugin is no longer supported

Information about installing IDE extensions for Dafny is found
on the [Dafny INSTALL page in the wiki](https://github.com/dafny-lang/dafny/wiki/INSTALL).

More information about using VSCode IDE is [here](#sec-dafny-language-server-vscode).

## 13.3. Dafny Programs and Files

A Dafny program is a set of modules.
Modules can refer to other modules, such as through `import` declarations
or `refines` clauses.
A Dafny program consists of all the modules needed so that all module
references are resolved.
Dafny programs are contained in files that have a `.dfy` suffix.
Such files each hold
some number of top-level declarations. Thus a full program may be
distributed among multiple files.
To apply the `dafny` tool to a Dafny program, the `dafny` tool must be
given all the files making up a complete program (or, possibly, more than
one program at a time). This can be effected either by listing all of the files
by name on the command-line or by using `include` directives within a file
to stipulate what other files contain modules that the given files need.
Thus the complete set of modules are all the modules in all the files listed
on the command-line or referenced, recursively, by `include` directives
within those files. It does not matter if files are repeated either as
includes or on the command-line.[^fn-duplicate-files]

All files recursively included are always parsed and type-checked.
However, which files are verified, built, run, or processed by other
dafny commands depends on the individual command. 
These commands are described in [Section 13.5.1](#sec-dafny-commands).

[^fn-duplicate-files]: Files may be included more than once or both included and listed on the command line. Duplicate inclusions are detected and each file processed only once.
For the purpose of detecting duplicates, file names are considered equal if they have the same absolute path, compared as case-sensitive strings (regardless of whether the underlying file-system is case sensitive).  Using symbolic links may make the same file have a different absolute path; this will generally cause duplicate declaration errors.

### 13.3.1. Dafny Build Artifacts: the Library Backend and .doo Files {#sec-doo-files}

As of Dafny 4.1, `dafny` now supports outputting a single file containing
a fully-verified program along with metadata about how it was verified.
Such files use the extension `.doo`, for Dafny Output Object,
and can be used as input anywhere a `.dfy` file can be.

`.doo` files are produced by an additional backend called the "Dafny Library" backend,
identified with the name `lib` on the command line. For example, to build multiple
Dafny files into a single build artifact for shared reuse, the command would look something like:

```bash
dafny build -t:lib A.dfy B.dfy C.dfy --output:MyLib.doo
```

The Dafny code contained in a `.doo` file is not re-verified when passed back to the `dafny` tool,
just as included files and those passed with the `--library` option are not.
Using `.doo` files provides a guarantee that the Dafny code was in fact verified,
however, and therefore offers protection against build system mistakes.
`.doo` files are therefore ideal for sharing Dafny libraries between projects.

`.doo` files also contain metadata about the version of Dafny used to verify them
and the values of relevant options that affect the sound separate verification and
compilation of Dafny code, such as `--unicode-char`.
This means attempting to use a library that was built with options
that are not compatible with the currently executing command options
will lead to errors.
This also includes attempting to use a `.doo` file built with a different version of Dafny,
although this restriction may be lifted in the future.

A `.doo` file is a compressed archive of multiple files, similar to the `.jar` file format for Java packages.
The exact file format is internal and may evolve over time to support additional features.

Note that the library backend only supports the [newer command-style CLI interface](#sec-dafny-commands).

## 13.4. Dafny Code Style

There are coding style conventions for Dafny code, recorded [here](https://dafny-lang.github.io/dafny/StyleGuide/Style-Guide).
Most significantly, code is written without tabs and with a 2 space indentation. Following code style conventions 
improves readability but does not alter program semantics.



## 13.5. Using Dafny From the Command Line {#command-line}

`dafny` is a conventional command-line tool, operating just like other
command-line tools in Windows and Unix-like systems.
In general, the format of a command-line is determined by the shell program that is executing the command-line 
(.e.g., bash, the windows shell, COMMAND, etc.), 
but is expected to be a series of space-separated "words", each representing a command, option, option argument, file, or folder. 

### 13.5.1. dafny commands {#sec-dafny-commands}

As of v3.9.0, `dafny` uses a command-style command-line (like `git` for example); prior to v3.9.0, the 
command line consisted only of options and files.
It is expected that additional commands will be added in the future.
Each command may have its own subcommands and its own options, in addition to generally applicable options. 
Thus the format of the command-line is
a command name, followed by options and files:
`dafny <command> <options> <files>`;
the command-name must be the first command-line argument.

The command-line `dafny --help` or `dafny -h` lists all the available commands.

The command-line `dafny <command> --help` (or `-h` or `-?`) gives help information for that particular \<command\>, including the list of options.
Some options for a particular command are intended only for internal tool development; those are shown using the `--help-internal` option instead of `--help`.

Also, the command-style command-line has modernized the syntax of options; they are now POSIX-compliant.
Like many other tools, options now typically begin with a double hyphen, 
with some options having a single-hyphen short form, such as `--help` and `-h`.
 
If no \<command\> is given, then the command-line is presumed to use old-style syntax, so any previously 
written command-line will still be valid.

`dafny` recognizes the commands described in the following subsections. The most commonly used
are [`dafny verify`](#sec-dafny-verify), [`dafny build`](#sec-dafny-build), and [`dafny run`](#sec-dafny-run).

The command-line also expects the following:
- Files are designated by absolute paths or paths relative to the current
working directory. A command-line argument not matching a known option is considered a filepath, and likely one
with an unsupported suffix, provoking an error message.
- Files containing dafny code must have a `.dfy` suffix.
- There must be at least one `.dfy` file (except when using `--stdin` or in the case of `dafny format`, see the [Dafny format section](#sec-dafny-format)) 
- The command-line may contain other kinds of files appropriate to
the language that the Dafny files are being compiled to. The kind of file is determined by its suffix.
- Escape characters are determined by the shell executing the command-line.
- Per POSIX convention, the option `--` means that all subsequent command-line arguments are not options to the dafny tool; they are either files or arguments to the `dafny run` command.
- If an option is repeated (e.g., with a different argument), then the later instance on the command-line supersedes the earlier instance, with just a few options accumulating arguments.
- If an option takes an argument, the option name is followed by a `:` or `=` or whitespace and then by the argument value; if the argument itself contains white space, the argument must be enclosed in quotes. It is recommended to use the `:` or `=` style to avoid misinterpretation or separation of a value from its option.
- Boolean options can take the values `true` and `false` (or any case-insensitive version of those words). For example, the value of `--no-verify` is by default `false` (that is, do verification). 
It can be explicitly set to true (no verification) using `--no-verify`, `--no-verify:true`, `--no-verify=true`, `--noverify true`; 
it can be explicitly set false (do verification) using `--no-verify:false` or `--no-verify=false` or `--no-verify false`.
- There is a potential ambiguity when the form `--option value` is used if the value is optional (such as for boolean values). In such a case an argument afer an option (that does not have an argument given with `:` or `=`) is interpreted as the value if it is indeed a valid value for that option. However, better style advises always using a ':' or '=' to set option values.
No valid option values in dafny look like filenames or begin with `--`.

#### 13.5.1.1. Options that are not associated with a command

A few options are not part of a command. In these cases any single-hyphen spelling also permits a spelling beginning with '/'.
- `dafny --help` or `dafny -h` lists all the available commands
- `dafny -?` or `dafny -help` list all legacy options
- `dafny --version` (or `-version`) prints out the number of the version this build of dafny implements


#### 13.5.1.2. `dafny resolve` {#sec-dafny-resolve}

The `dafny resolve` command checks the command-line and then parses and typechecks the given files and any included files.

The set of files considered by `dafny` are those listed on the command-line,
including those named in a `--library` option, and all files that are
named, recursively, in `include` directives in files in the set being considered by the tool.

The set of files presented to an invocation of the `dafny` tool must 
contain all the declarations needed to resolve all names and types, 
else name or type resolution errors will be emitted.

`dafny` can parse and verify sets of files that do not form a 
complete program because they are missing the implementations of 
some constructs such as functions, lemmas, and loop bodies.[^incomplete]
However, `dafny` will need all implementations in order to compile a working executable.

[^incomplete]: Unlike some languages, Dafny does not allow separation of 
declaration and implementation of methods, functions and types in separate files, nor, for that matter,
separation of specification and declaration. Implementations can be 
omitted simply by leaving them out of the declaration (or a lemma, for example).
However, a combination of [`traits`](#sec-trait-types) and
[`classes`](#sec-class-types) can achieve a separation of interface
and specification from
implementation.

The options relevant to this command are
- those relevant to the command-line itself
   - `--warn-as-errors` --- turn all warnings into errors, which alters [dafny's exit code](#sec-exit-codes)

- those that affect dafny` as a whole, such as
   - `--cores` --- set the number of cores dafny should use
   - `--show-snippets` --- emit a line or so of source code along with an error message
   - `--library` --- include this file in the program, but do not verify or compile it (multiple such library files can be listed using multiple instances of the `--library` option)
   - `--stdin` -- read from standard input
- those that affect the syntax of Dafny, such as
   - `--prelude`
   - `--unicode-char`
   - `--function-syntax` <version>
   - `--quantifier-syntax` <version>
   - `--track-print-effects`
   - `--warn-shadowing`
   - `--warn-missing-constructor-parentheses`


#### 13.5.1.3. `dafny verify` {#sec-dafny-verify}

The `dafny verify` command performs the [`dafny resolve`](#sec-dafny-resolve) checks and then attempts to verify each declaration in the program.

A guide to controlling and aiding the verification process is given in [a later section](#sec-verification).

To be considered _verified_ all the methods in all the files in a program must be verified, with consistent sets of options,
and with no unproven assumptions (see [`dafny audit`](#sec-dafny-audit) for a tool to help identify such assumptions).

Dafny works _modularly_, meaning that each method is considered by itself, using only the specifications of other methods.
So, when using the dafny tool, you can verify the program all at once or one file at a time or groups of files at a time.
On a large program, verifying all files at once can take quite a while, with little feedback as to progress, though it does
save a small amount of work by parsing all files just once. But, one way or another, to have a complete verification, all 
implementations of all methods and functions must eventually be verified.

- By default, only those files listed on the command-line are verified in a given invocation of the `dafny` tool.
- The option `--verify-included-files` (`-verifyAllModules` in legacy mode) forces the contents of all non-library files to be verified, whether they are listed on the command-line or recursively included by files on the command-line.
- The `--library` option marks files that are excluded from `--verify-included-files`. Such a file may also, but need not, be the target of an `include` directive in some file of the program; in any case, such files are included in the program but not in the set of files verified (or compiled). The intent of this option is to mark files that
should be considered as libraries that are independently verified prior to being released for shared use.
- Verifying files individually is equivalent to verifying them in groups, presuming no other changes.
It is also permitted to verify completely disjoint files or
programs together in a single run of `dafny`.

Various options control the verification process, in addition to all those described for [`dafny resolve`](#sec-dafny-resolve).

- What is verified
   - `--verify-included-files` (when enabled, all included files are verified, except library files, otherwise just those files on the command-line)
   - `--relax-definite-assignment`
   - `--track-print-effects`
   - `--disable-nonlinear-arithmetic`

- Control of the proof engine
   - `--manual-lemma-induction`
   - `--verification-time-limit`
   - `--boogie`
   - `--boogie-filter`
   - `--solver-path`


#### 13.5.1.4. `dafny translate <language>` {#sec-dafny-translate}

The `dafny translate` command translates Dafny source code to source code for another target programming language.
The command always performs the actions of `dafny resolve` and, unless the `--no-verify` option is specified, does the actions of `dafny verify`.
The language is designated by a subcommand argument, rather than an option, and is required.
The current set of supported target languages is 
- cs (C#)
- java (Java)
- js (JavaScript)
- py (Python)
- go (Go)
- cpp (C++ -- but only limited support)

In addition to generating the target source code, `dafny` may generate build artifacts to assist in compiling the generated code.
The specific files generated depend on the target programming language.
More detail is given in [the section on compilation](#sec-compilation).

The `dafny` tool intends that the compiled program in the target language be a semantically faithful rendering of the 
(verified) Dafny program. However, resource and language limitations make this not always possible. 
For example, though Dafny can express and reason about arrays of unbounded size, 
not all target programming languages can represent arrays larger than the maximum signed 32-bit integer.

Various options control the translation process, in addition to all those described for [`dafny resolve`](#sec-dafny-resolve) and [`dafny verify`](#sec-dafny-verify).

- General options:
   - `--no-verify` --- turns off all attempts to verify the program
   - `--verbose` --- print information about generated files

- The translation results
   - `--output` (or `-o`) --- location of the generated file(s) (this specifies a file path and name; a folder location for artifacts is derived from this name)
   - `--include-runtime` --- include the Dafny runtime for the target language in the generated artifacts
   - `--optimize-erasable-datatype-wrapper`
   - `--enforce-determinism`
   - `--test-assumptions` --- (experimental) inserts runtime checks for unverified assumptions when they are compilable

#### 13.5.1.5. `dafny build` {#sec-dafny-build}

The `dafny build` command runs `dafny translate` and then compiles the result into an executable artifact for the target platform,
such as a `.exe` or `.dll` or executable `.jar`, or just the source code for an interpreted language.
If the Dafny program does not have a Main entry point, then the build command creates a library, such as a `.dll` or `.jar`.
As with `dafny translate`, all the previous phases are also executed, including verification (unless `--no-verify` is a command-line option).
By default, the generated file is in the same directory and has the same name with a different extension as the first
.dfy file on the command line. This location and name can be set by the `--output` option.

The location of the `Main` entry point is described [here](#sec-user-guide-main}.

There are no additional options for `dafny build` beyond those for `dafny translate` and the previous compiler phases.

Note that `dafny build` may do optimizations that `dafny run` does not.

Details for specific target platforms are described [in Section 25.7](#sec-compilation).

#### 13.5.1.6. `dafny run` {#sec-dafny-run}

The `dafny run` command compiles the Dafny program and then runs the resulting executable.
Note that `dafny run` is engineered to quickly compile and launch the program; 
`dafny build` may take more time to do optimizations of the build artifacts.

The form of the `dafny run` command-line is slightly different than for other commands.
- It permits just one `.dfy` file, which must be the file containing the `Main` entry point;
the location of the `Main` entry point is described [here](#sec-user-guide-main}.
- Other files are included in the program either by `include` directives within that one file or by 
the `--input` option on the command-line. 
- Anything that is not an option and is not that one dfy file
is an argument to the program being run (and not to dafny itself).
- If the `--` option is used, then anything after that option is a command-line argument to the program being run.

If more complex build configurations are required, then use `dafny build` and then execute the compiled program, as two separate steps. 
`dafny run` is primarily intended as a convenient way to run relatively simple Dafny programs.

Here are some examples:
  - `dafny run A.dfy` -- builds and runs the Main program in `A.dfy` with no command-line arguments
  - `dafny run A.dfy --no-verify` -- builds the Main program in `A.dfy` using the `--no-verify` option, and then runs the program with no command-line arguments
  - `dafny run A.dfy -- --no-verify` -- builds the Main program in `A.dfy` (_not_ using the `--no-verify` option), and then runs the program with one command-line argument, namely `--no-verify`
  - `dafny run A.dfy 1 2 3 B.dfy` -- builds the Main program in `A.dfy` and
then runs it with the four command-line arguments `1 2 3 B.dfy`
  - `dafny run A.dfy 1 2 3 --input B.dfy` -- builds the Main program in `A.dfy` and `B.dfy`, and
then runs it with the three command-line arguments `1 2 3`
  - `dafny run A.dfy 1 2 -- 3 -quiet` -- builds the Main program in `A.dfy` and then runs it with the four command-line arguments `1 2 3 -quiet`


**Note:** `dafny run` will typically produce the same results as the executables produced by `dafny build`.  The only expected differences are these:
- performance --- `dafny run` may not optimize as much as `dafny build`
- target-language-specific configuration issues ---  e.g. encoding issues: `dafny run` sets language-specific flags to request UTF-8 output for the [`print`](#print-encoding) statement in all languages, whereas `dafny build` leaves language-specific runtime configuration to the user.

#### 13.5.1.7. `dafny server` {#sec-dafny-server}

The `dafny server` command starts the Dafny Language Server, which is an [LSP-compliant](https://microsoft.github.io/language-server-protocol/) implementation of Dafny.
The [Dafny VSCode extension]() uses this LSP implementation, which in turn uses the same core Dafny implementation as the command-line tool.

The Dafny Language Server is described in more detail [here](#sec-dafny-language-server-vscode).

#### 13.5.1.8. `dafny audit` {#sec-dafny-audit}

The `dafny audit` command reports issues in the Dafny code that might limit the soundness claims of verification.

_This command is under development._

The command executes the `dafny resolve` phase (accepting its options) and has the following additional options:

- `--report-file:<report-file>` --- spcifies the path where the audit
   report file will be stored. Without this option, the report
    will be issued as standard warnings, written to standard-out.
- `--report-format:<format>` --- specifies the file format to use for
   the audit report. Supported options include: 
   - 'txt, 'text': plain text in the format of warnings
   - 'html': standalone HTML ('html')
   - 'md', 'markdown', 'md-table', 'markdown-table': a Markdown table
   - 'md-ietf', 'markdown-ietf': an IETF-language document in Markdown format
   - The default is to infer the format from the filename extension
- `--compare-report` --- compare the report that would have
   been generated with the existing file given by --report-file, and fail if
   they differ.

The command emits exit codes of
- 1 for command-line errors
- 2 for parsing, type-checking or serious errors in running the auditor (e.g. failure to write a report or when report comparison fails)
- 0 for normal operation, including operation that identifies audit findings

It also takes the `--verbose` option, which then gives information about the files being formatted.

The `dafny audit` command currently reports the following:

* Any declaration marked with the `{:axiom}` attribute.
This is typically used to mark that a lemma with no body (and is therefore assumed to always be true) is intended as an axiom.
The key purpose of the `audit` command is to ensure that all assumptions are intentional and acknowledged.
To improve assurance, however, try to provide a proof.

* Any declaration marked with the `{:verify false}` attribute, which tells the verifier to skip verifying this declaration.
Removing the attribute and providing a proof will improve assurance.

* Any declaration marked with the `{:extern}` attribute that has at least one `requires` or `ensures` clause.
If code implemented externally, and called from Dafny, has an `ensures` clause, Dafny assumes that it satisfies that clause.
Since Dafny cannot prove properties about code written in other languages,
adding tests to provide evidence that any `ensures` clauses do hold can improve assurance.
The same considerations apply to `requires` clauses on Dafny code intended to be called from external code.

* Any declaration marked with the `{:concurrent}` attribute.
This is intended to indicate that the code is safe for use in a concurrent setting, but Dafny currently cannot prove that form of safety.
The [addition of `reads` clauses to methods](https://github.com/dafny-lang/rfcs/pull/6) will be a step toward being able to prove safety in this case,
but until it exists, careful inspection and testing are appropriate.

* Any definition with an `assume` statement in its body.
To improve assurance, attempt to convert it to an `assert` statement and prove that it holds.
Such a definition will not be compilable unless the statement is also marked with `{:axiom}`.
Alternatively, converting it to an `expect` statement will cause it to be checked at runtime.

* Any method marked with `decreases *`.
Such a method may not terminate.
Although this cannot cause an unsound proof, in the logic of Dafny,
it's generally important that any non-termination be intentional.

* Any `forall` statement without a body.
This is equivalent to an assumption of its conclusion.
To improve assurance, provide a body that proves the conclusion.

* Any loop without a body.
This is equivalent to an assumption of any loop invariants in the code after the loop.
To improve assurance, provide a body that establishes any stated invariants.

* Any declaration with no body and at least one `ensures` clause.
Any code that calls this declaration will assume that all `ensures` clauses are true after it returns.
To improve assurance, provide a body that proves that any `ensures` clauses hold.

#### 13.5.1.9. `dafny format` {#sec-dafny-format}

Dafny supports a formatter, which for now only changes the indentation of lines in a Dafny file, so that it conforms
to the idiomatic Dafny code formatting style.
For the formatter to work, the file should be parsed correctly by Dafny.

There are four ways to use the formatter:

* `dafny format <one or more .dfy files or folders>` formats the given Dafny files and the Dafny files in the folders, recursively, altering the files in place. For example, `dafny format .` formats all the Dafny files recursively in the current folder.
* `dafny format --print <files and/or folders>` formats each file but instead of altering the files, output the formatted content to stdout
* `dafny format --check <files and/or folders>` does not alter files. It will print a message concerning which files need formatting and return a non-zero exit code if any files would be changed by formatting.

You can also use `--stdin` instead of providing a file, to format a full Dafny file from the standard input.

Each version of `dafny format` returns a non-zero return code if there are any command-line or parsing
errors or if --check is stipulated and at least one file is not the same as its formatted version.  
`dafny format` does not necessarily report name or type resolution errors and does not attempt verification.

#### 13.5.1.10. `dafny test` {#sec-dafny-test}
 
This command (verifies and compiles the program and) runs every method in the program that is annotated with the [`{:test}` attribute](#sec-test-attribute).
Verification can be disabled using the `--no-verify` option. `dafny test` also accepts all other options of the `dafny build` command. 
In particular, it accepts the `--target` option that specifies the programming language used in the build and execution phases.

`dafny test` also accepts these options:

- `-spill-translation` - (default disabled) when enabled the compilation artifacts are retained
- `--output` - gives the folder and filename root for compilation artifacts
- `--methods-to-test` - the value is a (.NET) regular expression that is matched against the fully
  qualified name of the method; only those methods that match are tested

The order in which the tests are run is not specified.

For example, this code (as the file `t.dfy`)
<!-- %no-check -->
```dafny
method {:test} m() {
  mm();
  print "Hi!\n";
}

method mm() {
  print "mm\n";
}

module M {
  method {:test} q() {
    print 42, "\n";
  }
}

class A {
  static method {:test} t() { print "T\n"; }
}
```
and this command-line
```bash
dafny test --no-verify t.dfy
```
produce this output text:
```text
M.q: 42
PASSED
A.t: T
PASSED
m: mm
Hi!
PASSED
```

and this command-line
```bash
dafny test --no-verify --methods-to-test='m' t.dfy
```
produces this output text:
```text
m: mm
Hi!
PASSED
```

#### 13.5.1.11. `dafny doc` [Experimental] {#sec-dafny-doc}

The `dafny doc` command generates HTML documentation pages describing the contents of each
module in a set of files, using the documentation comments in the source files.
This command is experimental; user feedback and contributor PRs on the layout of information and the navigation are welcome.

* The format of the documentation comments is described [here](#sec-documentation-comments).
* The `dafny doc` command accepts either files or folders as command-line arguments. A folder
represents all the `.dfy` files contained recursively in that folder. A file that is a `.toml`
[project file](#sec-project-files) represents all the files and options listed in the project file.
* The command first parses and resolves the given files; it only proceeds to produce documentation
if type resolution is successful (on all files). All the command-line options relevant to 
`dafny resolve` are available for `dafny doc`.
* The value of the `--output` option is a folder in which all the generated files will be placed.
The default location is `./docs`. The folder is created if it does not already exist.
Any existing content of the folder is overwritten.
* If `--verbose` is enabled, a list of the generated files is emitted to stdout.
* The output files contain information stating the source .dfy file in which the module is
declared. The `--file-name` option controls the form of the filename in that information:
   * --file-name:none -- no source file information is emitted
   * --file-name:name -- (default) just the file name is emitted (e.g., `Test.dfy`)
   * --file-name:absolute -- an absolute full path is emitted
   * --file-name:relative=<prefix> -- a file name relative to the given prefix is emitted
* If `--modify-time` is enabled, then the generated files contain information stating the
last modified time of the source of the module being documented.
* The `--program-name` option states text that will be included in the heading of the TOC and index pages

The output files are HTML files, all contained in the given folder, one per module plus an 
`index.html` file giving an overall table of contents and a `nameindex.html` file containing
an alphabetical by name list of all the declarations in all the modules.
The documentation for the root module is in `_.html`.

#### 13.5.1.12. `dafny generate-tests` {#sec-dafny-generate-tests}

This _experimental_ command (verifies the program and) then generates unit test code (as Dafny source code) that provides
complete coverage of the method.

Such methods must be static and have no input parameters.

_This command is under development and not yet functional._

#### 13.5.1.13. `dafny find-dead-code` {#sec-dafny-find-dead-code}

This _experimental_ command finds dead code in a program, that is, code branches within a method that are not reachable by any inputs that satisfy 
the method's preconditions.

_This command is under development and not yet functional._

#### 13.5.1.14. `dafny measure-complexity` {#sec-dafny-measure-complexity}

This _experimental_ command reports complexity metrics of a program.

_This command is under development and not yet functional._

#### 13.5.1.15. Plugins

This execution mode is not a command, per se, but rather a command-line option that enables executing plugins to the dafny tool.
Plugins may be either standalone tools or be additions to existing commands.

The form of the command-line is `dafny --plugin:<path-to-one-assembly[,argument]*>` or `dafny <command> --plugin:<path-to-one-assembly[,argument]*>`
where the argument to `--plugin` gives the path to the compiled assembly of the plugin and the arguments to be provided to the plugin.

More on writing and building plugins can be found [in this section](#sec-plugins).

#### 13.5.1.16. Legacy operation

Prior to implementing the command-based CLI, the `dafny` command-line simply took files and options and the arguments to options.
That legacy mode of operation is still supported, though discouraged. The command `dafny -?` produces the list of legacy options.
In particular, the common commands like `dafny verify` and `dafny build` are accomplished with combinations of 
options like `-compile`, `-compileTarget` and `-spillTargetCode`.
 
Users are encouraged to migrate to the command-based style of command-lines and the double-hyphen options.

### 13.5.2. In-tool help

As is typical for command-line tools, `dafny` provides in-tool help through the `-h` and `--help` options:
- `dafny -h`, `dafny --help` list the commands available in the `dafny` tool
- `dafny -?` lists all the (legacy) options implemented in `dafny`
- `dafny <command> -h`, `dafny <command> --help`, `dafny <command> -?` list the options available for that command

### 13.5.3. dafny exit codes {#sec-exit-codes}

The basic resolve, verify, translate, build, run and commands of dafny terminate with these exit codes.

* 0 -- success
* 1 -- invalid command-line arguments
* 2 -- syntax, parse, or name or type resolution errors
* 3 -- compilation errors
* 4 -- verification errors

Errors in earlier phases of processing typically hide later errors.
For example, if a program has parsing errors, verification or compilation will
not be attempted.

Other dafny commands may have their own conventions for exit codes. 
However in all cases, an exit code of 0 indicates successful completion of the command's
task and small positive integer values indicate errors of some sort.

### 13.5.4. dafny output

Most output from `dafny` is directed to the standard output of the shell invoking the tool, though some goes to standard error.
- Command-line errors: these are produced by the dotnet CommandLineOptions package are directed to **standard-error**
- Other errors: parsing, typechecking, verification and compilation errors are directed to **standard-out**
- Non-error progress information also is output to **standard-out**
- Dafny `print` statements, when executed, send output to **standard-out**
- Dafny `expect` statements (when they fail) send a message to **standard-out**.
- Dafny I/O libraries send output explicitly to either **standard-out or standard-error**

### 13.5.5. Project files {#sec-project-files}

Commands on the Dafny CLI that can be passed a Dafny file can also be passed a Dafny project file. Such a project file may define which Dafny files the project contains and which Dafny options it uses. The project file must be a [TOML](https://toml.io/en/) file named `dfyconfig.toml` for it to work on both the CLI and in the Dafny IDE, although the CLI will accept any `.toml` file. 
Here's an example of a Dafny project file:

```toml
includes = ["src/**/*.dfy"]
excludes = ["**/ignore.dfy"]

[options]
enforce-determinism = true
warn-shadowing = true
```

<<<<<<< HEAD
Under the section `[options]`, any options from the Dafny CLI can be specified using the option's name without the `--` prefix. When executing a `dafny` command using a project file, any options specified in the file that can be applied to the command, will be. Options that can't be applied or are misspelled, are ignored. Options in legacy option form are also ignored.

When using a Dafny IDE based on the `dafny server` command, the IDE will search for project files by traversing up the file tree looking for the closest `dfyconfig.toml` file it can find. Options from the project file will override options passed to `dafny server`.
=======
- At most one `.toml` file may be named on the command-line; when using the command-line no `.toml` file is used by default.
- In the `includes` and `excludes` lists, the file paths may have wildcards, including `**` to mean any number of directory levels; filepaths are relative to the location of the `.toml` file in which they are named.
- Dafny will process the union of (a) the files on the command-line and (b) the files designated in the `.toml` file, which are those specified by the `includes`, omitting those specified by the `excludes`.
The `excludes` does not remove any files that are listed explicitly on the command-line.
- Under the section `[options]`, any options from the Dafny CLI can be specified using the option's name without the `--` prefix. 
- When executing a `dafny` command using a project file, any options specified in the file that can be applied to the command, will be. Options that can't be applied are ignored; options that are invalid for any dafny command trigger warnings.
- Options specified on the command-line take precedence over any specified in the project file, no matter the order of items on the command-line.
- When using a Dafny IDE based on the `dafny server` command, the IDE will search for project files by traversing up the file tree looking for the closest `dfyconfig.toml` file to the dfy being parsed that it can find. Options from the project file will override options passed to `dafny server`.
>>>>>>> 73d3625d

It's not possible to use Dafny project files in combination with the legacy CLI UI.

The command-line may contain at most one project file. Files listed on the command-line are combined with any files listed in any project file on the command-line.  Options listed on the command-line supersede those in
a project file, whether the command-line option comes before or after the project file.

## 13.6. Verification {#sec-verification}

In this section, we suggest a methodology to figure out [why a single assertion might not hold](#sec-verification-debugging), we propose techniques to deal with [assertions that slow a proof down](#sec-verification-debugging-slow), we explain how to [verify assertions in parallel or in a focused way](#sec-assertion-batches), and we also give some more examples of [useful options and attributes to control verification](#sec-command-line-options-and-attributes-for-verification).

### 13.6.1. Verification debugging when verification fails {#sec-verification-debugging}

Let's assume one assertion is failing ("assertion might not hold" or "postcondition might not hold"). What should you do next?

The following section is textual description of the animation below, which illustrates the principle of debugging an assertion by computing the weakest precondition:  
![weakestpreconditionDemo](https://user-images.githubusercontent.com/3601079/157976402-83fe4d37-8042-40fc-940f-bcfc235c7d2b.gif)

#### 13.6.1.1. Failing postconditions {#sec-failing-postconditions}
Let's look at an example of a failing postcondition.
<!-- %check-verify UserGuide.1.expect -->
```dafny
method FailingPostcondition(b: bool) returns (i: int)
  ensures 2 <= i
{
  var j := if !b then 3 else 1;
  if b {
    return j;
  }//^^^^^^^ a postcondition might not hold on this return path.
  i := 2;
}
```
One first thing you can do is replace the statement `return j;` by two statements `i := j; return;` to better understand what is wrong:
<!-- %check-verify UserGuide.2.expect -->
```dafny
method FailingPostcondition(b: bool) returns (i: int)
  ensures 2 <= i
{
  var j := if !b then 3 else 1;
  if b {
    i := j;
    return;
  }//^^^^^^^ a postcondition might not hold on this return path.
  i := 2;
}
```
Now, you can assert the postcondition just before the return:
<!-- %check-verify UserGuide.3.expect -->
```dafny
method FailingPostcondition(b: bool) returns (i: int)
  ensures 2 <= i
{
  var j := if !b then 3 else 1;
  if b {
    i := j;
    assert 2 <= i; // This assertion might not hold
    return;
  }
  i := 2;
}
```
That's it! Now the postcondition is not failing anymore, but the `assert` contains the error!
you can now move to the next section to find out how to debug this `assert`.

#### 13.6.1.2. Failing asserts {#sec-failing-asserts}
In the [previous section](#sec-failing-postconditions), we arrived at the point where we have a failing assertion:
<!-- %check-verify UserGuide.4.expect -->
```dafny
method FailingPostcondition(b: bool) returns (i: int)
  ensures 2 <= i
{
  var j := if !b then 3 else 1;
  if b {
    i := j;
    assert 2 <= i; // This assertion might not hold
    return;
  }
  i := 2;
}
```
To debug why this assert might not hold, we need to _move this assert up_, which is similar to [_computing the weakest precondition_](https://en.wikipedia.org/wiki/Predicate_transformer_semantics#Weakest_preconditions).
For example, if we have `x := Y; assert F;` and the `assert F;` might not hold, the weakest precondition for it to hold before `x := Y;` can be written as the assertion `assert F[x:= Y];`, where we replace every occurence of `x` in `F` into `Y`.
Let's do it in our example:
<!-- %check-verify UserGuide.5.expect -->
```dafny
method FailingPostcondition(b: bool) returns (i: int)
  ensures 2 <= i
{
  var j := if !b then 3 else 1;
  if b {
    assert 2 <= j; // This assertion might not hold
    i := j;
    assert 2 <= i;
    return;
  }
  i := 2;
}
```
Yay! The assertion `assert 2 <= i;` is not proven wrong, which means that if we manage to prove `assert 2 <= j;`, it will work.
Now, this assert should hold only if we are in this branch, so to _move the assert up_, we need to guard it.
Just before the `if`, we can add the weakest precondition `assert b ==> (2 <= j)`:
<!-- %check-verify UserGuide.6.expect -->
```dafny
method FailingPostcondition(b: bool) returns (i: int)
  ensures 2 <= i
{
  var j := if !b then 3 else 1;
  assert b  ==>  2 <= j;  // This assertion might not hold
  if b {
    assert 2 <= j;
    i := j;
    assert 2 <= i;
    return;
  }
  i := 2;
}
```
Again, now the error is only on the topmost assert, which means that we are making progress.
Now, either the error is obvious, or we can one more time replace `j` by its value and create the assert `assert b ==> ((if !b then 3 else 1) >= 2);`
<!-- %check-verify UserGuide.7.expect -->
```dafny
method FailingPostcondition(b: bool) returns (i: int)
  ensures 2 <= i
{
  assert b  ==>  2 <= (if !b then 3 else 1);  // This assertion might not hold
  var j := if !b then 3 else 1;
  assert b  ==>  2 <= j;
  if b {
    assert 2 <= j;
    i := j;
    assert 2 <= i;
    return;
  }
  i := 2;
}
```
At this point, this is pure logic. We can simplify the assumption:
<!-- %no-check -->
```dafny
b ==>  2 <= (if !b then 3 else 1)
!b ||  (if !b then 2 <= 3 else 2 <= 1)
!b ||  (if !b then true else false)
!b || !b;
!b;
```
Now we can understand what went wrong: When b is true, all of these formulas above are false, this is why the `dafny` verifier was not able to prove them.
In the next section, we will explain how to "move asserts up" in certain useful patterns.

#### 13.6.1.3. Failing asserts cases {#sec-failing-asserts-special-cases}

This list is not exhaustive but can definitely be useful to provide the next step to figure out why Dafny could not prove an assertion.

 Failing assert           | Suggested rewriting
--------------------------|---------------------------------------
 <br>`x := Y;`<br>`assert P;` | `assert P[x := Y];`<br>`x := Y;`<br>`assert P;`
 <br>`if B {`<br>&nbsp;&nbsp;`  assert P;`<br>&nbsp;&nbsp;`  ...`<br>`}` | `assert B ==> P;`<br>`if B {`<br>&nbsp;&nbsp;`  assert P;`<br>&nbsp;&nbsp;`  ...`<br>`}`
 <br>`if B {`<br>&nbsp;&nbsp;`  ...`<br>`} else {`<br>&nbsp;&nbsp;`  assert P;`<br>&nbsp;&nbsp;`  ...`<br>`}` | `assert !B ==> P;`<br>`if B {`<br>&nbsp;&nbsp;`  ...`<br>`} else {`<br>&nbsp;&nbsp;`  assert P;`<br>&nbsp;&nbsp;`  ...`<br>`}`
 <br><br>`if X {`<br>&nbsp;&nbsp;`  ...`<br>`} else {`<br>&nbsp;&nbsp;`  ...`<br>`}`<br>`assert A;` | `if X {`<br>&nbsp;&nbsp;`  ...`<br>&nbsp;&nbsp;`  assert A;`<br>`} else {`<br>&nbsp;&nbsp;`  ...`<br>&nbsp;&nbsp;`  assert A;`<br>`}`<br>`assert A;`
 <br><br><br><br><br>`assert forall x :: Q(x);` | [`forall x`](#sec-forall-statement)<br>&nbsp;&nbsp;`  ensures Q(x)`<br>`{`<br>&nbsp;&nbsp;`  assert Q(x);`<br>`};`<br>` assert forall x :: Q(x);`
 <br><br><br><br><br>`assert forall x :: P(x) ==> Q(x);` | [`forall x | P(x)`](#sec-forall-statement)<br>&nbsp;&nbsp;`  ensures Q(x)`<br>`{`<br>&nbsp;&nbsp;`  assert Q(x);`<br>`};`<br>` assert forall x :: P(x) ==> Q(x);`
 <br>`assert exists x | P(x) :: Q(x);`<br>`assert exists x | P(x) :: Q'(x);` | `if x :| P(x) {`<br>&nbsp;&nbsp;`  assert Q(x);`<br>&nbsp;&nbsp;`  assert Q'(x);`<br>`} else {`<br>&nbsp;&nbsp;`  assert false;`<br>`}`
 <br>`assert exists x :: P(x);`<br> | `assert P(x0);`<br>`assert exists x :: P(x);`<br>for a given expression `x0`.
 <br>`ensures exists i :: P(i);`<br> | `returns (j: int)`<br>`ensures P(j) ensures exists i :: P(i)`<br>in a lemma, so that the `j` can be computed explicitly.
 <br><br>`assert A == B;`<br>`callLemma(x);`<br>`assert B == C;`<br> | [`calc == {`](#sec-calc-statement)<br>&nbsp;&nbsp;`  A;`<br>&nbsp;&nbsp;`  B;`<br>&nbsp;&nbsp;`  { callLemma(x); }`<br>&nbsp;&nbsp;`  C;`<br>`};`<br>`assert A == B;`<br>where the [`calc`](#sec-calc-statement) statement can be used to make intermediate computation steps explicit. Works with `<`, `>`, `<=`, `>=`, `==>`, `<==` and `<==>` for example.
 <br><br><br>`assert A ==> B;` | `if A {`<br>&nbsp;&nbsp;`  assert B;`<br>`};`<br>`assert A ==> B;`
 <br><br>`assert A && B;` | `assert A;`<br>`assert B;`<br>`assert A && B;`
 <br>`assert P(x);`<br>where `P` is an [`{:opaque}`](#sec-opaque) predicate | [`reveal P();`](#sec-reveal-statement)<br>`assert P(x);`<br><br>
 `assert P(x);`<br>where `P` is an [`{:opaque}`](#sec-opaque) predicate<br><br> | [`assert P(x) by {`](#sec-assert-statement)<br>[&nbsp;&nbsp;`  reveal P();`](#sec-reveal-statement)<br>`}`
 `assert P(x);`<br>where `P` is not an [`{:opaque}`](#sec-opaque) predicate with a lot of `&&` in its body and is assumed | Make `P` [`{:opaque}`](#sec-opaque) so that if it's assumed, it can be proven more easily. You can always [reveal](#sec-reveal-statement) it when needed.
 `ensures P ==> Q` on a lemma<br> | `requires P ensures Q` to avoid accidentally calling the lemma on inputs that do not satisfy `P`
 `seq(size, i => P)` | `seq(size, i requires 0 <= i < size => P);`
  <br><br>`assert forall x :: G(i) ==> R(i);` |  `assert G(i0);`<br>`assert R(i0);`<br>`assert forall i :: G(i) ==> R(i);` with a guess of the `i0` that makes the second assert to fail.
  <br><br>`assert forall i | 0 < i <= m :: P(i);` |  `assert forall i | 0 < i < m :: P(i);`<br>`assert forall i | i == m :: P(i);`<br>`assert forall i | 0 < i <= m :: P(i);`<br><br>
  <br><br>`assert forall i | i == m :: P(m);` |  `assert P(m);`<br>`assert forall i | i == m :: P(i);`
  `method m(i) returns (j: T)`<br>&nbsp;&nbsp;`  requires A(i)`<br>&nbsp;&nbsp;`  ensures B(i, j)`<br>`{`<br>&nbsp;&nbsp;`  ...`<br>`}`<br><br>`method n() {`<br>&nbsp;&nbsp;`  ...`<br><br><br>&nbsp;&nbsp;`  var x := m(a);`<br>&nbsp;&nbsp;`  assert P(x);` | `method m(i) returns (j: T)`<br>&nbsp;&nbsp;`  requires A(i)`<br>&nbsp;&nbsp;`  ensures B(i, j)`<br>`{`<br>&nbsp;&nbsp;`  ...`<br>`}`<br><br>`method n() {`<br>&nbsp;&nbsp;`  ...`<br>&nbsp;&nbsp;`  assert A(k);`<br>&nbsp;&nbsp;`  assert forall x :: B(k, x) ==> P(x);`<br>&nbsp;&nbsp;`  var x := m(k);`<br>&nbsp;&nbsp;`  assert P(x);`
  `method m_mod(i) returns (j: T)`<br>&nbsp;&nbsp;`  requires A(i)`<br>&nbsp;&nbsp;`  modifies this, i`<br>&nbsp;&nbsp;`  ensures B(i, j)`<br>`{`<br>&nbsp;&nbsp;`  ...`<br>`}`<br><br>`method n_mod() {`<br>&nbsp;&nbsp;`  ...`<br><br><br><br><br>&nbsp;&nbsp;`  var x: m_mod(a);`<br>&nbsp;&nbsp;`  assert P(x);` | `method m_mod(i) returns (j: T)`<br>&nbsp;&nbsp;`  requires A(i)`<br>&nbsp;&nbsp;`  modifies this, i`<br>&nbsp;&nbsp;`  ensures B(i, j)`<br>`{`<br>&nbsp;&nbsp;`  ...`<br>`}`<br><br>`method n_mod() {`<br>&nbsp;&nbsp;`  ...`<br>&nbsp;&nbsp;`  assert A(k);`<br>&nbsp;&nbsp;`  modify this, i; // Temporarily`<br>&nbsp;&nbsp;`  var x := T;     // Temporarily`<br>&nbsp;&nbsp;`  assume B(k, x);`<br>&nbsp;&nbsp;`//  var x := m_mod(k);`<br>&nbsp;&nbsp;`  assert P(x);`
  <br>`modify x, y;`<br>`assert P(x, y, z);` | `assert x != z && y != z;`<br>`modify x, y;`<br>`assert P(x, y, z);`

### 13.6.2. Verification debugging when verification is slow {#sec-verification-debugging-slow}

In this section, we describe techniques to apply in the case when verification is slower than expected, does not terminate, or times out.

Additional detail is available in the [verification optimization guide](../VerificationOptimization/VerificationOptimization).

#### 13.6.2.1. `assume false;` {#sec-assume-false}

Assuming `false` is an empirical way to short-circuit the verifier and usually stop verification at a given point,[^explainer-assume-false] and since the final compilation steps do not accept this command, it is safe to use it during development.
Another similar command, `assert false;`, would also short-circuit the verifier, but it would still make the verifier try to prove `false`, which can also lead to timeouts.

[^explainer-assume-false]: `assume false` tells the `dafny` verifier "Assume everything is true from this point of the program". The reason is that, 'false' proves anything. For example, `false ==> A` is always true because it is equivalent to `!false || A`, which reduces to `true || A`, which reduces to `true`.

Thus, let us say a program of this shape takes forever to verify.

<!-- %no-check -->
```dafny
method NotTerminating(b: bool) {
   assert X;
   if b {
     assert Y;
   } else {
     assert Z;
     assert P;
   }
}
```

What we can first do is add an `assume false` at the beginning of the method:

<!-- %no-check -->
```dafny
method NotTerminating() {
   assume false; // Will never compile, but everything verifies instantly
   assert X;
   if b {
     assert Y;
   } else {
     assert Z;
     assert P;
   }
   assert W;
}
```

This verifies instantly. This gives use a strategy to bisect, or do binary search to find the assertion that slows everything down.
Now, we move the `assume false;` below the next assertion:

<!-- %no-check -->
```dafny
method NotTerminating() {
   assert X;
   assume false;
   if b {
     assert Y;
   } else {
     assert Z;
     assert P;
   }
   assert W;
}
```

If verification is slow again, we can use [techniques seen before](#sec-verification-debugging) to decompose the assertion and find which component is slow to prove.

If verification is fast, that's the sign that `X` is probably not the problem,. We now move the `assume false;` after the if/then block:

<!-- %no-check -->
```dafny
method NotTerminating() {
   assert X;
   if b {
     assert Y;
   } else {
     assert Z;
     assert P;
   }
   assume false;
   assert W;
}
```

Now, if verification is fast, we know that `assert W;` is the problem. If it is slow, we know that one of the two branches of the `if` is the problem.
The next step is to put an `assume false;` at the end of the `then` branch, and an `assume false` at the beginning of the else branch:

<!-- %no-check -->
```dafny
method NotTerminating() {
   assert X;
   if b {
     assert Y;
     assume false;
   } else {
     assume false;
     assert Z;
     assert P;
   }
   assert W;
}
```

Now, if verification is slow, it means that `assert Y;` is the problem.
If verification is fast, it means that the problem lies in the `else` branch.
One trick to ensure we measure the verification time of the `else` branch and not the then branch is to move the first `assume false;` to the top of the then branch, along with a comment indicating that we are short-circuiting it for now.
Then, we can move the second `assume false;` down and identify which of the two assertions makes the verifier slow.


<!-- %no-check -->
```dafny
method NotTerminating() {
   assert X;
   if b {
     assume false; // Short-circuit because this branch is verified anyway
     assert Y;
   } else {
     assert Z;
     assume false;
     assert P;
   }
   assert W;
}
```

If verification is fast, which of the two assertions `assert Z;` or `assert P;` causes the slowdown?[^answer-slowdown]

[^answer-slowdown]: `assert P;`.

We now hope you know enough of `assume false;` to locate assertions that make verification slow.
Next, we will describe some other strategies at the assertion level to figure out what happens and perhaps fix it.

#### 13.6.2.2. `assert ... by {}` {#sec-verification-debugging-assert-by}

If an assertion `assert X;` is slow, it is possible that calling a lemma or invoking other assertions can help to prove it: The postcondition of this lemma, or the added assertions, could help the `dafny` verifier figure out faster how to prove the result.

<!-- %no-check -->
```dafny
  assert SOMETHING_HELPING_TO_PROVE_LEMMA_PRECONDITION;
  LEMMA();
  assert X;
...
lemma () 
  requires LEMMA_PRECONDITION
  ensures X { ... }
```

However, this approach has the problem that it exposes the asserted expressions and lemma postconditions not only for the assertion we want to prove faster,
but also for every assertion that appears afterwards. This can result in slowdowns[^verifier-lost].
A good practice consists of wrapping the intermediate verification steps in an `assert ... by {}`, like this:


<!-- %no-check -->
```dafny
  assert X by {
    assert SOMETHING_HELPING_TO_PROVE_LEMMA_PRECONDITION;
    LEMMA();
  }
```

Now, only `X` is available for the `dafny` verifier to prove the rest of the method.

[^verifier-lost]: By default, the expression of an assertion or a precondition is added to the knowledge base of the `dafny` verifier for further assertions or postconditions. However, this is not always desirable, because if the verifier has too much knowledge, it might get lost trying to prove something in the wrong direction.

#### 13.6.2.3. Labeling and revealing assertions {#sec-labeling-revealing-assertions}

Another way to prevent assertions or preconditions from cluttering the verifier[^verifier-lost] is to label and reveal them.
Labeling an assertion has the effect of "hiding" its result, until there is a "reveal" calling that label.

The example of the [previous section](#sec-verification-debugging-assert-by) could be written like this.

<!-- %no-check -->
```dafny
  assert p: SOMETHING_HELPING_TO_PROVE_LEMMA_PRECONDITION;
  // p is not available here.
  assert X by {
    reveal p;
    LEMMA();
  }
```

Similarly, if a precondition is only needed to prove a specific result in a method, one can label and reveal the precondition, like this:

<!-- %check-verify -->
```dafny
method Slow(i: int, j: int)
  requires greater: i > j {
  
  assert i >= j by {
    reveal greater;
  }
}
```

Labelled assert statements are available both in expressions and statements.
Assertion labels are not accessible outside of the block which the assert statement is in.
If you need to access an assertion label outside of the enclosing expression or statement,
you need to lift the labelled statement at the right place manually, e.g. rewrite

<!-- %no-check -->
```dafny
ghost predicate P(i: int)

method TestMethod(x: bool)
  requires r: x <==> P(1)
{
  if x {
    assert a: P(1) by { reveal r; }
  }
  assert x ==> P(1) by { reveal a; } // Error, a is not accessible
}
```
to

<!-- %check-verify -->
```dafny
ghost predicate P(i: int)

method TestMethod(x: bool)
  requires r: x <==> P(1)
{
  assert a: x ==> P(1) by {
    if x {
      assert P(1) by { reveal r; } // Proved without revealing the precondition
    }
  }
  assert x ==> P(1) by { reveal a; } // Now a is accessible
}
```

To lift assertions, please refer to the techniques described in [Verification Debugging](#sec-verification-debugging).

#### 13.6.2.4. Non-opaque `function method` {#sec-non-opaque-function-method}

Functions are normally used for specifications, but their functional syntax is sometimes also desirable to write application code.
However, doing so naively results in the body of a `function method Fun()` be available for every caller, which can cause the verifier to time out or get extremely slow[^verifier-lost].
A solution for that is to add the attribute [`{:opaque}`](#sec-opaque) right between `function method` and `Fun()`, and use [`reveal Fun();`](#sec-reveal-statement) in the calling functions or methods when needed.

#### 13.6.2.5. Conversion to and from bitvectors {#sec-conversion-to-and-from-bitvectors}

Bitvectors and natural integers are very similar, but they are not treated the same by the `dafny` verifier. As such, conversion from `bv8` to an `int` and vice-versa is not straightforward, and can result in slowdowns.

There are two solutions to this for now. First, one can define a [subset type](#sec-subset-types) instead of using the built-in type `bv8`:

<!-- %check-resolve -->
```dafny
type byte = x | 0 <= x < 256
```

One of the problems of this approach is that additions, substractions and multiplications do not enforce the result to be in the same bounds, so it would have to be checked, and possibly truncated with modulos. For example:

<!-- %check-resolve -->
```dafny
type byte = x | 0 <= x < 256
method m() {
  var a: byte := 250;
  var b: byte := 200;
  var c := b - a;               // inferred to be an 'int', its value will be 50.
  var d := a + b;               // inferred to be an 'int', its value will be 450.
  var e := (a + b) % 256;       // still inferred to be an 'int'...
  var f: byte := (a + b) % 256; // OK
}
```

A better solution consists of creating a [newtype](#sec-newtypes) that will have the ability to check bounds of arithmetic expressions, and can actually be compiled to bitvectors as well.

<!-- %check-verify UserGuide.8.expect -->
```dafny
newtype {:nativeType "short"} byte = x | 0 <= x < 256
method m() {
  var a: byte := 250;
  var b: byte := 200;
  var c := b - a; // OK, inferred to be a byte
  var d := a + b; // Error: cannot prove that the result of a + b is of type `byte`.
  var f := ((a as int + b as int) % 256) as byte; // OK
}
```

One might consider refactoring this code into separate functions if used over and over.

#### 13.6.2.6. Nested loops {#sec-nested-loops}

In the case of nested loops, the verifier might timeout sometimes because of inadequate or too much available information[^verifier-lost].
One way to mitigate this problem, when it happens, is to isolate the inner loop by refactoring it into a separate method, with suitable pre and postconditions that will usually assume and prove the invariant again.
For example,

<!-- %no-check -->
```dafny
while X
   invariant Y
 {
   while X'
     invariant Y'
   {
 
   }
 }
```

could be refactored as this:

<!-- %no-check -->
```dafny
`while X
   invariant Y
 {
   innerLoop();
 }
...
method innerLoop()
  require Y'
  ensures Y'
```

In the next section, when everything can be proven in a timely manner, we explain another strategy to decrease proof time by parallelizing it if needed, and making the verifier focus on certain parts.

### 13.6.3. Assertion batches {#sec-assertion-batches}

To understand how to control verification,
it is first useful to understand how `dafny` verifies functions and methods.

For every method (or function, constructor, etc.), `dafny` extracts _assertions_. Here is a non-exhaustive list of such extracted assertions:

**Integer assertions:**

* Every [division](#sec-numeric-types) yields an _assertion_ that the divisor is never zero.
* Every [bounded number operation](#sec-numeric-types) yields an _assertion_ that the result will be within the same bounds (no overflow, no underflows).
* Every [conversion](#sec-as-is-expression) yields an _assertion_ that conversion is compatible.
* Every [bitvector shift](#sec-bit-vector-types) yields an _assertion_ that the shift amount is never negative, and that the shift amount is within the width of the value.

**Object assertions:**

* Every [object property access](#sec-class-types) yields an _assertion_ that the object is not null.
* Every assignment `o.f := E;` yields an _assertion_ that `o` is among the set of objects of the `modifies` clause of the enclosing [loop](#sec-loop-framing) or [method](#sec-modifies-clause).
* Every read `o.f` yields an _assertion_ that `o` is among the set of objects of the [`reads`](#sec-reads-clause) clause of the enclosing function or predicate; or the [`modifies`](#sec-modifies-clause) clause of the enclosing method.
* Every [array access](#sec-array-type) `a[x]` yields the assertion that `0 <= x < a.Length`.
* Every [sequence access](#sec-sequences) `a[x]` yields an _assertion_, that `0 <= x < |a|`, because sequences are never null.
* Every [datatype update expression](#sec-datatype-update-suffix) and [datatype destruction](#sec-algebraic-datatype) yields an _assertion_ that the object has the given property.
* Every method overriding a [`trait`](#sec-trait-types) yields an _assertion_ that any postcondition it provides implies the postcondition of its parent trait, and an _assertion_ that any precondition it provides is implied by the precondition of its parent trait.

**Other implicit assertions:**

* Every value whose type is assigned to a [subset type](#sec-subset-types) yields an _assertion_ that it satisfies the subset type constraint.
* Every non-empty [subset type](#sec-subset-types) yields an _assertion_ that its witness satisfies the constraint.
* Every [Assign-such-that operator](#sec-update-and-call-statement) `x :| P(x)` yields an _assertion_ that `exists x :: P(x)`.
* Every recursive function yields an _assertion_ that [it terminates](#sec-loop-termination).
* Every [match expression](#sec-match-expression) or [alternative if statement](#sec-if-statement) yields an _assertion_ that all cases are covered.

**Explicit assertions:**

* Any explicit [`assert`](#sec-assert-statement) statement is _an assertion_[^precision-requires-clause].
* A consecutive pair of lines in a [`calc`](#sec-calc-statement) statement forms _an assertion_ that the expressions are related according to the common operator.
* Every call to a function or method with a [`requires`](#sec-requires-clause) clause yields _one assertion per requires clause_[^precision-requires-clause]
  (special cases such as sequence indexing come with a special `requires` clause that the index is within bounds).
* Every [`ensures`](#sec-ensures-clause) clause yields an _assertion_ at the end of the method and on every return, and on [`forall`](#sec-forall-statement) statements.
* Every [`invariant`](#sec-invariant-clause) clause yields an _assertion_ that it holds before the loop and an _assertion_ that it holds at the end of the loop.
* Every [`decreases`](#sec-decreases-clause) clause yields an _assertion_ at either a call site or at the end of a while loop.
* Every [`yield ensures`](#sec-iterator-specification) clause on an [iterator](#sec-iterator-types) yields _assertions_ that the clause holds at every yielding point.
* Every [`yield requires`](#sec-iterator-specification) clause on an [iterator](#sec-iterator-types) yields _assertions_ that the clause holds at every point when the iterator is called.


[^precision-requires-clause]: `dafny` actually breaks things down further. For example, a precondition `requires A && B` or an assert statement `assert A && B;` turns into two assertions, more or less like `requires A requires B` and `assert A; assert B;`.

It is useful to mentally visualize all these assertions as a list that roughly follows the order in the code,
except for `ensures` or `decreases` that generate assertions that seem earlier in the code but, for verification purposes, would be placed later.
In this list, each assertion depends on other assertions, statements and expressions that appear earlier in the control flow[^complexity-path-encoding].

[^complexity-path-encoding]: All the complexities of the execution paths (if-then-else, loops, goto, break....) are, down the road and for verification purposes, cleverly encoded with variables recording the paths and guarding assumptions made on each path. In practice, a second clever encoding of variables enables grouping many assertions together, and recovers which assertion is failing based on the value of variables that the SMT solver returns.

The fundamental unit of verification in `dafny` is an _assertion batch_, which consists of one or more assertions from this "list", along with all the remaining assertions turned into assumptions. To reduce overhead, by default `dafny` collects all the assertions in the body of a given method into a single assertion batch that it sends to the verifier, which tries to prove it correct.

* If the verifier says it is correct,[^smt-encoding] it means that all the assertions hold.
* If the verifier returns a counterexample, this counterexample is used to determine both the failing assertion and the failing path.
  In order to retrieve additional failing assertions, `dafny` will again query the verifier after turning previously failed assertions into assumptions.[^example-assertion-turned-into-assumption] [^caveat-about-assertion-and-assumption]
* If the verifier returns `unknown` or times out, or even preemptively for difficult assertions or to reduce the chance that the verifier will ‘be confused’ by the many assertions in a large batch, `dafny` may partition the assertions into smaller batches[^smaller-batches]. An extreme case is the use of the `/vcsSplitOnEveryAssert` command-line option or the [`{:vcs_split_on_every_assert}` attribute](#sec-vcs_split_on_every_assert), which causes `dafny` to make one batch for each assertion.

[^smt-encoding]: The formula sent to the underlying SMT solver is the negation of the formula that the verifier wants to prove - also called a VC or verification condition. Hence, if the SMT solver returns "unsat", it means that the SMT formula is always false, meaning the verifier's formula is always true. On the other side, if the SMT solver returns "sat", it means that the SMT formula can be made true with a special variable assignment, which means that the verifier's formula is false under that same variable assignment, meaning it's a counter-example for the verifier. In practice and because of quantifiers, the SMT solver will usually return "unknown" instead of "sat", but will still provide a variable assignment that it couldn't prove that it does not make the formula true. `dafny` reports it as a "counter-example" but it might not be a real counter-example, only provide hints about what `dafny` knows.

[^example-assertion-turned-into-assumption]: This [post](https://github.com/dafny-lang/dafny/discussions/1898#discussioncomment-2344533) gives an overview of how assertions are turned into assumptions for verification purposes.

[^caveat-about-assertion-and-assumption]: Caveat about assertion and assumption: One big difference between an "assertion transformed in an assumption" and the original "assertion" is that the original "assertion" can unroll functions twice, whereas the "assumed assertion" can unroll them only once. Hence, `dafny` can still continue to analyze assertions after a failing assertion without automatically proving "false" (which would make all further assertions vacuous).

[^smaller-batches]: To create a smaller batch, `dafny` duplicates the assertion batch, and arbitrarily transforms the clones of an assertion into assumptions except in exactly one batch, so that each assertion is verified only in one batch. This results in "easier" formulas for the verifier because it has less to prove, but it takes more overhead because every verification instance have a common set of axioms and there is no knowledge sharing between instances because they run independently.

#### 13.6.3.1. Controlling assertion batches {#sec-assertion-batches-control}

Here is how you can control how `dafny` partitions assertions into batches.

* [`{:focus}`](#sec-focus) on an assert generates a separate assertion batch for the assertions of the enclosing block.
* [`{:split_here}`](#sec-split_here) on an assert generates a separate assertion batch for assertions after this point.
* [`{:vcs_split_on_every_assert}`](#sec-vcs_split_on_every_assert) on a function or a method generates one assertion batch per assertion

We discourage the use of the following _heuristics attributes_ to partition assertions into batches.
The effect of these attributes may vary, because they are low-level attributes and tune low-level heuristics, and will result in splits that could be manually controlled anyway.
* [`{:vcs_max_cost N}`](#sec-vcs_max_cost) on a function or method enables splitting the assertion batch until the "cost" of each batch is below N.
  Usually, you would set [`{:vcs_max_cost 0}`](#sec-vcs_max_cost) and [`{:vcs_max_splits N}`](#sec-vcs_max_splits) to ensure it generates N assertion batches.
* [`{:vcs_max_keep_going_splits N}`](#sec-vcs_max_keep_going_splits) where N > 1 on a method dynamically splits the initial assertion batch up to N components if the verifier is stuck the first time.

### 13.6.4. Command-line options and other attributes to control verification {#sec-command-line-options-and-attributes-for-verification}

There are many great options that control various aspects of verifying dafny programs. Here we mention only a few:

- Control of output: [`/dprint`](#sec-controlling-output), [`/rprint`](#sec-controlling-output), `/stats`, [`/compileVerbose`](#sec-controlling-compilation)
- Whether to print warnings: `/proverWarnings`
- Control of time: `/timeLimit`
- Control of resources: `/rLimit` and [`{:rlimit}`](#sec-rlimit)
- Control of the prover used: `/prover`
- Control of how many times to _unroll_ functions: [`{:fuel}`](#sec-fuel)

You can search for them in [this file](https://dafny-lang.github.io/dafny/DafnyRef/DafnyRef) as some of them are still documented in raw text format.

### 13.6.5. Debugging variable verification

When evolving a Dafny codebase, it can sometimes occur that a proof
obligation succeeds at first only for the prover to time out or report a
potential error after minor, valid changes. This is ultimately due to
decidability limitations in the form of automated reasoning that Dafny
uses. The Z3 SMT solver that Dafny depends on attempts to efficiently
search for proofs, but does so using both incomplete heuristics and a
degree of randomness, with the result that it can sometimes fail to find
a proof even when one exists (or continue searching forever).

Dafny provides some features to mitigate this issue, primarily focused
on early detection. The philosophy is that, if Dafny programmers are
alerted to proofs that show early signs of variability, before they are
obviously so, they can refactor the proofs to make them less variable
before further development becomes difficult.

The mechanism for early detection focuses on measuring the resources
used to complete a proof (either using duration or a more deterministic
"resource count" metric available from Z3). Dafny can re-run a given
proof attempt multiple times after automatically making minor changes to
the structure of the input or to the random choices made by the solver.
If the resources used during these attempts (or the ability to find a
proof at all) vary widely, we say that the verification of the relevant
properties is _highly variable_.

#### 13.6.5.1. Measuring proof variability

To measure the variability of your proofs, start by using the
`-randomSeedIterations:N` flag to instruct Dafny to attempt each proof
goal `N` times, using a different random seed each time. The random seed
used for each attempt is derived from the global random seed `S`
specified with `-randomSeed:S`, which defaults to `0` (which means use
an arbitrary -- e.g. clock-based -- seed).

For most use cases, it also makes sense to specify the
`-verificationLogger:csv` flag, to log verification cost statistics to a
CSV file. By default, the resulting CSV files will be created in the
`TestResults` folder of the current directory.

Once Dafny has completed, the
[`dafny-reportgenerator`](https://github.com/dafny-lang/dafny-reportgenerator/)
tool is a convenient way to process the output. It allows you to specify
several limits on statistics computed from the elapsed time or solver
resource use of each proof goal, returning an error code when it detects
violations of these limits. You can find documentation on the full set
of options for `dafny-reportgenerator` in its
[`README.md`](https://github.com/dafny-lang/dafny-reportgenerator/blob/main/README.md)
file.

In general, we recommend something like the following:

<!-- %no-check -->
```bash
dafny-reportgenerator --max-resource-cv-pct 10 TestResults/*.csv
```

This bounds the [coefficient of
variation](https://en.wikipedia.org/wiki/Coefficient_of_variation) of
the solver resource count at 10% (0.10). We recommend a limit of less
than 20%, perhaps even as low as 5%. However, when beginning to analyze
a new project, it may be necessary to set limits as high as a few
hundred percent and incrementally ratchet down the limit over time.

When first analyzing proof variability, you may also find that certain proof
goals succeed on some iterations and fail on others. If your aim is
first to ensure that variability doesn't worsen and then to start
improving it, integrating `dafny-reportgenerator` into CI and using the
`--allow-different-outcomes` flag may be appropriate. Then, once you've
improved variability sufficiently, you can likely remove that flag (and
likely have significantly lower limits on other variability metrics).

#### 13.6.5.2. Improving proof variability

Improving proof variability is typically closely related to improving
performance overall. As such, [techniques for debugging slow
verification](#sec-verification-debugging-slow) are typically useful for
debugging highly variable verification, as well. See also the
[verification optimization
guide](../VerificationOptimization/VerificationOptimization).

## 13.7. Compilation {#sec-compilation}

The `dafny` tool can compile a Dafny program to one of several target languages. Details and idiosyncrasies of each
of these are described in the following subsections. In general note the following:

- The compiled code originating from `dafny` can be combined with other source and binary code, but only the `dafny`-originated code is verified.
- Output file or folder names can be set using `--output`.
- Code generated by `dafny` requires a Dafny-specific runtime library.  By default the runtime is included in the generated code. However for `dafny translate` it is not
included by default and must be explicitly requested using `--include-runtime`.  All runtime libraries are part of the Binary (`./DafnyRuntime.*`) and Source (`./Source/DafnyRuntime/DafnyRuntime.*`) releases.
- Names in Dafny are written out as names in the target language. In some cases this can result in naming conflicts. Thus if a Dafny program is intended to be compiled to a target language X, you should avoid using Dafny identifiers that are not legal identifiers in X or that conflict with reserved words in X.

To be compilable to an executable program, a Dafny program must contain a `Main` entry point, as described [here](#sec-user-guide-main).


### 13.7.1. `extern` declarations {#sec-extern-decls}

A Dafny declaration can be marked with the [`{:extern}`](#sec-extern) attribute to
indicate that it refers to an external definition that is already
present in the language that the Dafny code will be compiled to (or will
be present by the time the final target-language program is compiled or
run).

Because the [`{:extern}`](#sec-extern) attribute controls interaction with code written
in one of many languages, it has some language-specific behavior,
documented in the following sections. However, some aspects are
target-language independent and documented here.

The attribute can also take several forms, each defining a different
relationship between a Dafny name and a target language name. In the
form [`{:extern}`](#sec-extern), the name of the external definition is
assumed to be the name of the Dafny declaration after some
target-specific name mangling. However, because naming conventions (and
the set of allowed identifiers) vary between languages, Dafny allows
additional forms for the `{:extern}` attribute.

The form `{:extern <s1>}` instructs `dafny` to compile references to most
declarations using the name `s1` instead of the Dafny name. For [opaque
types](#sec-abstract-types), however, `s1` is sometimes used as a hint as
to how to declare that type when compiling. This hint is interpreted
differently by each compiler.

Finally, the form `{:extern <s1>, <s2>}` instructs `dafny` to use `s2` as
the direct name of the declaration. `dafny` will typically use a
combination of `s1` and `s2`, such as `s1.s2`, to reference the
declaration. It may also be the case that one of the arguments is simply
ignored, depending on the target language.

The recommended style is to prefer `{:extern}` when possible, and use
similar names across languages. This is usually feasible because
existing external code is expected to have the same interface as the
code that `dafny` would generate for a declaration of that form. Because
many Dafny types compile down to custom types defined in the Dafny
runtime library, it's typically necessary to write wrappers by hand that
encapsulate existing external code using a compatible interface, and
those wrappers can have names chosen for compatibility. For example,
retrieving the list of command line arguments when compiling to C\#
requires a wrapper such as the following:

```cs
using icharseq = Dafny.ISequence<char>;
using charseq = Dafny.Sequence<char>;

namespace Externs_Compile {
  public partial class __default {
    public static Dafny.ISequence<icharseq> GetCommandLineArgs() {
      var dafnyArgs = Environment
                      .GetCommandLineArgs()
                      .Select(charseq.FromString);
      return Dafny.Sequence<icharseq>.FromArray(dafnyArgs.ToArray());
    }
}
```

This serves as an example of implementing an extern,
but was only necessary to retrieve command line arguments historically,
as `dafny` now supports capturing these arguments via a main method
that accepts a `seq<string>` (see the section on the [Main method](#sec-user-guide-main)).

Note that `dafny` does not check the arguments to `{:extern}`, so it is
the user's responsibility to ensure that the provided names result in
code that is well-formed in the target language.

Also note that the interface the external code needs to implement
may be affected by compilation flags. In this case, if `--unicode-char:true`
is provided, `dafny` will compile its `char` type to the `Dafny.Rune`
C# type instead, so the references to the C# type `char` above
would need to be changed accordingly. The reference to `charseq.FromString`
would in turn need to be changed to `charseq.UnicodeFromString` to
return the correct type.

Most declarations, including those for modules, classes, traits, member
variables, constructors, methods, function methods, and abstract types,
can be marked with `{:extern}`.

Marking a module with `{:extern}` indicates that the declarations
contained within can be found within the given module, namespace, package, or
similar construct within the target language. Some members of the Dafny
module may contain definitions, in which case code for those definitions
will be generated. Whether this results in valid target code may depend
on some target language support for something resembling "partial"
modules, where different subsets of the contents are defined in
different places.

The story for classes is similar. Code for a class will be generated
if any of its members are not `{:extern}`. Depending on the target
language, making either all or none of the members `{:extern}` may be
the only options that result in valid target code. Traits with
`{:extern}` can refer to existing traits or interfaces in the target
language, or can refer to the interfaces of existing classes.

Member variables marked with `{:extern}` refer to fields or properties
in existing target-language code. Constructors, methods, and functions
refer to the equivalent concepts in the target language. They
can have contracts, which are then assumed to hold for the existing
target-language code. They can also have bodies, but the bodies will not
be compiled in the presence of the `{:extern}` attribute. Bodies can
still be used for reasoning, however, so may be valuable in some cases,
especially for function methods.

Types marked with `{:extern}` must be opaque. The name argument, if any,
usually refers to the type name in the target language, but some
compilers treat it differently.

Detailed description of the `dafny build` and `dafny run` commands and 
the `--input` option (needed when `dafny run` has more than one input file)
is contained [in the section on command-line structure](#command-line).

### 13.7.2. C\#

For a simple Dafny-only program, the translation step converts a `A.dfy` file into `A.cs`;
the build step then produces a `A.dll`, which can be used as a library or as an executable (run using `dotnet A.dll`).

It is also possible to run the dafny files as part of a `csproj` project, with these steps:
- create a dotnet project file with the command `dotnet new console`
- delete the `Program.cs` file
- build the dafny program: `dafny build A.dfy`
- run the built program `dotnet A.dll`

The last two steps can be combined:
`dafny run A.dfy`

Note that all input `.dfy` files and any needed runtime library code are combined into a single `.cs` file, 
which is then compiled by `dotnet` to a `.dll`.


Examples of how to integrate C# libraries and source code with Dafny source code
are contained in [this separate document](integration-cs/IntegrationCS).

### 13.7.3. Java

The Dafny-to-Java compiler translation phase writes out the translated files of a file _A_`.dfy`
to a directory _A_`-java`. 
The build phase writes out a library or executable jar file.
The `--output` option (`-out` in the legacy CLI) can be used to choose a
different jar file path and name and correspondingly different directory for .java and .class files. 

The compiler produces a single wrapper method that then calls classes in 
relevant other `.java` files. Because Java files must be named consistent
with the class they contain, but Dafny files do not, there may be no relation
between the Java file names and the Dafny file names.
However, the wrapper class that contains the Java `main` method is named for
the first `.dfy` file on the command-line.

The step of compiling Java files (using `javac`) requires the Dafny runtime library. 
That library is automatically included if dafny is doing the compilation,
but not if dafny is only doing translation.

Examples of how to integrate Java source code and libraries with Dafny source
are contained in [this separate document](integration-java/IntegrationJava).

### 13.7.4. Javascript

The Dafny-to-Javascript compiler translates all the given `.dfy` files into a single `.js` file, 
which can then be run using `node`. (Javascript has no compilation step). 
The build and run steps are simply
- `dafny build --target:js A.dfy`
- `node A.js`

Or, in one step,
- `dafny run A.dfy`

Examples of how to integrate Javascript libraries and source code with Dafny source
are contained in [this separate document](integration-js/IntegrationJS).

### 13.7.5. Go

The Dafny-to-Go compiler translates all the given `.dfy` files into a single
`.go` file in `A-go/src/A.go`; the output folder can be specified with the 
`-out` option. For an input file `A.dfy` the default output folder is `A-go`. 
Then, Dafny compiles this program and creates an `A.exe` executable in the same folder as `A.dfy`.
Some system runtime code is also placed in `A-go/src`.
The build and run steps are
- `dafny build --target:go A.dfy`
- `./A`

The uncompiled code can be compiled and run by `go` itself using
- ``(cd A-go; GO111MODULE=auto GOPATH=`pwd` go run src/A.go)``

The one-step process is
- `dafny run --target:go A.dfy`

The `GO111MODULE` variable is used because Dafny translates to pre-module Go code.
When the implementation changes to current Go, the above command-line will
change, though the `./A` alternative will still be supported.

Examples of how to integrate Go source code and libraries with Dafny source
are contained in [this separate document](integration-go/IntegrationGo).

### 13.7.6. Python

The Dafny-to-Python compiler is still under development. However, simple
Dafny programs can be built and run as follows. The Dafny-to-Python
compiler translates the `.dfy` files into a single `.py` file along with 
supporting runtime library code, all placed in the output location 
(`A-py` for an input file A.dfy, by default).

The build and run steps are
- `dafny build --target:py A.dfy`
- `python A-py/A.py`

In one step:
- `dafny run --target:py A.dfy`

Examples of how to integrate Python libraries and source code with Dafny source
are contained in [this separate document](integration-py/IntegrationPython).

### 13.7.7. C++

The C++ backend was written assuming that it would primarily support writing
C/C++ style code in Dafny, which leads to some limitations in the current
implementation.

- The C++ compiler does not support BigIntegers, so do not use `int`, or raw instances of
  `arr.Length`, or sequence length, etc. in executable code.  You can however,
  use `arr.Length as uint64` if you can prove your array is an appropriate
  size.  The compiler will report inappropriate integer use.
- The C++ compiler does not support advanced Dafny features like traits or coinductive
  types.
- There is very limited support for higher order functions even for array initialization.  Use
  extern definitions like newArrayFill (see 
  [extern.dfy](https://github.com/dafny-lang/dafny/blob/master/Test/c++/extern.dfy)) or
  similar.  See also the example in [`functions.dfy`]
  (https://github.com/dafny-lang/dafny/blob/master/Test/c++/functions.dfy).
- The current backend also assumes the use of C++17 in order to cleanly and
  performantly implement datatypes.

### 13.7.8. Supported features by target language {#sec-supported-features-by-target-language}

Some Dafny features are not supported by every target language.
The table below shows which features are supported by each backend.
An empty cell indicates that a feature is not supported,
while an X indicates that it is.

{% include_relative Features.md %}

## 13.8. Dafny Command Line Options {#sec-command-line-options}

There are many command-line options to the `dafny` tool.
The most current documentation of the options is within the tool itself,
using the `-?` or `--help` or `-h` options.

Remember that options are typically stated with either a leading `--`.

Legacy options begin with either '-' or '/'; however they are being
migrated to the POSIX-compliant `--` form as needed.

### 13.8.1. Help and version information {#sec-controlling-help}

These options emit general information about commands, options and attributes.
When present, the dafny program will terminates after emitting the requested information
but without processig any files.

* `--help`, `-h` - shows the various commands (which have help information under them as `dafny <command> -h`

* `--version` - show the version of the build

Legacy options:

* `-?` - print out the legacy list of command-line options
  and terminate. All of these options are also described in this and
  the following sections.

* `-attrHelp` - print out the current list of supported attribute
  declarations and terminate.

* `-env:<n>` - print the command-line arguments supplied to the program.
  The value of `<n>` can be one of the following.

  * `0` - never print command-line arguments.

  * `1` (default) - print them to Boogie (`.bpl`) files and prover logs.

  * `2` - operate like with option `1` but also print to standard output.

* `-wait` - wait for the user to press `Enter` before terminating after a successful execution.

### 13.8.2. Controlling input {#sec-controlling-input}

These options control how Dafny processes its input.

* `-stdin` - read standard input and treat it as Dafny source code,
  instead of reading from a file.

* `--library:<files>` - treat the given files as _library_ code, namely, skip
these files (and any files recursively included) during verification;
the value may be a comma-separated-list of files or folders; folders are expanded into
a list of all .dfy files contained, recursively, in those folders

* `--prelude:<file>` (was `-dprelude`) - select an alternative Dafny prelude file. This
  file contains Boogie definitions (including many axioms) required by
  the translator from Dafny to Boogie. Using an alternative prelude is
  primarily useful if you're extending the Dafny language or changing
  how Dafny constructs are modeled. The default prelude is 
  [here](https://github.com/dafny-lang/dafny/blob/master/Source/Dafny/DafnyPrelude.bpl).

### 13.8.3. Controlling plugins {#sec-controlling-plugins}

Dafny has a plugin capability. 
A plugin has access to an AST of the dafny input files
after all parsing and resolution are performed (but not verification)
and also to the command-line options.

This facility is still _experimental_ and very much in flux, particularly 
the form of the AST. The best guides to writing a new plugin are
(a) the documentation in [the section of this manual on plugins](#sec-plugins) 
and (b) example plugins in the
`src/Tools` folder of the `dafny-lang/compiler-bootstrap` repo.

The value of the option `--plugin` is a path to a dotnet dll that contains
the compiled plugin.

### 13.8.4. Controlling output {#sec-controlling-output}

These options instruct Dafny to print various information about your
program during processing, including variations of the original source
code (which can be helpful for debugging).

* `--use-basename-for-filename` - when enabled, just the filename without the 
directory path is used in error messages; this make error message shorter and 
not tied to the local environment (which is a help in testing)

* `--output`, `-o` - location of output files [translate, build]

* `--show-snippets` - include with an error message some of the source code text
in the neighborhood of the error; the error location (file, line, column) is always given

* `--solver-log <file>` - [verification only] the file in which to place the SMT text sent to the solver

* `--log-format <configuration>` - [verification only] (was `-verificationLogger:<configuration string>`)
  log verification
  results to the given test result logger. The currently supported
  loggers are `trx`, `csv`, and `text`. These are the XML-based formats
  commonly used for test results for .NET languages, a custom CSV
  schema, and a textual format meant for human consumption,
  respectively. You can provide configuration using the same string
  format as when using the `--logger` option for dotnet test, such as:

        -verificationLogger:trx;LogFileName=<...>

  The exact mapping of verification concepts to these formats is
  experimental and subject to change!

  The `trx` and `csv` loggers automatically choose an output file name
  by default, and print the name of this file to the console. The `text`
  logger prints its output to the console by default, but can send
  output to a file given the `LogFileName` option.

  The `text` logger also includes a more detailed breakdown of what
  assertions appear in each assertion batch. When combined with the
  `-vcsSplitOnEveryAssert` option, it will provide approximate time and
  resource use costs for each assertion, allowing identification of
  especially expensive assertions.


Legacy options:

* `-stats` - print various statistics about the Dafny files supplied on
  the command line. The statistics include the number of total
  functions, recursive functions, total methods, ghost methods, classes,
  and modules. They also include the maximum call graph width and the
  maximum module height.

* `-dprint:<file>` - print the Dafny program after parsing (use `-` for
  `<file>` to print to the console).

* `-rprint:<file>` - print the Dafny program after type resolution (use
  `-` for `<file>` to print to the console).

* `-printMode:<Everything|DllEmbed|NoIncludes|NoGhost>` - select what to
  include in the output requested by `-dprint` or `-rprint`. The
  argument can be one of the following.

  * `Everything` (default) - include everything.

  * `DllEmbed`- print the source that will be included in a compiled DLL.

  * `NoIncludes` - disable printing of methods incorporated via the
    include mechanism that have the `{:verify false}` attribute, as well
    as datatypes and fields included from other files.

  * `NoGhost` - disables printing of functions, ghost methods, and proof
    statements in implementation methods. Also disable anything
    `NoIncludes` disables.

* `-printIncludes:<None|Immediate|Transitive>` - select what information
  from included files to incorporate into the output selected by
  `-dprint` or `-rprint`. The argument can be one of the following.

  * `None` (default) - don't print anything from included files.

  * `Immediate` - print files directly included by files specified on
    the command line. Exit after printing.

  * `Transitive` - print files transitively included by files specified
    on the command line. Exit after printing.

* `-view:<view1, view2>` - this option limits what is printed by /rprint
  for a module to the names that are part of the given export set;
  the option argument is a comma-separated list of fully-qualified export
  set names.

* `-funcCallGraph` - print out the function call graph. Each line has
  the format `func,mod=callee*`, where `func` is the name of a function,
  `mod` is the name of its containing module, and `callee*` is a
  space-separated list of the functions that `func` calls.

* `--show-snippets` (was `-showSnippets:<n>` ) - show a source code snippet for each Dafny
  message. The legacy option was `-showSnippets` with values 0 and 1 for false and true.


* `-printTooltips` - dump additional positional information (displayed
  as mouse-over tooltips by LSP clients) to standard output as `Info`
  messages.

* `-pmtrace` - print debugging information from the pattern-match
  compiler.

* `-titrace` - print debugging information during the type inference
  process.

* `-diagnosticsFormat:<text|json>` - control how to report errors, warnings, and info
  messages.  `<fmt>` may be one of the following:

  * `text` (default): Report diagnostics in human-readable format.
  * `json`: Report diagnostics in JSON format, one object per diagnostic, one
    diagnostic per line.  Info-level messages are only included with
    `-printTooltips`.  End positions are only included with `-showSnippets:1`.
    Diagnostics are the following format (but without newlines):

    ```json
    {
      "location": {
        "filename": "xyz.dfy",
        "range": { // Start and (optional) end of diagnostic
          "start": {
            "pos": 83, // 0-based character offset in input
            "line": 6, // 1-based line number
            "character": 0 // 0-based column number
          },
          "end": { "pos": 86, "line": 6, "character": 3 }
        }
      },
      "severity": 2, // 1: error; 2: warning; 4: info
      "message": "module-level const declarations are always non-instance ...",
      "source": "Parser",
      "relatedInformation": [ // Additional messages, if any
        {
          "location": { ... }, // Like above
          "message": "...",
        }
      ]
    }
    ```

### 13.8.5. Controlling language features {#sec-controlling-language}

These options allow some Dafny language features to be enabled or
disabled. Some of these options exist for backward compatibility with
older versions of Dafny.

* `--function-syntax` (value '3' or '4') - permits a choice of using the Dafny 3 syntax (`function` and `function method`)
or the Dafny 4 syntax (`ghost function` and `function`)

* `--quantifier-syntax` (value '3' or '4') - permits a choice between the Dafny 3 and Dafny 4 syntax for quantifiers

* `--unicode-char` - if false, the `char` type represents any UTF-16 code unit,
  that is, any 16-bit value, including surrogate code points and
  allows `\uXXXX` escapes in string and character literals.
  If true, `char` represnts any Unicode scalar value,
  that is, any Unicode code point excluding surrogates and
  allows `\U{X..X}` escapes in string and character literals. 
  The default is false for Dafny version 3 and true for version 4.
  The legacy option was `-unicodeChar:<n>` with values 0 and 1 for
  false and true above.

Legacy options:

* `-noIncludes` - ignore `include` directives in the program.

* `-noExterns` - ignore `extern` attributes in the program.

<a id="sec-function-syntax"/>

* `--function-syntax:<version>` (was `-functionSyntax:<version>` ) - select what function syntax to
  recognize. The syntax for functions is changing from Dafny version 3
  to version 4. This switch gives early access to the new syntax, and
  also provides a mode to help with migration. The valid arguments
  include the following.

  * `3` (default) - compiled functions are written `function method` and
    `predicate method`. Ghost functions are written `function` and
    `predicate`.

  * `4` - compiled functions are written `function` and `predicate`.
    Ghost functions are written `ghost function` and `ghost predicate`.

  * `migration3to4` - compiled functions are written `function method`
    and `predicate method`. Ghost functions are written `ghost function`
    and `ghost predicate`. To migrate from version 3 to version 4, use
    this flag on your version 3 program to flag all occurrences of
    `function` and `predicate` as parsing errors. These are ghost
    functions, so change those into the new syntax `ghost function` and
    `ghost predicate`. Then, start using \
    `-functionSyntax:4`. This will
    flag all occurrences of `function method` and `predicate method` as
    parsing errors. So, change those to just `function` and `predicate`.
    As a result, your program will use version 4 syntax and have the
    same meaning as your previous version 3 program.

  * `experimentalDefaultGhost` - like `migration3to4`, but allow
    `function` and `predicate` as alternatives to declaring ghost
    functions and predicates, respectively

  * `experimentalDefaultCompiled` - like `migration3to4`, but allow
    `function` and `predicate` as alternatives to declaring compiled
    functions and predicates, respectively

  * `experimentalPredicateAlwaysGhost` - compiled functions are written
    `function`. Ghost functions are written `ghost function`. Predicates
    are always ghost and are written `predicate`.

  This option can also be set locally (at the module level) using the `:options`
  attribute:

<!-- %check-verify -->
  ```dafny
  module {:options "--function-syntax:4"} M {
    predicate CompiledPredicate() { true }
  }
  ```

* `--quantifier-syntax:<version>` (was `-quantifierSyntax:<version>` ) - select what quantifier syntax to recognize.
    The syntax for quantification domains is changing from Dafny version 3 to version 4,
    more specifically where quantifier ranges (`| <Range>`) are allowed.
    This switch gives early access to the new syntax.

    * `3` (default) - Ranges are only allowed after all quantified variables are declared.
        (e.g. `set x, y | 0 <= x < |s| && y in s[x] && 0 <= y :: y`)
    * `4` - Ranges are allowed after each quantified variable declaration.
        (e.g. `set x | 0 <= x < |s|, y <- s[x] | 0 <= y :: y`)

    Note that quantifier variable domains (`<- <Domain>`) are available
    in both syntax versions.

* `-disableScopes` - treat all export sets as `export reveal *` to never
    hide function bodies or type definitions during translation.

* `-allowsGlobals` - allow the implicit class `_default` to contain
  fields, instance functions, and instance methods. These class members
  are declared at the module scope, outside of explicit classes. This
  command-line option is provided to simplify a transition from the
  behavior in the language prior to version 1.9.3, from which point
  onward all functions and methods declared at the module scope are
  implicitly static and field declarations are not allowed at the
  module scope.

### 13.8.6. Controlling warnings {#sec-controlling-warnings}

These options control what warnings Dafny produces, and whether to treat
warnings as errors.

* `--warn-as-errors` (was `-warningsAsErrors`) - treat warnings as errors.

* `--warn-shadowing` (was `-warnShadowing`) - emit a warning if the name 
  of a declared variable caused another variable to be shadowed.

* `--warn-missing-constructor-parentheses` - warn if a constructor name in a pattern might be misinterpreted

Legacy options

* `-deprecation:<n>` - control warnings about deprecated features. The
  value of `<n>` can be any of the following.

   * `0` - don't issue any warnings.

   * `1` (default) - issue warnings.

   * `2` - issue warnings and advise about alternate syntax.

### 13.8.7. Controlling verification {#sec-controlling-verification}

These options control how Dafny verifies the input program, including
how much it verifies, what techniques it uses to perform verification,
and what information it produces about the verification process.

* `--no-verify` - turns off verification (for translate, build, run commands)

* `--verify-included-files` (was `-verifyAllModules`) - verify modules that come from include directives.

  By default, Dafny only verifies files explicitly listed on the command
  line: if `a.dfy` includes `b.dfy`, a call to `Dafny a.dfy` will detect
  and report verification errors from `a.dfy` but not from `b.dfy`.

  With this option, Dafny will instead verify everything: all input
  modules and all their transitive dependencies. This way `Dafny a.dfy`
  will verify `a.dfy` and all files that it includes (here `b.dfy`), as
  well all files that these files include, etc.

  Running Dafny with this option on the file containing your
  main result is a good way to ensure that all its dependencies verify.


* `--track-print-effects` - If true, a compiled method, constructor, or 
   iterator is allowed to have print effects only if it is marked with 
   {{:print}}. (default false)
   The legacy option was `-trackPrintEffects:<n>`) with values 0 or 1
   for false and true.

* `--relax-definite-assignment` - control the rules governing definite
  assignment, the property that every variable is eventually assigned a
  value before it is used.
  * if false (default), enforce definite-assignment for all non-yield-parameter
    variables and fields, regardless of their types
  * if false and `--enforce-determinism` is true, then also performs 
    checks in the compiler that no nondeterministic statements are used
  * if true, enforce definite-assignment rules for compiled
    variables and fields whose types do not support auto-initialization
    and for ghost variables and fields whose type is possibly empty.

* `--disable-nonlinear-arithmetic` (was `-noNLarith`) - reduce 
  Z3's knowledge of non-linear arithmetic (the
  operators `*`, `/`, and `%`). Enabling this option will typically
  require more manual work to complete proofs (by explicitly applying
  lemmas about non-linear operators), but will also result in more
  predictable behavior, since Z3 can sometimes get stuck down an
  unproductive path while attempting to prove things about those
  operators. (This option will perhaps be replaced by `-arith` in the
  future. For now, it takes precedence over `-arith`.)

* `--manual-lemma-induction` - diables automatic inducntion for lemmas

* `--isolate-assertions` - verify assertions individually

Controlling the proof engine:

* `--cores:<n>` - sets the number or percent of the available cores to be used for verification
* `--verification-time-limit <seconds>` - imposes a time limit on each verification attempt
* `--verification-error-limit <number>` - limits the number of verification errors reported (0 is no limit)
* `--resource-limit` - states a resource limit (to be used by the backend solver)

Legacy options:

* `-dafnyVerify:<n>` [discouraged] - turn verification of the program on or off. The
  value of `<n>` can be any of the following.

  * `0` - stop after type checking.

  * `1` - continue on to verification and compilation.


* `-separateModuleOutput` - output verification results for each module
  separately, rather than aggregating them after they are all finished.

* `-mimicVerificationOf:<dafny version>` - let `dafny` attempt to mimic
  the verification behavior of a previous version of `dafny`. This can be
  useful during migration to a newer version of `dafny` when a Dafny
  program has proofs, such as methods or lemmas, that are highly variable in
  the sense that their verification may become slower or fail altogether
  after logically irrelevant changes are made in the verification input.

  Accepted versions are: `3.3`. Note that falling back on the behavior
  of version 3.3 turns off features that prevent certain classes of
  verification variability.

* `-noCheating:<n>` - control whether certain assumptions are allowed.
  The value of `<n>` can be one of the following.

  * `0` (default) - allow `assume` statements and free invariants.

  * `1` - treat all assumptions as `assert` statements, and drop free
    invariants.

* `-induction:<n>` - control the behavior of induction. The value of
  `<n>` can be one of the following.

  * `0` - never do induction, not even when attributes request it.

  * `1` - apply induction only when attributes request it.

  * `2` - apply induction as requested (by attributes) and also for
    heuristically chosen quantifiers.

  * `3` - apply induction as requested, and for heuristically chosen
    quantifiers and lemmas.

  * `4` (default) - apply induction as requested, and for all lemmas.

* `-inductionHeuristic:<n>` - control the heuristics used for induction.
  The value of `<n>` can be one of the following.

  * `0` - use the least discriminating induction heuristic (that is,
    lean toward applying induction more often).

  * `1`, `2`, `3`, `4`, `5` - use an intermediate heuristic, ordered as
    follows as far as how discriminating they are: 0 < 1 < 2 < (3,4) < 5
    < 6.

  * `6` (default) - use the most discriminating induction heuristic.

* `-allocated:<n>` - specify defaults for where Dafny should assert and
  assume `allocated(x)` for various parameters `x`, local variables `x`,
  bound variables `x`, etc. Lower `<n>` may require more manual
  `allocated(x)` annotations and thus may be more difficult to use. The
  value of `<n>` can be one of the following.

  * `0` - never assume or assert `allocated(x)` by default.

  * `1` - assume `allocated(x)` only for non-ghost variables and fields.
    (These assumptions are free, since non-ghost variables always
    contain allocated values at run-time.) This option may speed up
    verification relative to `-allocated:2`.

  * `2` - assert/assume `allocated(x)` on all variables, even bound
    variables in quantifiers. This option is the easiest to use for code
    that uses the heap heavily.

  * `3` - (default) make frugal use of heap parameters.

  * `4` - like `3` but add `allocated` antecedents when ranges don't imply
    allocatedness.

  Warning: this option should be chosen consistently across an entire
  project; it would be unsound to use different defaults for different
  files or modules within a project. Furthermore, modes `-allocated:0` and
  `-allocated:1` let functions depend on the allocation state, which is
  not sound in general.

* `-noAutoReq` - ignore `autoReq` attributes, and therefore do not
  automatically generate `requires` clauses.

* `-autoReqPrint:<file>` - print the requires clauses that were
  automatically generated by `autoReq` to the given `<file>`.

* `-arith:<n>` - control how arithmetic is modeled during verification.
  This is an experimental switch, and its options may change. The value
  of `<n>` can be one of the following.

  * `0` - use Boogie/Z3 built-ins for all arithmetic operations.

  * `1` (default) - like `0`, but introduce symbolic synonyms for `*`,
    `/`, and `%`, and allow these operators to be used in triggers.

  * `2` - like `1`, but also introduce symbolic synonyms for `+` and
    `-`.

  * `3` - turn off non-linear arithmetic in the SMT solver. Still use
    Boogie/Z3 built-in symbols for all arithmetic operations.

  * `4` - like `3`, but introduce symbolic synonyms for `*`, `/`, and `%`,
    and allow these operators to be used in triggers.

  * `5` - like `4`, but also introduce symbolic synonyms for `+` and
    `-`.

  * `6` - like `5`, and introduce axioms that distribute `+` over `*`.

  * `7` - like `6`, and introduce facts about the associativity of
    literal arguments over `*`.

  * `8` - like `7`, and introduce axioms for the connection between `*`,
    `/`, and `%`.

  * `9` - like `8`, and introduce axioms for sign of multiplication.

  * `10` - like `9`, and introduce axioms for commutativity and
    associativity of `*`.

* `-autoTriggers:<n>` - control automatic generation of `{:trigger}`
  annotations. See [triggers](#sec-trigger). The value of `<n>` can be one
  of the following.

  * `0` - do not generate `{:trigger}` annotations for user-level
    quantifiers.

  * `1` (default) - add a `{:trigger}` annotation to each user-level
    quantifier. Existing annotations are preserved.

* `-rewriteFocalPredicates:<n>` - control rewriting of predicates in the
  body of prefix lemmas. See [the section about nicer extreme proofs](#sec-nicer-proofs-of-extremes).
  The value of `<n>` can be one of the following.

  * `0` - don't rewrite predicates in the body of prefix lemmas.

  * `1` (default) - in the body of prefix lemmas, rewrite any use of a
    focal predicate `P` to `P#[_k-1]`.

* `-extractCounterexample` - control generation of counterexamples. If
  verification fails, report a detailed counterexample for the first
  failing assertion. Requires specifying the `-mv` option, to specify
  where to write the counterexample, as well as the
  `-proverOpt:O:model_compress=false` and
  `-proverOpt:O:model.completion=true` options.

### 13.8.8. Controlling compilation {#sec-controlling-compilation}

These options control what code gets compiled, what target language is
used, how compilation proceeds, and whether the compiled program is
immediately executed.

* `--target:<s>` or `-t:<s>` (was `-compileTarget:<s>`) - set the target programming language for the
  compiler. The value of `<s>` can be one of the following.

   * `cs` - C\# . Produces a .dll file that can be run using `dotnet`.
      For example, `dafny Hello.dfy` will produce `Hello.dll` and `Hello.runtimeconfig.json`.
      The dll can be run using `dotnet Hello.dll`.

   * `go` - Go. The default output of `dafny Hello.dfy -compileTarget:go` is
      in the `Hello-go` folder. It is run using
      ``GOPATH=`pwd`/Hello-go/ GO111MODULE=auto go run Hello-go/src/Hello.go``

   * `js` - Javascript. The default output of `dafny Hello.dfy -compileTarget:js` is
      the file `Hello.js`, which can be run using `node Hello.js`. (You must have 
      `bignumber.js` installed.)

   * `java` - Java. The default output of `dafny Hello.dfy -compileTarget:java` is
      in the `Hello-java` folder. The compiled program can be run using
      `java -cp Hello-java:Hello-java/DafnyRuntime.jar Hello`.

   * `py` - Python. The default output of `dafny Hello.dfy -compileTarget:py` is
      in the `Hello-py` folder. The compiled program can be run using
      `python Hello-py/Hello.py`, where `python` is Python version 3.

   * `cpp` - C++. The default output of `dafny Hello.dfy -compileTarget:cpp` is
      `Hello.exe` and other files written to the current folder. The compiled
      program can be run using `./Hello.exe`.

* `--input <file>` - designates files to be include in the compilation in addition to the main file in
  `dafny run`; these may be non-.dfy files; this option may be specified more than once

* `--output:<file>` or `-o:<file>` (was `-out:<file>`) - set the name to use for compiled code files.

By default, `dafny` reuses the name of the Dafny file being compiled.
Compilers that generate a single file use the file name as-is (e.g. the
C# backend will generate `<file>.dll` and optionally `<file>.cs` with
`-spillTargetCode`). Compilers that generate multiple files use the file
name as a directory name (e.g. the Java backend will generate files in
directory `<file>-java/`). Any file extension is ignored, so
`-out:<file>` is the same as `-out:<file>.<ext>` if `<file>` contains no
periods.

* `--include-runtime` - include the runtime library for the target language in
  the generated artifacts. This is true by default for build and run, 
  but false by default for translate. The legacy option `-useRuntimeLib` had the 
  opposite effect: when enabled, the compiled assembly referred to
  the pre-built `DafnyRuntime.dll` in the
  compiled assembly rather than including `DafnyRuntime.cs` in the build
  process. 


Legacy options:

* `-compile:<n>` -  [obsolete - use `dafny build` or `dafny run`] control whether compilation 
   happens. The value of
  `<n>` can be one of the following. Note that if the program is 
   compiled, it will be compiled to the target language determined by
   the `-compileTarget` option, which is C\# by default.

   * `0` - do not compile the program

   * `1` (default) - upon successful verification, compile the program
     to the target language.

   * `2` - always compile, regardless of verification success.

   * `3` - if verification is successful, compile the program (like
     option `1`), and then if there is a `Main` method, attempt to run the
     program.

   * `4` - always compile (like option `2`), and then if there is a
     `Main` method, attempt to run the program.

* `-spillTargetCode:<n>` - [obsolete - use `dafny translate`) control whether to write out compiled code in
  the target language (instead of just holding it in internal temporary
  memory). The value of `<n>` can be one of the following.

   * `0` (default) - don't make any extra effort to write the textual
     target program (but still compile it, if `-compile` indicates to do
     so).

   * `1` - write it out to the target language, if it is being compiled.

   * `2` - write the compiled program if it passes verification,
     regardless of the `-compile` setting.

   * `3` - write the compiled program regardless of verification success
     and the `-compile` setting.

Note that some compiler targets may (always or in some situations) write
out the textual target program as part of compilation, in which case
`-spillTargetCode:0` behaves the same way as `-spillTargetCode:1`.

* `-Main:<name>` - specify the (fully-qualified) name of the method to
  use as the executable entry point. The default is the method with the
  `{:main}` attribute, or else the method named `Main`.

* `-compileVerbose:<n>` - control whether to write out compilation
  progress information. The value of `<n>` can be one of the following.

  * `0` - do not print any information (silent mode)

  * `1` (default) - print information such as the files being created by
    the compiler

* `-coverage:<file>` - emit branch-coverage calls and outputs into
  `<file>`, including a legend that gives a description of each
  source-location identifier used in the branch-coverage calls. (Use `-`
  as `<file>` to print to the console.)

* `-optimize` - produce optimized C# code by passing the `/optimize`
  flag to the `csc` executable.

* `-optimizeResolution:<n>` - control optimization of method target
  resolution. The value of `<n>` can be one of the following.

  * `0` - resolve and translate all methods.

  * `1` - translate methods only in the call graph of the current
    verification target.

  * `2` (default) - as in `1`, but resolve only methods that are defined
    in the current verification target file, not in included files.


* `-testContracts:<mode>` - test certain function and method contracts
  at runtime. This works by generating a wrapper for each function or
  method to be tested that includes a sequence of `expect` statements
  for each requires clause, a call to the original, and sequence of
  `expect` statements for each `ensures` clause. This is particularly
  useful for code marked with the `{:extern}` attribute and implemented
  in the target language instead of Dafny. Having runtime checks of the
  contracts on such code makes it possible to gather evidence that the
  target-language code satisfies the assumptions made of it during Dafny
  verification through mechanisms ranging from manual tests through
  fuzzing to full verification. For the latter two use cases, having
  checks for `requires` clauses can be helpful, even if the Dafny
  calling code will never violate them.

  The `<mode>` parameter can currently be one of the following.

  * `Externs` - insert dynamic checks when calling any function or
    method marked with the `{:extern}` attribute, wherever the call
    occurs.

  * `TestedExterns` - insert dynamic checks when calling any function or
    method marked with the `{:extern}` attribute directly from a
    function or method marked with the `{:test}` attribute.

### 13.8.9. Controlling Boogie {#sec-controlling-boogie}

Dafny builds on top of Boogie, a general-purpose intermediate language
for verification. Options supported by Boogie on its own are also
supported by Dafny. Some of the Boogie options most relevant to Dafny
users include the following. We use the term "procedure" below to refer
to a Dafny function, lemma, method, or predicate, following Boogie
terminology.

* `--solver-path` - specifies a custom SMT solver to use

* `--solver-plugin` - specifies a plugin to use as the SMT solver, instead of an external pdafny translaterocess

* `--boogie-filter` - restricts the set of verification tasks (for debugging) 

* `--boogie` - arguments to send to boogie

Legacy options:

* `-proc:<name>` - verify only the procedure named `<name>`. The name
  can include `*` to indicate arbitrary sequences of characters.

* `-trace` - print extra information during verification, including
  timing, resource use, and outcome for each procedure incrementally, as
  verification finishes.

* `-randomSeed:<n>` - turn on randomization of the input that Boogie
  passes to the SMT solver and turn on randomization in the SMT solver
  itself.

  Certain Boogie inputs cause proof variability in the sense that changes to the
  input that preserve its meaning may cause the output to change. The
  `-randomSeed` option simulates meaning-preserving changes to the
  input without requiring the user to actually make those changes.

  The `-randomSeed` option is implemented by renaming variables and
  reordering declarations in the input, and by setting
  solver options that have similar effects.

* `-randomSeedIterations:<n>` - attempt to prove each VC `<n>` times
  with `<n>` random seeds. If `-randomSeed` has been provided, each
  proof attempt will use a new random seed derived from this original
  seed. If not, it will implicitly use `-randomSeed:0` to ensure a
  difference between iterations. This option can be very useful for
  identifying input programs for which verification is highly variable. If the
  verification times or solver resource counts associated with each
  proof attempt vary widely for a given procedure, small changes to that
  procedure might be more likely to cause proofs to fail in the future.

* `-vcsSplitOnEveryAssert` - prove each (explicit or implicit) assertion
  in each procedure separately. See also the attribute
  [`{:vcs_split_on_every_assert}`](#sec-vcs_split_on_every_assert) for
  restricting this option on specific procedures. By default, Boogie
  attempts to prove that every assertion in a given procedure holds all
  at once, in a single query to an SMT solver. This usually performs
  well, but sometimes causes the solver to take longer. If a proof that
  you believe should succeed is timing out, using this option can
  sometimes help.

* `-timeLimit:<n>` - spend at most `<n>` seconds attempting to prove any
  single SMT query. This setting can also be set per method using the
  attribute [`{:timeLimit n}`](#sec-time-limit).

* `-rlimit:<n>` - set the maximum solver resource count to use while
  proving a single SMT query. This can be a more deterministic approach
  than setting a time limit. To choose an appropriate value, please
  refer to the documentation of the attribute [`{:rlimit}`](#sec-rlimit)
  that can be applied per procedure.

* `-print:<file>` - print the translation of the Dafny file to a Boogie file.

If you have Boogie installed locally, you can run the printed Boogie file with the following script:

```bash
DOTNET=$(which dotnet)

BOOGIE_ROOT="path/to/boogie/Source"
BOOGIE="$BOOGIE_ROOT/BoogieDriver/bin/Debug/net6.0/BoogieDriver.dll"

if [[ ! -x "$DOTNET" ]]; then
    echo "Error: Dafny requires .NET Core to run on non-Windows systems."
    exit 1
fi

#Uncomment if you prefer to use the executable instead of the DLL
#BOOGIE=$(which boogie)

BOOGIE_OPTIONS="/infer:j"
PROVER_OPTIONS="\
  /proverOpt:O:auto_config=false \
  /proverOpt:O:type_check=true \
  /proverOpt:O:smt.case_split=3 \
  /proverOpt:O:smt.qi.eager_threshold=100 \
  /proverOpt:O:smt.delay_units=true \
  /proverOpt:O:smt.arith.solver=2 \
  "

"$DOTNET" "$BOOGIE" $BOOGIE_OPTIONS $PROVER_OPTIONS "$@"
#Uncomment if you want to use the executable instead of the DLL
#"$BOOGIE" $BOOGIE_OPTIONS $PROVER_OPTIONS "$@"
```

### 13.8.10. Controlling the prover {#sec-controlling-prover}

Much of controlling the prover is accomplished by controlling 
verification condition generation ([25.9.7](#sec-controlling-verification)) or Boogie 
([Section 13.8.9](#sec-controlling-boogie)). 
The following options are also commonly used:

* `--verification-error-limit:<n>` - limits the number of verification errors reported per procedure.
  Default is 5; 0 means as many as possible; a small positive number runs faster
  but a large positive number reports more errors per run

* `--verification-time-limit:<n>` (was `-timeLimit:<n>`) - limits 
  the number of seconds spent trying to verify each procedure.


### 13.8.11. Controlling test generation {#sec-controlling-test-gen}

Dafny is capable of generating unit (runtime) tests. It does so by asking the prover to solve
for values of inputs to a method that cause the program to execute specific blocks or paths.
A detailed description of how to do this is given in
[a separate document](https://github.com/dafny-lang/dafny/blob/master/Source/DafnyTestGeneration/README.md).
<|MERGE_RESOLUTION|>--- conflicted
+++ resolved
@@ -650,11 +650,6 @@
 warn-shadowing = true
 ```
 
-<<<<<<< HEAD
-Under the section `[options]`, any options from the Dafny CLI can be specified using the option's name without the `--` prefix. When executing a `dafny` command using a project file, any options specified in the file that can be applied to the command, will be. Options that can't be applied or are misspelled, are ignored. Options in legacy option form are also ignored.
-
-When using a Dafny IDE based on the `dafny server` command, the IDE will search for project files by traversing up the file tree looking for the closest `dfyconfig.toml` file it can find. Options from the project file will override options passed to `dafny server`.
-=======
 - At most one `.toml` file may be named on the command-line; when using the command-line no `.toml` file is used by default.
 - In the `includes` and `excludes` lists, the file paths may have wildcards, including `**` to mean any number of directory levels; filepaths are relative to the location of the `.toml` file in which they are named.
 - Dafny will process the union of (a) the files on the command-line and (b) the files designated in the `.toml` file, which are those specified by the `includes`, omitting those specified by the `excludes`.
@@ -663,12 +658,8 @@
 - When executing a `dafny` command using a project file, any options specified in the file that can be applied to the command, will be. Options that can't be applied are ignored; options that are invalid for any dafny command trigger warnings.
 - Options specified on the command-line take precedence over any specified in the project file, no matter the order of items on the command-line.
 - When using a Dafny IDE based on the `dafny server` command, the IDE will search for project files by traversing up the file tree looking for the closest `dfyconfig.toml` file to the dfy being parsed that it can find. Options from the project file will override options passed to `dafny server`.
->>>>>>> 73d3625d
 
 It's not possible to use Dafny project files in combination with the legacy CLI UI.
-
-The command-line may contain at most one project file. Files listed on the command-line are combined with any files listed in any project file on the command-line.  Options listed on the command-line supersede those in
-a project file, whether the command-line option comes before or after the project file.
 
 ## 13.6. Verification {#sec-verification}
 
