--- conflicted
+++ resolved
@@ -989,7 +989,6 @@
 * `-titrace` - print debugging information during the type inference
   process.
 
-<<<<<<< HEAD
 * `-diagnosticsFormat:<text|json>` - control how to report errors, warnings, and info
   messages.  `<fmt>` may be one of the following:
 
@@ -1023,10 +1022,7 @@
     }
     ```
 
-### 25.11.5. Controlling language features {#sec-controlling-language}
-=======
 ### 25.9.5. Controlling language features {#sec-controlling-language}
->>>>>>> f83beb03
 
 These options allow some Dafny language features to be enabled or
 disabled. Some of these options exist for backward compatibility with
