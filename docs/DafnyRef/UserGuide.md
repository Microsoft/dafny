--- conflicted
+++ resolved
@@ -262,11 +262,7 @@
 - The root source files of a Dafny invocation are the files listed on the command-line and those specified in a potential project file through the `includes` and `excludes` properties.
 - By default, all root files and those reachable through include directives are verified in a given invocation of the `dafny` tool.
 - The `--library` option marks files that are excluded from verification. Such a file may also, but need not, be the target of an `include` directive in some file of the program; in any case, such files and all files reachable through their include directives, are included in the program but not in the set of files that are verified (or compiled). The intent of this option is to mark files that should be considered as libraries that are independently verified prior to being released for shared use.
-<<<<<<< HEAD
-- The option `--verify-scope` determines which files are verified. When set to `RootSources`, only the root files are verified, skipping files that are only reachable through include directives, When set to `Everything`, everything is verified, including files reachable through library roots, which are specified through `--library`.
-=======
 - The option `--verify-scope` determines which files are verified. When set to `RootSources`, only the root files are verified, skipping files that are only reachable through include directives. When set to `RootSourceAndIncludes`, files reachable through include directives are also verified. When set to `Everything`, everything is verified, including files reachable through library roots that are specified using the option `--library`.
->>>>>>> 94fa7a3b
 - Verifying files individually is equivalent to verifying them in groups, presuming no other changes. It is also permitted to verify completely disjoint files or programs together in a single run of `dafny`.
 
 Various options control the verification process, in addition to all those described for [`dafny resolve`](#sec-dafny-resolve).
