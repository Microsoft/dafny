<!--PDF NEWPAGE-->
# 24. Dafny User's Guide {#sec-user-guide}

Most of this document describes the Dafny programming language.
This section describes the `dafny` tool, a combined verifier and compiler
that implements the Dafny language.

The development of the Dafny language and tool is a GitHub project at [https://github.com/dafny-lang/dafny](https://github.com/dafny-lang/dafny).
The project is open source, with collaborators from various organizations and additional contributors welcome.
The software itself is licensed under the [MIT license](https://github.com/dafny-lang/dafny/blob/master/LICENSE.txt).

## 24.1. Introduction

The `dafny` tool implements the following capabilities:

- checking that the input files represent a valid Dafny program (i.e., syntax, grammar and name and type resolution);
- verifying that the program meets its specifications, by translating the program to verification conditions
and checking those with Boogie and an SMT solver, typically Z3;
- compiling the program to a target language, such as C#, Java, Javascript, Go (and others in development);
- running the executable produced by the compiler.

Using various command-line flags, the tool can perform various combinations of the last three actions (the first
action is always performed).

## 24.2. Dafny Programs and Files

A Dafny program is a set of modules.
Modules can refer to other modules, such as through `import` declarations
or `refines` clauses.
A Dafny program consists of all the modules needed so that all module
references are resolved.

Dafny files (`.dfy`) in the operating system each hold
some number of top-level declarations. Thus a full program may be
distributed among multiple files.
To apply the `dafny` tool to a Dafny program, the `dafny` tool must be
given all the files making up a complete program (or, possibly, more than
one program at a time). This can be effected either by listing all of the files
by name on the command-line or by using `include` directives within a file
to stipulate what other files contain modules that the given file needs.
Thus the complete set of modules are all the modules in all the files listed
on the command-line or referenced, recursively, by `include` directives
within those files. It does not matter if files are repeated either as
includes or on the command-line.[^fn-duplicate-files]

Note however that although the complete set of files, command-line plus
included files, make up the program, by default, only those files listed on
the command-line are verified. To do a complete verification, each file
must be verified; it may well happen that a verification failure in one
file (which is not on the command-line and thus not checked) may hide a
verification failure in a file that is being checked.
Thus it is important to eventually check all files, preferably in an order
in which the files without dependencies are checked first, then those that
depend on them, etc., until all files are checked.

[^fn-duplicate-files]: File names are considered equal if they have the same absolute path, compared as case-sensitive strings (regardless of whether the underlying file-system is case sensitive).  Using symbolic links may make the same file have a different absolute path; this will generally cause duplicate declaration errors.

## 24.3. Installing Dafny

The instructions for installing dafny and the required dependencies and environment
are described on the Dafny wiki:
[https://github.com/dafny-lang/dafny/wiki/INSTALL](https://github.com/dafny-lang/dafny/wiki/INSTALL).
They are not repeated here to avoid replicating information that
easily becomes inconsistent and out of date.

As of this writing, users can install pre-built Dafny binaries
or build directly from the source files maintained in the github project.

Current and past Dafny binary releases can be found at
[https://github.com/dafny-lang/dafny/releases](https://github.com/dafny-lang/dafny/releases) for each supported platform.
Each release is a .zip file with a name combining the release name and the
platform. Current platforms are Windows 10, Ubuntu 16ff, and MacOS 10.14ff.

The principal dependency of the `dafny` tool is that it uses `dotnet`, which
is available and must be installed on Linux and Mac platforms to use `dafny`.

## 24.4. Dafny Code Style

There are code style conventions for Dafny code, recorded [here](https://dafny-lang.github.io/dafny/StyleGuide/Style-Guide).
Most significantly, code is written without tabs and with a 2 space indentation.


## 24.5. IDEs for Dafny

Dafny source files are text files and can of course be edited with any
text editor. However, some tools provide syntax-aware features:

- There is a [Dafny mode for
    Emacs](https://github.com/boogie-org/boogie-friends).

<<<<<<< HEAD
- VSCode, a cross-platform editor for many programming languages has an extension for Dafny, installed from within VSCode. VSCode is available [here](http://code.visualstudio.com). The extension provides syntax highlighting, in-line parser, type and verification errors, and code navigation.
=======
- VSCode, a cross-platform editor for many programming languages has an extension for dafny,
  installed from within VSCode. VSCode is available [here](http://code.visualstudio.com).
  The [extension](#sec-dafny-language-server-vscode) provides syntax highlighting, in-line parser,
  type and verification errors, code navigation, counter-example display and gutter highlights.
  

>>>>>>> 7154fdb6

- An old Visual Studio plugin is no longer supported

Information about installing IDE extensions for Dafny is found
on the [Dafny INSTALL page in the wiki](https://github.com/dafny-lang/dafny/wiki/INSTALL).

## 24.6. Dafny VSCode extension and the Dafny Language Server {#sec-dafny-language-server-vscode}

There is a language server for Dafny, which [implements](https://github.com/dafny-lang/dafny/tree/master/Source/DafnyLanguageServer) the [Language Server Protocol](https://microsoft.github.io/language-server-protocol/).
This server is used by the Dafny VSCode Extension, and it currently offers the following features:
- Quick syntax highlighting
- Parsing, Resolution and realtime verification diagnostics
- Support for [Dafny plugins](https://github.com/dafny-lang/dafny/tree/master/Source/DafnyLanguageServer#plugins)
- Limited support for symbol completion
- Limited support for code navigation
- Counter-example display
- Highlighting of ghost statement
- Gutter highlights

### 24.6.1. Gutter highlights meaning {#sec-gutter-highlights}

The first time a file is loaded, the gutter will highlight in a transparent squiggly green line all the methods that need to be verified, like this:

![image](https://user-images.githubusercontent.com/3601079/178058374-a1e5e9ca-2c5e-493a-bb60-d00310962741.png)

When the file is saved (in verification on save), or whenever the Dafny verifier is ready (in verification on change), it will start to verify methods.
That line will turn into a thin green rectangle on methods that have been verified, and display an animated less transparent green squiggly line on methods that are being actively verified:

![image](https://user-images.githubusercontent.com/3601079/178058713-1266a23f-fdb4-4494-844a-488cc214c797.png)

When the verification finishes, if a method, a function, a constant with default initialization or a subset type with a witness has some verification errors in it,
the editor will display two yellow vertical rails indicating an error context.

![image](https://user-images.githubusercontent.com/3601079/178058908-71425938-57a4-454d-805d-2923d7c4de73.png)

Inside this context, if there is a failing assertion on a line,
it will fill the gap between the vertical yellow bars with a red rectangle, even if there might be other assertions that are verified on the line.
If there is no error on a line, but there is at least one assertion that verified, it will display a green disk with a white checkmark on it,
which can be used to check progress in a proof search.

As soon as a line is changed, the gutter icons turn transparent and squiggly, to indicate their obsolescence.

![image](https://user-images.githubusercontent.com/3601079/178063330-dd346ddf-aa60-487e-a368-3a4af572aeac.png)

The red error rectangles occupy only half the horizontal space, to visualise their possible obsolescence.

When the file is saved (in verification on save), or as soon as possible otherwise,
these squiggly icons will be animated while the Dafny verifier inspect the area.

![image](https://user-images.githubusercontent.com/3601079/178063848-d0fb02d9-c743-4ffc-9e34-c5f8731c79d1.png)

If the method was verifying before a change, instead of two yellow vertical bars with a red squiggly line,
the gutter icons display an animated squiggly but more firm green line, thereby indicating that the method used to verify,
but Dafny is still re-verifying it.

![image](https://user-images.githubusercontent.com/3601079/178068281-f15fa83f-6180-4de1-ab63-b65957f6c86b.png)

If there is a parse or resolution error, the previous gutter icons turn gray and a red triangle indicates 
the position of the parse or resolution error.

![image](https://user-images.githubusercontent.com/3601079/178068650-24c14da1-d247-4027-b784-2eb055242e6b.png)


## 24.7. The Dafny Server {#sec-dafny-server}

Before Dafny [implemented](https://github.com/dafny-lang/dafny/tree/master/Source/DafnyLanguageServer) the official [Language Server Protocol](https://microsoft.github.io/language-server-protocol/), it implemented its own protocol for [Emacs](https://github.com/boogie-org/boogie-friends), which resulted in a project called [DafnyServer](https://github.com/dafny-lang/dafny/tree/master/Source/DafnyServer).

The Dafny Server has [integration tests](https://github.com/dafny-lang/dafny/tree/master/Test/server) that serve as the basis of the documentation.

The server is essentially a REPL, which produces output in the same format as the Dafny CLI; clients thus
do not need to understand the internals of Dafny's caching.  A typical editing session proceeds as follows:

* When a new Dafny file is opened, the editor starts a new instance of the
  Dafny server.  The cache is blank at that point.
* The editor sends a copy of the buffer for initial verification.  This takes
  some time, after which the server returns a list of errors.
* The user makes modifications; the editor periodically sends a new copy of
  the buffer's contents to the Dafny server, which quickly returns an updated
  list of errors.

The client-server protocol is sequential, uses JSON, and works over ASCII
pipes by base64-encoding utf-8 queries.  It defines one type of query, and two
types of responses:

Queries are of the following form:

     verify
     <base64 encoded JSON payload>
     [[DAFNY-CLIENT: EOM]]

Responses are of the following form:

     <list of errors and usual output, as produced by the Dafny CLI>
     [SUCCESS] [[DAFNY-SERVER: EOM]]

or

     <error message>
     [FAILURE] [[DAFNY-SERVER: EOM]]

The JSON payload is an utf-8 encoded string resulting of the serialization of
a dictionary with 4 fields:
   * args:   An array of Dafny arguments, as passed to the Dafny CLI
   * source: A Dafny program, or the path to a Dafny source file.
   * sourceIsFile: A boolean indicating whether the 'source' argument is a
                   Dafny program or the path to one.
   * filename:     The name of the original source file, to be used in error
                   messages

For small files, embedding the Dafny source directly into a message is
convenient; for larger files, however, it is generally better for performance
to write the source snapshot to a separate file, and to pass that to Dafny
by setting the 'sourceIsFile' flag to true.

For example, if you compile and run `DafnyServer.exe`, you could paste the following command:

```dafny
verify
eyJhcmdzIjpbIi9jb21waWxlOjAiLCIvcHJpbnRUb29sdGlwcyIsIi90aW1lTGltaXQ6MjAiXSwi
ZmlsZW5hbWUiOiJ0cmFuc2NyaXB0Iiwic291cmNlIjoibWV0aG9kIEEoYTppbnQpIHJldHVybnMg
KGI6IGludCkge1xuICBiIDo9IGE7XG4gIGFzc2VydCBmYWxzZTtcbn1cbiIsInNvdXJjZUlzRmls
ZSI6ZmFsc2V9
[[DAFNY-CLIENT: EOM]]
```

The interpreter sees the command `verify`, and then starts reading every line until it sees `[[DAFNY-CLIENT: EOM]]`
The payload is a base64 encoded string that you could encode or decode using JavaScript's `atob` and `btoa` function.
For example, the payload above was generated using the following code:
```js
btoa(JSON.stringify({
  "args": [
    "/compile:0",
    "/printTooltips",
    "/timeLimit:20"
   ],
   "filename":"transcript",
   "source":
`method A(a:int) returns (b: int) {
   b := a;
   assert false;
}
`,"sourceIsFile": false}))
=== "eyJhcmdzIjpbIi9jb21waWxlOjAiLCIvcHJpbnRUb29sdGlwcyIsIi90aW1lTGltaXQ6MjAiXSwiZmlsZW5hbWUiOiJ0cmFuc2NyaXB0Iiwic291cmNlIjoibWV0aG9kIEEoYTppbnQpIHJldHVybnMgKGI6IGludCkge1xuICBiIDo9IGE7XG4gIGFzc2VydCBmYWxzZTtcbn1cbiIsInNvdXJjZUlzRmlsZSI6ZmFsc2V9"
```

Thus to decode such output, you'd manually use `JSON.parse(atob(payload))`.

The Dafny Server is still supported, but we recommend using the [Language Server](https://github.com/dafny-lang/dafny/tree/master/Source/DafnyLanguageServer) instead. It is supported in [VSCode](https://marketplace.visualstudio.com/items?itemName=dafny-lang.ide-vscode) only. The Language Server also provides features such as ghost highlighting or symbol hovering.

## 24.8. Using Dafny From the Command Line

`dafny` is a conventional command-line tool, operating just like other
command-line tools in Windows and Unix-like systems.


- The format of a command-line is determined by the shell program that is executing the command-line (.e.g. bash, the windows shell, COMMAND, etc.). The command-line typically consists of file names and options, in any order, separated by spaces.
- Files are designated by absolute paths or paths relative to the current
working directory. A command-line argument not matching a known option is considered a filepath.
- Files containing dafny code must have a `.dfy` suffix.
- There must be at least one `.dfy` file.
- The command-line may contain other kinds of files appropriate to
the language that the dafny files are being compiled to.

The command `Dafny.exe /?` gives the current set of options supported
by the tool. The most commonly used options are described in [Section 24.11](#sec-command-line-options).

- Options may begin with either a `/` (as is typical on Windows) or a `-` (as is typical on Linux)
- If an option is repeated (e.g., with a different argument), then the later instance on the command-line supersedes the earlier instance.
- If an option takes an argument, the option name is followed by a `:` and then by the argument value, with no
intervening white space; if the argument itself contains white space, the argument must be enclosed in quotes.
- Escape characters are determined by the shell executing the command-line.

The `dafny` tool performs several tasks:

- Checking the form of the text in a `.dfy` file. This step is always performed, unless the tool is simply asked for
help information or version number.
- Running the verification engine to check all implicit and explicit specifications. This step is performed by
default, but can be skipped by using the `-noVerify` or `-dafnyVerify:0` option
- Compiling the dafny program to a target language. This step is performed by default if the verification is
successful but can be skipped or always executed by using variations of the `-compile` option.
- Whether the source code of the compiled target is written out is controlled by `-spillTargetCode`
- The particular target language used is chosen by `-compileTarget`
- Whether or not the `dafny` tool attempts to run the compiled code is controlled by `-compile`

The dafny tool terminates with these exit codes:

* 0 -- success
* 1 -- invalid command-line arguments
* 2 -- syntax, parse, or name or type resolution errors
* 3 -- compilation errors
* 4 -- verification errors

Errors in earlier phases of processing typically hide later errors.
For example, if a program has parsing errors, verification or compilation will
not be attempted.
The option `-countVerificationErrors:0` forces the tool to always end with a 0
exit code.

## 24.9. Verification

In this section, we suggest a methodology to figure out [why a single assertion might not hold](#sec-verification-debugging), we propose techniques to deal with [assertions that slow a proof down](#sec-verification-debugging-slow), we explain how to [verify assertions in parallel or in a focused way](#sec-assertion-batches), and we also give some more examples of [useful options and attributes to control verification](#sec-command-line-options-and-attributes-for-verification).

### 24.9.1. Verification debugging when verification fails {#sec-verification-debugging}

Let's assume one assertion is failing ("assertion might not hold" or "postcondition might not hold"). What should you do next?

The following section is textual description of the animation below, which illustrates the principle of debugging an assertion by computing the weakest precondition:  
![weakestpreconditionDemo](https://user-images.githubusercontent.com/3601079/157976402-83fe4d37-8042-40fc-940f-bcfc235c7d2b.gif)

#### 24.9.1.1. Failing postconditions {#sec-failing-postconditions}
Let's look at an example of a failing postcondition.
```dafny
method FailingPostcondition(b: bool) returns (i: int)
  ensures 2 <= i
{
  var j := if !b then 3 else 1;
  if b {
    return j;
  }//^^^^^^^ a postcondition might not hold on this return path.
  i := 2;
}
```
One first thing you can do is replace the statement `return j;` by two statements `i := j; return;` to better understand what is wrong:
```dafny
method FailingPostcondition(b: bool) returns (i: int)
  ensures 2 <= i
{
  var j := if !b then 3 else 1;
  if b {
    i := j;
    return;
  }//^^^^^^^ a postcondition might not hold on this return path.
  i := 2;
}
```
Now, you can assert the postcondition just before the return:
```dafny
method FailingPostcondition(b: bool) returns (i: int)
  ensures 2 <= i
{
  var j := if !b then 3 else 1;
  if b {
    i := j;
    assert 2 <= i; // This assertion might not hold
    return;
  }
  i := 2;
}
```
That's it! Now the postcondition is not failing anymore, but the `assert` contains the error!
you can now move to the next section to find out how to debug this `assert`.

<<<<<<< HEAD
#### 24.8.1.2. Failing asserts {#sec-failing-asserts}
In the [previous section](#sec-failing-postconditions), we arrived at the point where we have a failing assertion:
=======
#### 24.9.1.2. Failing asserts {#sec-failing-asserts}
In the [previous section](#sec-failing-postconditions), we arrive to the point where we have a failing assertion:
>>>>>>> 7154fdb6
```dafny
method FailingPostcondition(b: bool) returns (i: int)
  ensures 2 <= i
{
  var j := if !b then 3 else 1;
  if b {
    i := j;
    assert 2 <= i; // This assertion might not hold
    return;
  }
  i := 2;
}
```
To debug why this assert might not hold, we need to _move this assert up_, which is similar to [_computing the weakest precondition_](https://en.wikipedia.org/wiki/Predicate_transformer_semantics#Weakest_preconditions).
For example, if we have `x := Y; assert F;` and the `assert F;` might not hold, the weakest precondition for it to hold before `x := Y;` can be written as the assertion `assert F[x:= Y];`, where we replace every occurence of `x` in `F` into `Y`.
Let's do it in our example:
```dafny
method FailingPostcondition(b: bool) returns (i: int)
  ensures 2 <= i
{
  var j := if !b then 3 else 1;
  if b {
    assert 2 <= j; // This assertion might not hold
    i := j;
    assert 2 <= i;
    return;
  }
  i := 2;
}
```
Yay! The assertion `assert 2 <= i;` is not proven wrong, which means that if we manage to prove `assert 2 <= j;`, it will work.
Now, this assert should hold only if we are in this branch, so to _move the assert up_, we need to guard it.
Just before the `if`, we can add the weakest precondition `assert b ==> (2 <= j)`:
```dafny
method FailingPostcondition(b: bool) returns (i: int)
  ensures 2 <= i
{
  var j := if !b then 3 else 1;
  assert b  ==>  2 <= j;  // This assertion might not hold
  if b {
    assert 2 <= j;
    i := j;
    assert 2 <= i;
    return;
  }
  i := 2;
}
```
Again, now the error is only on the topmost assert, which means that we are making progress.
Now, either the error is obvious, or we can one more time replace `j` by its value and create the assert `assert b ==> ((if !b then 3 else 1) >= 2);`
```dafny
method FailingPostcondition(b: bool) returns (i: int)
  ensures 2 <= i
{
  assert b  ==>  2 <= (if !b then 3 else 1);  // This assertion might not hold
  var j := if !b then 3 else 1;
  assert b  ==>  2 <= j;
  if b {
    assert 2 <= j;
    i := j;
    assert 2 <= i;
    return;
  }
  i := 2;
}
```
At this point, this is pure logic. We can simplify the assumption:
```
b ==>  2 <= (if !b then 3 else 1)
!b ||  (if !b then 2 <= 3 else 2 <= 1)
!b ||  (if !b then true else false)
!b || !b;
!b;
```
Now we can understand what went wrong: When b is true, all of these formulas above are false, this is why the `dafny` verifier was not able to prove them.
In the next section, we will explain how to "move asserts up" in certain useful patterns.

#### 24.9.1.3. Failing asserts cases {#sec-failing-asserts-special-cases}

This list is not exhaustive but can definitely be useful to provide the next step to figure out why Dafny could not prove an assertion.

 Failing assert           | Suggested rewriting
--------------------------|---------------------------------------
 <br>`x := Y;`<br>`assert P;` | `assert P[x := Y];`<br>`x := Y;`<br>`assert P;`
 <br>`if B {`<br>&nbsp;&nbsp;`  assert P;`<br>&nbsp;&nbsp;`  ...`<br>`}` | `assert B ==> P;`<br>`if B {`<br>&nbsp;&nbsp;`  assert P;`<br>&nbsp;&nbsp;`  ...`<br>`}`
 <br>`if B {`<br>&nbsp;&nbsp;`  ...`<br>`} else {`<br>&nbsp;&nbsp;`  assert P;`<br>&nbsp;&nbsp;`  ...`<br>`}` | `assert !B ==> P;`<br>`if B {`<br>&nbsp;&nbsp;`  ...`<br>`} else {`<br>&nbsp;&nbsp;`  assert P;`<br>&nbsp;&nbsp;`  ...`<br>`}`
 <br><br>`if X {`<br>&nbsp;&nbsp;`  ...`<br>`} else {`<br>&nbsp;&nbsp;`  ...`<br>`}`<br>`assert A;` | `if X {`<br>&nbsp;&nbsp;`  ...`<br>&nbsp;&nbsp;`  assert A;`<br>`} else {`<br>&nbsp;&nbsp;`  ...`<br>&nbsp;&nbsp;`  assert A;`<br>`}`<br>`assert A;`
 <br><br><br><br><br>`assert forall x :: Q(x);` | [`forall x`](#sec-forall-statement)<br>&nbsp;&nbsp;`  ensures Q(x)`<br>`{`<br>&nbsp;&nbsp;`  assert Q(x);`<br>`};`<br>` assert forall x :: Q(x);`
 <br><br><br><br><br>`assert forall x :: P(x) ==> Q(x);` | [`forall x | P(x)`](#sec-forall-statement)<br>&nbsp;&nbsp;`  ensures Q(x)`<br>`{`<br>&nbsp;&nbsp;`  assert Q(x);`<br>`};`<br>` assert forall x :: P(x) ==> Q(x);`
 <br>`assert exists x | P(x) :: Q(x);`<br>`assert exists x | P(x) :: Q'(x);` | `if x :| P(x) {`<br>&nbsp;&nbsp;`  assert Q(x);`<br>&nbsp;&nbsp;`  assert Q'(x);`<br>`} else {`<br>&nbsp;&nbsp;`  assert false;`<br>`}`
 <br>`assert exists x :: P(x);`<br> | `assert P(x0);`<br>`assert exists x :: P(x);`<br>for a given expression `x0`.
 <br>`ensures exists i :: P(i);`<br> | `returns (j: int)`<br>`ensures P(j) ensures exists i :: P(i)`<br>in a lemma, so that the `j` can be computed explicitly.
 <br><br>`assert A == B;`<br>`callLemma(x);`<br>`assert B == C;`<br> | [`calc == {`](#sec-calc-statement)<br>&nbsp;&nbsp;`  A;`<br>&nbsp;&nbsp;`  B;`<br>&nbsp;&nbsp;`  { callLemma(x); }`<br>&nbsp;&nbsp;`  C;`<br>`};`<br>`assert A == B;`<br>where the [`calc`](#sec-calc-statement) statement can be used to make intermediate computation steps explicit. Works with `<`, `>`, `<=`, `>=`, `==>`, `<==` and `<==>` for example.
 <br><br><br>`assert A ==> B;` | `if A {`<br>&nbsp;&nbsp;`  assert B;`<br>`};`<br>`assert A ==> B;`
 <br><br>`assert A && B;` | `assert A;`<br>`assert B;`<br>`assert A && B;`
 <br>`assert P(x);`<br>where `P` is an [`{:opaque}`](#sec-opaque) predicate | [`reveal P();`](#sec-reveal-statement)<br>`assert P(x);`<br><br>
 `assert P(x);`<br>where `P` is an [`{:opaque}`](#sec-opaque) predicate<br><br> | [`assert P(x) by {`](#sec-assert-statement)<br>[&nbsp;&nbsp;`  reveal P();`](#sec-reveal-statement)<br>`}`
 `assert P(x);`<br>where `P` is not an [`{:opaque}`](#sec-opaque) predicate with a lot of `&&` in its body and is assumed | Make `P` [`{:opaque}`](#sec-opaque) so that if it's assumed, it can be proven more easily. You can always [reveal](#sec-reveal-statement) it when needed.
 `ensures P ==> Q` on a lemma<br> | `requires P ensures Q` to avoid accidentally calling the lemma on inputs that do not satisfy `P`
 `seq(size, i => P)` | `seq(size, i requires 0 <= i < size => P);`
  <br><br>`assert forall x :: G(i) ==> R(i);` |  `assert G(i0);`<br>`assert R(i0);`<br>`assert forall i :: G(i) ==> R(i);` with a guess of the `i0` that makes the second assert to fail.
  <br><br>`assert forall i | 0 < i <= m :: P(i);` |  `assert forall i | 0 < i < m :: P(i);`<br>`assert forall i | i == m :: P(i);`<br>`assert forall i | 0 < i <= m :: P(i);`<br><br>
  <br><br>`assert forall i | i == m :: P(m);` |  `assert P(m);`<br>`assert forall i | i == m :: P(i);`
  `method m(i) returns (j: T)`<br>&nbsp;&nbsp;`  requires A(i)`<br>&nbsp;&nbsp;`  ensures B(i, j)`<br>`{`<br>&nbsp;&nbsp;`  ...`<br>`}`<br><br>`method n() {`<br>&nbsp;&nbsp;`  ...`<br><br><br>&nbsp;&nbsp;`  var x := m(a);`<br>&nbsp;&nbsp;`  assert P(x);` | `method m(i) returns (j: T)`<br>&nbsp;&nbsp;`  requires A(i)`<br>&nbsp;&nbsp;`  ensures B(i, j)`<br>`{`<br>&nbsp;&nbsp;`  ...`<br>`}`<br><br>`method n() {`<br>&nbsp;&nbsp;`  ...`<br>&nbsp;&nbsp;`  assert A(k);`<br>&nbsp;&nbsp;`  assert forall x :: B(k, x) ==> P(x);`<br>&nbsp;&nbsp;`  var x := m(k);`<br>&nbsp;&nbsp;`  assert P(x);`
  `method m_mod(i) returns (j: T)`<br>&nbsp;&nbsp;`  requires A(i)`<br>&nbsp;&nbsp;`  modifies this, i`<br>&nbsp;&nbsp;`  ensures B(i, j)`<br>`{`<br>&nbsp;&nbsp;`  ...`<br>`}`<br><br>`method n_mod() {`<br>&nbsp;&nbsp;`  ...`<br><br><br><br><br>&nbsp;&nbsp;`  var x: m_mod(a);`<br>&nbsp;&nbsp;`  assert P(x);` | `method m_mod(i) returns (j: T)`<br>&nbsp;&nbsp;`  requires A(i)`<br>&nbsp;&nbsp;`  modifies this, i`<br>&nbsp;&nbsp;`  ensures B(i, j)`<br>`{`<br>&nbsp;&nbsp;`  ...`<br>`}`<br><br>`method n_mod() {`<br>&nbsp;&nbsp;`  ...`<br>&nbsp;&nbsp;`  assert A(k);`<br>&nbsp;&nbsp;`  modify this, i; // Temporarily`<br>&nbsp;&nbsp;`  var x := T;     // Temporarily`<br>&nbsp;&nbsp;`  assume B(k, x);`<br>&nbsp;&nbsp;`//  var x := m_mod(k);`<br>&nbsp;&nbsp;`  assert P(x);`
  <br>`modify x, y;`<br>`assert P(x, y, z);` | `assert x != z && y != z;`<br>`modify x, y;`<br>`assert P(x, y, z);`

### 24.9.2. Verification debugging when verification is slow {#sec-verification-debugging-slow}

In this section, we describe techniques to apply in the case when verification is slower than expected, does not terminate, or times out.

#### 24.9.2.1. `assume false;` {#sec-assume-false}

Assuming `false` is an empirical way to short-circuit the verifier and usually stop verification at a given point[^explainer-assume-false], and since the final compilation steps do not accept this command, it is safe to use it during development.
Another similar command, `assert false;`, would also short-circuit the verifier, but it would still make the verifier try to prove `false`, which can also lead to timeouts.

[^explainer-assume-false]: `assume false` tells the `dafny` verifier "Assume everything is true from this point of the program". The reason is that, 'false' proves anything. For example, `false ==> A` is always true because it is equivalent to `!false || A`, which reduces to `true || A`, which reduces to `true`.

Thus, let us say a program of this shape takes forever to verify.

```dafny
method NotTerminating(b: bool) {
   assert X;
   if b {
     assert Y;
   } else {
     assert Z;
     assert P;
   }
}
```

What we can first do is add an `assume false` at the beginning of the method:

```dafny
method NotTerminating() {
   assume false; // Will never compile, but everything verifies instantly
   assert X;
   if b {
     assert Y;
   } else {
     assert Z;
     assert P;
   }
   assert W;
}
```

This verifies instantly. This gives use a strategy to bisect, or do binary search to find the assertion that slows everything down.
Now, we move the `assume false;` below the next assertion:

```dafny
method NotTerminating() {
   assert X;
   assume false;
   if b {
     assert Y;
   } else {
     assert Z;
     assert P;
   }
   assert W;
}
```

If verification is slow again, we can use [techniques seen before](#sec-verification-debugging) to decompose the assertion and find which component is slow to prove.

If verification is fast, that's the sign that `X` is probably not the problem,. We now move the `assume false;` after the if/then block:

```dafny
method NotTerminating() {
   assert X;
   if b {
     assert Y;
   } else {
     assert Z;
     assert P;
   }
   assume false;
   assert W;
}
```

Now, if verification is fast, we know that `assert W;` is the problem. If it is slow, we know that one of the two branches of the `if` is the problem.
The next step is to put an `assume false;` at the end of the `then` branch, and an `assume false` at the beginning of the else branch:

```dafny
method NotTerminating() {
   assert X;
   if b {
     assert Y;
     assume false;
   } else {
     assume false;
     assert Z;
     assert P;
   }
   assert W;
}
```

Now, if verification is slow, it means that `assert Y;` is the problem.
If verification is fast, it means that the problem lies in the `else` branch.
One trick to ensure we measure the verification time of the `else` branch and not the then branch is to move the first `assume false;` to the top of the then branch, along with a comment indicating that we are short-circuiting it for now.
Then, we can move the second `assume false;` down and identify which of the two assertions makes the verifier slow.


```dafny
method NotTerminating() {
   assert X;
   if b {
     assume false; // Short-circuit because this branch is verified anyway
     assert Y;
   } else {
     assert Z;
     assume false;
     assert P;
   }
   assert W;
}
```

If verification is fast, which of the two assertions `assert Z;` or `assert P;` causes the slowdown?[^answer-slowdown]

[^answer-slowdown]: `assert P;`.

We now hope you know enough of `assume false;` to locate assertions that make verification slow.
Next, we will describe some other strategies at the assertion level to figure out what happens and perhaps fix it.

#### 24.9.2.2. `assert ... by {}` {#sec-verification-debugging-assert-by}

If an assertion `assert X;` is slow, it is possible that calling a lemma or invoking other assertions can help to prove it: The postcondition of this lemma, or the added assertions, could help the `dafny` verifier figure out faster how to prove the result.

```dafny
  assert SOMETHING_HELPING_TO_PROVE_LEMMA_PRECONDITION;
  LEMMA();
  assert X;
...
lemma () 
  requires LEMMA_PRECONDITION
  ensures X { ... }
```

However, this approach has the problem that it exposes the asserted expressions and lemma postconditions not only for the assertion we want to prove faster,
but also for every assertion that appears afterwards. This can result in slowdowns[^verifier-lost].
A good practice consists of wrapping the intermediate verification steps in an `assert ... by {}`, like this:


```dafny
  assert X by {
    assert SOMETHING_HELPING_TO_PROVE_LEMMA_PRECONDITION;
    LEMMA();
  }
```

Now, only `X` is available for the `dafny` verifier to prove the rest of the method.

[^verifier-lost]: By default, the expression of an assertion or a precondition is added to the knowledge base of the `dafny` verifier for further assertions or postconditions. However, this is not always desirable, because if the verifier has too much knowledge, it might get lost trying to prove something in the wrong direction.

#### 24.9.2.3. Labeling and revealing assertions {#sec-labeling-revealing-assertions}

Another way to prevent assertions or preconditions from cluttering the verifier[^verifier-lost] is to label and reveal them.
Labeling an assertion has the effect of "hiding" its result, until there is a "reveal" calling that label.

The example of the [previous section](#sec-verification-debugging-assert-by) could be written like this.

```dafny
  assert p: SOMETHING_HELPING_TO_PROVE_LEMMA_PRECONDITION;
  // p is not available here.
  assert X by {
    reveal p;
    LEMMA();
  }
```

Similarly, if a precondition is only needed to prove a specific result in a method, one can label and reveal the precondition, like this:

```dafny
method Slow(i: int, j: int)
  requires greater: i > j {
  
  assert i >= j by {
    reveal greater;
  }
}
```

#### 24.9.2.4. Non-opaque `function method` {#sec-non-opaque-function-method}

Functions are normally used for specifications, but their functional syntax is sometimes also desirable to write application code.
However, doing so naively results in the body of a `function method Fun()` be available for every caller, which can cause the verifier to time out or get extremely slow[^verifier-lost].
A solution for that is to add the attribute [`{:opaque}`](#sec-opaque) right between `function method` and `Fun()`, and use [`reveal Fun();`](#sec-reveal-statement) in the calling functions or methods when needed.

#### 24.9.2.5. Conversion to and from bitvectors {#sec-conversion-to-and-from-bitvectors}

Bitvectors and natural integers are very similar, but they are not treated the same by the `dafny` verifier. As such, conversion from `bv8` to an `int` and vice-versa is not straightforward, and can result in slowdowns.

There are two solutions to this for now. First, one can define a [subset type](#sec-subset-types) instead of using the built-in type `bv8`:

```dafny
type byte = x | 0 <= x < 256
```

One of the problems of this approach is that additions, substractions and multiplications do not enforce the result to be in the same bounds, so it would have to be checked, and possibly truncated with modulos. For example:

```dafny
  var a: byte := 250;
  var b: byte := 200;
  var c := b - a;               // inferred to be an 'int', its value will be 50.
  var d := a + b;               // inferred to be an 'int', its value will be 450.
  var e := (a + b) % 256;       // still inferred to be an 'int'...
  var f: byte := (a + b) % 256; // OK
```

A better solution consists of creating a [newtype](#sec-newtypes) that will have the ability to check bounds of arithmetic expressions, and can actually be compiled to bitvectors as well.

```dafny
newtype {:nativeType "char"} byte = x | 0 <= x < 256
  var a: byte := 250;
  var b: byte := 200;
  var c := b - a; // OK, inferred to be a byte
  var d := a + b; // Error: cannot prove that the result of a + b is of type `byte`.
  var f := ((a as int + b as int) % 256) as byte // OK
```

One might consider refactoring this code into separate functions if used over and over.

#### 24.9.2.6. Nested loops {#sec-nested-loops}

In the case of nested loops, the verifier might timeout sometimes because of the information available[^verifier-lost].
One way to mitigate this problem, when it happens, is to isolate the inner loop by refactoring it into a separate method, with suitable pre and postconditions that will usually assume and prove the invariant again.
For example,

```dafny
`while X
   invariant Y
 {
   while X'
     invariant Y'
   {
 
   }
 }
```

could be refactored as this:

```dafny
`while X
   invariant Y
 {
   innerLoop();
 }
...
method innerLoop()
  require Y'
  ensures Y'
```

In the next section, when everything can be proven in a timely manner, we explain another strategy to decrease proof time by parallelizing it if needed, and making the verifier focus on certain parts.

### 24.9.3. Assertion batches {#sec-assertion-batches}

To understand how to control verification,
it is first useful to understand how `dafny` verifies functions and methods.

For every method (or function, constructor, etc.), `dafny` extracts _assertions_. Here is a non-exhaustive list of such extracted assertions:

**Integer assertions:**

* Every [division](#sec-numeric-types) yields an _assertion_ that the divisor is never zero.
* Every [bounded number operation](#sec-numeric-types) yields an _assertion_ that the result will be within the same bounds (no overflow, no underflows).
* Every [conversion](#sec-as-expression) yields an _assertion_ that conversion is compatible.
* Every [bitvector shift](#sec-bit-vector-types) yields an _assertion_ that the shift amount is never negative, and that the shift amount is within the width of the value.

**Object assertions:**

* Every [object property access](#sec-class-types) yields an _assertion_ that the object is not null.
* Every assignment `o.f := E;` yields an _assertion_ that `o` is among the set of objects of the `modifies` clause of the enclosing [loop](#sec-loop-framing) or [method](#sec-modifies-clause).
* Every read `o.f` yields an _assertion_ that `o` is among the set of objects of the [`reads`](#sec-reads-clause) clause of the enclosing function or predicate; or the [`modifies`](#sec-modifies-clause) clause of the enclosing method.
* Every [array access](#sec-array-types) `a[x]` yields the assertion that `0 <= x < a.Length`.
* Every [sequence access](#sec-sequences) `a[x]` yields an _assertion_, that `0 <= x < |a|`, because sequences are never null.
* Every [datatype update expression](#sec-datatype-update-suffix) and [datatype destruction](#sec-algebraic-datatype) yields an _assertion_ that the object has the given property.
* Every method overriding a [`trait`](#sec-trait-types) yields an _assertion_ that any postcondition it provides implies the postcondition of its parent trait, and an _assertion_ that any precondition it provides is implied by the precondition of its parent trait.

**Other implicit assertions:**

* Every value whose type is assigned to a [subset type](#sec-subset-types) yields an _assertion_ that it satisfies the subset type constraint.
* Every non-empty [subset type](#sec-subset-types) yields an _assertion_ that its witness satisfies the constraint.
* Every [Assign-such-that operator](#sec-update-and-call-statement) `x :| P(x)` yields an _assertion_ that `exists x :: P(x)`.
* Every recursive function yields an _assertion_ that [it terminates](#sec-loop-termination).
* Every [match expression](#sec-match-expression) or [alternative if statement](#sec-if-statement) yields an _assertion_ that all cases are covered.

**Explicit assertions:**

* Any explicit [`assert`](#sec-assert-statement) statement is _an assertion_[^precision-requires-clause].
* A consecutive pair of lines in a [`calc`](#sec-calc-statement) statement forms _an assertion_ that the expressions are related according to the common operator.
* Every call to a function or method with a [`requires`](#sec-requires-clause) clause yields _one assertion per requires clause_[^precision-requires-clause]
  (special cases such as sequence indexing come with a special `requires` clause that the index is within bounds).
* Every [`ensures`](#sec-ensures-clause) clause yields an _assertion_ at the end of the method and on every return, and on [`forall`](#sec-forall-statement) statements.
* Every [`invariant`](#sec-invariant-clause) clause yields an _assertion_ that it holds before the loop and an _assertion_ that it holds at the end of the loop.
* Every [`decreases`](#sec-decreases-clause) clause yields an _assertion_ at either a call site or at the end of a while loop.
* Every [`yield ensures`](#sec-iterator-specification) clause on an [iterator](#sec-iterator-types) yields _assertions_ that the clause holds at every yielding point.
* Every [`yield requires`](#sec-iterator-specification) clause on an [iterator](#sec-iterator-types) yields _assertions_ that the clause holds at every point when the iterator is called.


[^precision-requires-clause]: `dafny` actually breaks things down further. For example, a precondition `requires A && B` or an assert statement `assert A && B;` turns into two assertions, more or less like `requires A requires B` and `assert A; assert B;`.

It is useful to mentally visualize all these assertions as a list that roughly follows the order in the code,
except for `ensures` or `decreases` that generate assertions that seem earlier in the code but, for verification purposes, would be placed later.
In this list, each assertion depends on other assertions, statements and expressions that appear earlier in the control flow[^complexity-path-encoding].

[^complexity-path-encoding]: All the complexities of the execution paths (if-then-else, loops, goto, break....) are, down the road and for verification purposes, cleverly encoded with variables recording the paths and guarding assumptions made on each path. In practice, a second clever encoding of variables enables grouping many assertions together, and recovers which assertion is failing based on the value of variables that the SMT solver returns.

The fundamental unit of verification in `dafny` is an _assertion batch_, which consists of one or more assertions from this "list", along with all the remaining assertions turned into assumptions. To reduce overhead, by default `dafny` collects all the assertions in the body of a given method into a single assertion batch that it sends to the verifier, which tries to prove it correct.

* If the verifier says it is correct[^smt-encoding], it means that all the assertions hold.
* If the verifier returns a counterexample, this counterexample is used to determine both the failing assertion and the failing path.
  In order to retrieve additional failing assertions, `dafny` will again query the verifier after turning previously failed assertions into assumptions.[^example-assertion-turned-into-assumption] [^caveat-about-assertion-and-assumption]
* If the verifier returns `unknown` or times out, or even preemptively for difficult assertions or to reduce the chance that the verifier will ‘be confused’ by the many assertions in a large batch, `dafny` may partition the assertions into smaller batches[^smaller-batches]. An extreme case is the use of the `/vcsSplitOnEveryAssert` command-line option or the [`{:vcs_split_on_every_assert}` attribute](#sec-vcs_split_on_every_assert), which causes `dafny` to make one batch for each assertion.

[^smt-encoding]: The formula sent to the underlying SMT solver is the negation of the formula that the verifier wants to prove - also called a VC or verification condition. Hence, if the SMT solver returns "unsat", it means that the SMT formula is always false, meaning the verifier's formula is always true. On the other side, if the SMT solver returns "sat", it means that the SMT formula can be made true with a special variable assignment, which means that the verifier's formula is false under that same variable assignment, meaning it's a counter-example for the verifier. In practice and because of quantifiers, the SMT solver will usually return "unknown" instead of "sat", but will still provide a variable assignment that it couldn't prove that it does not make the formula true. `dafny` reports it as a "counter-example" but it might not be a real counter-example, only provide hints about what `dafny` knows.

[^example-assertion-turned-into-assumption]: This [post](https://github.com/dafny-lang/dafny/discussions/1898#discussioncomment-2344533) gives an overview of how assertions are turned into assumptions for verification purposes.

[^caveat-about-assertion-and-assumption]: Caveat about assertion and assumption: One big difference between an "assertion transformed in an assumption" and the original "assertion" is that the original "assertion" can unroll functions twice, whereas the "assumed assertion" can unroll them only once. Hence, `dafny` can still continue to analyze assertions after a failing assertion without automatically proving "false" (which would make all further assertions vacuous).

[^smaller-batches]: To create a smaller batch, `dafny` duplicates the assertion batch, and arbitrarily transforms the clones of an assertion into assumptions except in exactly one batch, so that each assertion is verified only in one batch. This results in "easier" formulas for the verifier because it has less to prove, but it takes more overhead because every verification instance have a common set of axioms and there is no knowledge sharing between instances because they run independently.

#### 24.9.3.1. Controlling assertion batches {#sec-assertion-batches-control}

Here is how you can control how `dafny` partitions assertions into batches.

* [`{:focus}`](#sec-focus) on an assert generates a separate assertion batch for the assertions of the enclosing block.
* [`{:split_here}`](#sec-split_here) on an assert generates a separate assertion batch for assertions after this point.
* [`{:vcs_split_on_every_assert}`](#sec-vcs_split_on_every_assert) on a function or a method generates one assertion batch per assertion

We discourage the use of the following _heuristics attributes_ to partition assertions into batches.
The effect of these attributes may vary, because they are low-level attributes and tune low-level heuristics, and will result in splits that could be manually controlled anyway.
* [`{:vcs_max_cost N}`](#sec-vcs_max_cost) on a function or method enables splitting the assertion batch until the "cost" of each batch is below N.
  Usually, you would set [`{:vcs_max_cost 0}`](#sec-vcs_max_cost) and [`{:vcs_max_splits N}`](#sec-vcs_max_splits) to ensure it generates N assertion batches.
* [`{:vcs_max_keep_going_splits N}`](#sec-vcs_max_keep_going_splits) where N > 1 on a method dynamically splits the initial assertion batch up to N components if the verifier is stuck the first time.

### 24.9.4. Command-line options and other attributes to control verification {#sec-command-line-options-and-attributes-for-verification}

There are many great options that control various aspects of verifying dafny programs. Here we mention only a few:

- Control of output: [`/dprint`](#sec-controlling-output), [`/rprint`](#sec-controlling-output), `/stats`, [`/compileVerbose`](#sec-controlling-compilation)
- Whether to print warnings: `/proverWarnings`
- Control of time: `/timeLimit`
- Control of resources: `/rLimit` and [`{:rlimit}`](#sec-rlimit)
- Control of the prover used: `/prover`
- Control of how many times to _unroll_ functions: [`{:fuel}`](#sec-fuel)

You can search for them in [this file](https://dafny-lang.github.io/dafny/DafnyRef/DafnyRef) as some of them are still documented in raw text format.

## 24.10. Compilation {#sec-compilation}

The `dafny` tool can compile a Dafny program to one of several target languages. Details and idiosyncrasies of each
of these are described in the following subsections. In general note the following:

- The compiled code originating from `dafny` can be compiled with other source and binary code, but only the `dafny`-originated code is verified.
- Output file names can be set using `-out`.
- Code generated by `dafny` relies requires a Dafny-specific runtime library.  By default the runtime is included in the generated code for most languages (use `-useRuntimeLib` to omit it).  For Java and C++ the runtime must be linked to separately, except when running the generated code using `dafny`'s `-compile:3` or `-compile:4`.  All runtime libraries are part of the Binary (`./DafnyRuntime.*`) and Source (`./Source/DafnyRuntime/DafnyRuntime.*`) releases.
- Names in Dafny are written out as names in the target language. In some cases this can result in naming conflicts. Thus if a Dafny program is intended to be compiled to a target language X, you should avoid using Dafny identifiers that are not legal identifiers in X or that conflict with reserved words in X.

### 24.10.1. Main method {#sec-user-guide-main}

To generate a stand-alone executable from a Dafny program, the
Dafny program must use a specific method as the executable entry point.
That method is determined as follows:

* If the /Main option is specified on the command-line with an argument of "-", then no entry point is used at all
* If the /Main option is specified on the command-line and its argument is
not an empty string, then its argument is
interpreted as the fully-qualified name of a method to be used as the entry point. If there is no matching method, an error message is issued.
* Otherwise, the program is searched for a method with the attribute `{:main}`.
If exactly one is found, that method is used as the entry point; if more
than one method has the `{:main}` attribute, an error message is issued.
* Otherwise, the program is searched for a method with the name `Main`.
If more than one is found
an error message is issued.

Any abstract modules are not searched for candidate entry points,
but otherwise the entry point may be in any module or type. In addition,
an entry-point candidate must satisfy the following conditions:

* The method takes no parameters or type parameters
* The method is not a ghost method
* The method has no requires or modifies clauses, unless it is marked `{:main}`
* If the method is an instance (that is, non-static) method and the
  enclosing type is a class,
  then that class must not declare any constructor.
  In this case, the runtime system will
  allocate an object of the enclosing class and will invoke
  the entry-point method on it.
* If the method is an instance (that is, non-static) method and the
  enclosing type is not a class,
  then the enclosing type must, when instantiated with auto-initializing
  type parameters, be an auto-initialing type.
  In this case, the runtime system will
  invoke the entry-point method on a value of the enclosing type.

Note, however, that the following are allowed:

* The method is allowed to have `ensures` clauses
* The method is allowed to have `decreases` clauses, including a
  `decreases *`. (If Main() has a `decreases *`, then its execution may
  go on forever, but in the absence of a `decreases *` on Main(), `dafny`
  will have verified that the entire execution will eventually
  terminate.)

If no legal candidate entry point is identified, `dafny` will still produce executable output files, but
they will need to be linked with some other code in the target language that
provides a `main` entry point.

### 24.10.2. `extern` declarations {#sec-extern-decls}

A Dafny declaration can be marked with the [`{:extern}`](#sec-extern) attribute to
indicate that it refers to an external definition that is already
present in the language that the Dafny code will be compiled to (or will
be present by the time the final target-language program is compiled or
run).

Because the [`{:extern}`](#sec-extern) attribute controls interaction with code written
in one of many languages, it has some language-specific behavior,
documented in the following sections. However, some aspects are
target-language independent and documented here.

The attribute can also take several forms, each defining a different
relationship between a Dafny name and a target language name. In the
form [`{:extern}`](#sec-extern), the name of the external definition is
assumed to be the name of the Dafny declaration after some
target-specific name mangling. However, because naming conventions (and
the set of allowed identifiers) vary between languages, Dafny allows
additional forms for the `{:extern}` attribute.

The form `{:extern <s1>}` instructs `dafny` to compile references to most
declarations using the name `s1` instead of the Dafny name. For [opaque
types](#sec-opaque-types), however, `s1` is sometimes used as a hint as
to how to declare that type when compiling. This hint is interpreted
differently by each compiler.

Finally, the form `{:extern <s1>, <s2>}` instructs `dafny` to use `s2` as
the direct name of the declaration. `dafny` will typically use a
combination of `s1` and `s2`, such as `s1.s2`, to reference the
declaration. It may also be the case that one of the arguments is simply
ignored, depending on the target language.

The recommended style is to prefer `{:extern}` when possible, and use
similar names across languages. This is usually feasible because
existing external code is expected to have the same interface as the
code that `dafny` would generate for a declaration of that form. Because
many Dafny types compile down to custom types defined in the Dafny
runtime library, it's typically necessary to write wrappers by hand that
encapsulate existing external code using a compatible interface, and
those wrappers can have names chosen for compatibility. For example,
retrieving the list of command line arguments when compiling to C\#
requires a wrapper such as the following:

``` cs
using icharseq = Dafny.ISequence<char>;
using charseq = Dafny.Sequence<char>;

namespace Externs_Compile {
  public partial class __default {
    public static Dafny.ISequence<icharseq> GetCommandLineArgs() {
      var dafnyArgs = Environment
                      .GetCommandLineArgs()
                      .Select(charseq.FromString);
      return Dafny.Sequence<icharseq>.FromArray(dafnyArgs.ToArray());
    }
}
```

Note that `dafny` does not check the arguments to `{:extern}`, so it is
the user's responsibility to ensure that the provided names result in
code that is well-formed in the target language.

Most declarations, including those for modules, classes, traits, member
variables, constructors, methods, function methods, and opaque types,
can be marked with `{:extern}`.

Marking a module with `{:extern}` indicates that the declarations
contained within can be found within the given module, namespace, or
similar construct within the target language. Some members of the Dafny
module may contain definitions, in which case code for those definitions
will be generated. Whether this results in valid target code may depend
on some target language support for something resembling "partial"
modules, where different subsets of the contents are defined in
different places.

The story for classes is similar. Code for a class will be generated
if any of its members are not `{:extern}`. Depending on the target
language, making either all or none of the members `{:extern}` may be
the only options that result in valid target code. Traits with
`{:extern}` can refer to existing traits or interfaces in the target
language, or can refer to the interfaces of existing classes.

Member variables marked with `{:extern}` refer to fields or properties
in existing target-language code. Constructors, methods, and function
methods refer to the equivalent concepts in the target language. They
can have contracts, which are then assumed to hold for the existing
target-language code. They can also have bodies, but the bodies will not
be compiled in the presence of the `{:extern}` attribute. Bodies can
still be used for reasoning, however, so may be valuable in some cases,
especially for function methods.

Types marked with `{:extern}` must be opaque. The name argument, if any,
usually refers to the type name in the target language, but some
compilers treat it differently.

### 24.10.3. C\#

TO BE WRITTEN

### 24.10.4. Java

The Dafny-to-Java compiler writes out the translated files of a file _A_`.dfy`
to a directory _A_-java. The `-out` option can be used to choose a
different output directory. The file _A_`.dfy` is translated to _A_`.java`,
which is placed in the output directory along with helper files.
If more than one `.dfy` file is listed on the command-line, then the output
directory name is taken from the first file, and `.java` files are written
for each of the `.dfy` files.

TO BE WRITTEN

### 24.10.5. Javascript

TO BE WRITTEN

### 24.10.6. Go

TO BE WRITTEN

### 24.10.7. C++

The C++ backend was written assuming that it would primarily support writing
C/C++ style code in Dafny, which leads to some limitations in the current
implementation.

- We do not support BigIntegers, so do not use `int`, or raw instances of
  `arr.Length`, or sequence length, etc. in executable code.  You can however,
  use `arr.Length as uint64` if you can prove your array is an appropriate
  size.  The compiler will report inappropriate integer use.
- We do not support more advanced Dafny features like traits or co-inductive
  types.
- Very limited support for higher order functions even for array init.  Use
  extern definitions like newArrayFill (see 
  [extern.dfy](https://github.com/dafny-lang/dafny/blob/master/Test/c++/extern.dfy)) or
  similar.  See also the example in [`functions.dfy`]
  (https://github.com/dafny-lang/dafny/blob/master/Test/c++/functions.dfy).
- The current backend also assumes the use of C++17 in order to cleanly and
  performantly implement datatypes.

### 24.10.8. Supported features by target language

Some Dafny features are not supported by every target language.
The table below shows which features are supported by each backend.
An empty cell indicates that a feature is not supported,
while an X indicates that it is.

{% include_relative Features.md %}

## 24.11. Dafny Command Line Options {#sec-command-line-options}

There are many command-line options to the `dafny` tool.
The most current documentation of the options is within the tool itself,
using the `/?` or `/help` option.

Remember that options can be stated with either a leading `/` or a leading `-`.

### 24.11.1. Help and version information {#sec-controlling-help}

These options select output including documentation on command-line
options or attribute declarations, information on the version of Dafny
being used, and information about how Dafny was invoked.

* `-?` or `-help` - print out the current list of command-line options
  and terminate. All of these options are also described in this and
  the following sections.

* `-attrHelp` - print out the current list of supported attribute
  declarations and terminate.

* `-version` - print the version of the executable being invoked and
  terminate.

* `-env:<n>` - print the command-line arguments supplied to the program.
  The value of `<n>` can be one of the following.

  * `0` - never print command-line arguments.

  * `1` (default) - print them to Boogie (`.bpl`) files and prover logs.

  * `2` - operate like with option `1` but also print to standard output.

* `-wait` - wait for the user to press `Enter` before terminating after a successful execution.

### 24.11.2. Controlling input {#sec-controlling-input}

These options control how Dafny processes its input.

* `-dprelude:<file>` - select an alternative Dafny prelude file. This
  file contains Boogie definitions (including many axioms) required by
  the translator from Dafny to Boogie. Using an alternative prelude is
  primarily useful if you're extending the Dafny language or changing
  how Dafny constructs are modeled. The default prelude is here:

  <https://github.com/dafny-lang/dafny/blob/master/Source/Dafny/DafnyPrelude.bpl>

* `-stdin` - read standard input and treat it as Dafny source code,
  instead of reading from a file.

### 24.11.3. Controlling plugins {#sec-controlling-plugins}

TO BE WRITTEN

### 24.11.4. Controlling output {#sec-controlling-output}

These options instruct Dafny to print various information about your
program during processing, including variations of the original source
code (which can be helpful for debugging).

* `-stats` - print various statistics about the Dafny files supplied on
  the command line. The statistics include the number of total
  functions, recursive functions, total methods, ghost methods, classes,
  and modules. They also include the maximum call graph width and the
  maximum module height.

* `-dprint:<file>` - print the Dafny program after parsing (use `-` for
  `<file>` to print to the console).

* `-rprint:<file>` - print the Dafny program after type resolution (use
  `-` for `<file>` to print to the console).

* `-printMode:<Everything|DllEmbed|NoIncludes|NoGhost>` - select what to
  include in the output requested by `-dprint` or `-rprint`. The
  argument can be one of the following.

  * `Everything` (default) - include everything.

  * `DllEmbed`- print the source that will be included in a compiled DLL.

  * `NoIncludes` - disable printing of methods incorporated via the
    include mechanism that have the `{:verify false}` attribute, as well
    as datatypes and fields included from other files.

  * `NoGhost` - disables printing of functions, ghost methods, and proof
    statements in implementation methods. Also disable anything
    `NoIncludes` disables.

* `-printIncludes:<None|Immediate|Transitive>` - select what information
  from included files to incorporate into the output selected by
  `-dprint` or `-rprint`. The argument can be one of the following.

  * `None` (default) - don't print anything from included files.

  * `Immediate` - print files directly included by files specified on
    the command line. Exit after printing.

  * `Transitive` - print files transitively included by files specified
    on the command line. Exit after printing.

* `-view:<view1, view2>` - TO BE WRITTEN

* `-funcCallGraph` - print out the function call graph. Each line has
  the format `func,mod=callee*`, where `func` is the name of a function,
  `mod` is the name of its containing module, and `callee*` is a
  space-separated list of the functions that `func` calls.

* `-showSnippets:<n>` - show a source code snippet for each Dafny
  message. The value of `<n>` can be one of the following.

  * `0` (default) - don't print snippets.

  * `1` - do print snippets.

* `-printTooltips` - dump additional positional information (displayed
  as mouse-over tooltips by LSP clients) to standard output as `Info`
  messages.

* `-pmtrace` - print debugging information from the pattern-match
  compiler.

* `-titrace` - print debugging information during the type inference
  process.

### 24.11.5. Controlling language features {#sec-controlling-language}

These options allow some Dafny language features to be enabled or
disabled. Some of these options exist for backward compatibility with
older versions of Dafny.

* `-noIncludes` - ignore `include` directives in the program.

* `-noExterns` - ignore `extern` and `dllimport` attributes in the
  program.

* `-functionSyntax:<version>` - select what function syntax to
  recognize. The syntax for functions is changing from Dafny version 3
  to version 4. This switch gives early access to the new syntax, and
  also provides a mode to help with migration. The valid arguments
  include the following.

  * `3` (default) - compiled functions are written `function method` and
    `predicate method`. Ghost functions are written `function` and
    `predicate`.

  * `4` - compiled functions are written `function` and `predicate`.
    Ghost functions are written `ghost function` and `ghost predicate`.

  * `migration3to4` - compiled functions are written `function method`
    and `predicate method`. Ghost functions are written `ghost function`
    and `ghost predicate`. To migrate from version 3 to version 4, use
    this flag on your version 3 program to flag all occurrences of
    `function` and `predicate` as parsing errors. These are ghost
    functions, so change those into the new syntax `ghost function` and
    `ghost predicate`. Then, start using `-functionSyntax:4`. This will
    flag all occurrences of `function method` and `predicate method` as
    parsing errors. So, change those to just `function` and `predicate`.
    As a result, your program will use version 4 syntax and have the
    same meaning as your previous version 3 program.

  * `experimentalDefaultGhost` - like `migration3to4`, but allow
    `function` and `predicate` as alternatives to declaring ghost
    functions and predicates, respectively

  * `experimentalDefaultCompiled` - like `migration3to4`, but allow
    `function` and `predicate` as alternatives to declaring compiled
    functions and predicates, respectively

  * `experimentalPredicateAlwaysGhost` - compiled functions are written
    `function`. Ghost functions are written `ghost function`. Predicates
    are always ghost and are written `predicate`.

* `-quantifierSyntax:<version>` - select what quantifier syntax to recognize.
    The syntax for quantification domains is changing from Dafny version 3 to version 4,
    more specifically where quantifier ranges (`| <Range>`) are allowed.
    This switch gives early access to the new syntax.

    * `3` (default) - Ranges are only allowed after all quantified variables are declared.
        (e.g. `set x, y | 0 <= x < |s| && y in s[x] && 0 <= y :: y`)
    * `4` - Ranges are allowed after each quantified variable declaration.
        (e.g. `set x | 0 <= x < |s|, y <- s[x] | 0 <= y :: y`)

    Note that quantifier variable domains (`<- <Domain>`) are available
    in both syntax versions.

* `-disableScopes` - treat all export sets as `export reveal *` to never
    hide function bodies or type definitions during translation.

* `-allowsGlobals` - allow the implicit class `_default` to contain
  fields, instance functions, and instance methods. These class members
  are declared at the module scope, outside of explicit classes. This
  command-line option is provided to simplify a transition from the
  behavior in the language prior to version 1.9.3, from which point
  onward all functions and methods declared at the module scope are
  implicitly static and field declarations are not allowed at the
  module scope.

### 24.11.6. Controlling warnings {#sec-controlling-warnings}

These options control what warnings Dafny produces, and whether to treat
warnings as errors.

* `-warnShadowing` - emit a warning if the name of a declared variable
  caused another variable to be shadowed.

* `-deprecation:<n>` - control warnings about deprecated features. The
  value of `<n>` can be any of the following.

   * `0` - don't issue any warnings.

   * `1` (default) - issue warnings.

   * `2` - issue warnings and advise about alternate syntax.

* `-warningsAsErrors` - treat warnings as errors.

### 24.11.7. Controlling verification {#sec-controlling-verification}

These options control how Dafny verifies the input program, including
how much it verifies, what techniques it uses to perform verification,
and what information it produces about the verification process.

* `-dafnyVerify:<n>` - turn verification of the program on or off. The
  value of `<n>` can be any of the following.

  * `0` - stop after type checking.

  * `1` - continue on to verification and compilation.

* `-verifyAllModules` - verify modules that come from include directives.

  By default, Dafny only verifies files explicitly listed on the command
  line: if `a.dfy` includes `b.dfy`, a call to `Dafny a.dfy` will detect
  and report verification errors from `a.dfy` but not from `b.dfy`.

  With this flag, Dafny will instead verify everything: all input
  modules and all their transitive dependencies. This way `Dafny a.dfy`
  will verify `a.dfy` and all files that it includes (here `b.dfy`), as
  well all files that these files include, etc.

  Running Dafny with `-verifyAllModules` on the file containing your
  main result is a good way to ensure that all its dependencies verify.

* `-separateModuleOutput` - output verification results for each module
  separately, rather than aggregating them after they are all finished.

* `-verificationLogger:<configuration string>` - log verification
  results to the given test result logger. The currently supported
  loggers are `trx`, `csv`, and `text`. These are the XML-based formats
  commonly used for test results for .NET languages, a custom CSV
  schema, and a textual format meant for human consumption,
  respectively. You can provide configuration using the same string
  format as when using the `--logger` option for dotnet test, such as:

        -verificationLogger:trx;LogFileName=<...>

  The exact mapping of verification concepts to these formats is
  experimental and subject to change!

  The `trx` and `csv` loggers automatically choose an output file name
  by default, and print the name of this file to the console. The `text`
  logger prints its output to the console by default, but can send
  output to a file given the `LogFileName` option.

  The `text` logger also includes a more detailed breakdown of what
  assertions appear in each assertion batch. When combined with the
  `-vcsSplitOnEveryAssert` option, it will provide approximate time and
  resource use costs for each assertion, allowing identification of
  especially expensive assertions.

* `-mimicVerificationOf:<dafny version>` - let `dafny` attempt to mimic
  the verification behavior of a previous version of `dafny`. This can be
  useful during migration to a newer version of `dafny` when a Dafny
  program has proofs, such as methods or lemmas, that are unstable in
  the sense that their verification may become slower or fail altogether
  after logically irrelevant changes are made in the verification input.

  Accepted versions are: `3.3`. Note that falling back on the behavior
  of version 3.3 turns off features that prevent certain classes of
  verification instability.

* `-noCheating:<n>` - control whether certain assumptions are allowed.
  The value of `<n>` can be one of the following.

  * `0` (default) - allow `assume` statements and free invariants.

  * `1` - treat all assumptions as `assert` statements, and drop free
    invariants.

* `-induction:<n>` - control the behavior of induction. The value of
  `<n>` can be one of the following.

  * `0` - never do induction, not even when attributes request it.

  * `1` - apply induction only when attributes request it.

  * `2` - apply induction as requested (by attributes) and also for
    heuristically chosen quantifiers.

  * `3` - apply induction as requested, and for heuristically chosen
    quantifiers and lemmas.

  * `4` (default) - apply induction as requested, and for all lemmas.

* `-inductionHeuristic:<n>` - control the heuristics used for induction.
  The value of `<n>` can be one of the following.

  * `0` - use the least discriminating induction heuristic (that is,
    lean toward applying induction more often).

  * `1`, `2`, `3`, `4`, `5` - use an intermediate heuristic, ordered as
    follows as far as how discriminating they are: 0 < 1 < 2 < (3,4) < 5
    < 6.

  * `6` (default) - use the most discriminating induction heuristic.

* `-trackPrintEffects:<n>` - control what implementations are allowed to
  use `print`. The value of `<n>` can be one of the following.

  * `0` (default) - every compiled method, constructor, and iterator,
    whether or not it bears a `{:print}` attribute, may have print
    effects.

  * `1` - A compiled method, constructor, or iterator is allowed to have
    print effects only if it is marked with the `{:print}` attribute.

* `-allocated:<n>` - specify defaults for where Dafny should assert and
  assume `allocated(x)` for various parameters `x`, local variables `x`,
  bound variables `x`, etc. Lower `<n>` may require more manual
  `allocated(x)` annotations and thus may be more difficult to use. The
  value of `<n>` can be one of the following.

  * `0` - never assume or assert `allocated(x)` by default.

  * `1` - assume `allocated(x)` only for non-ghost variables and fields.
    (These assumptions are free, since non-ghost variables always
    contain allocated values at run-time.) This option may speed up
    verification relative to `-allocated:2`.

  * `2` - assert/assume `allocated(x)` on all variables, even bound
    variables in quantifiers. This option is the easiest to use for code
    that uses the heap heavily.

  * `3` - (default) make frugal use of heap parameters.

  * `4` - like `3` but add `allocated` antecedents when ranges don't imply
    allocatedness.

  Warning: this option should be chosen consistently across an entire
  project; it would be unsound to use different defaults for different
  files or modules within a project. Furthermore, modes `-allocated:0` and
  `-allocated:1` let functions depend on the allocation state, which is
  not sound in general.

* `-definiteAssignment:<n>` - control the rules governing definite
  assignment, the property that every variable is eventually assigned a
  value along every path. The value of `<n>` can be one of the
  following.

  * `0` - ignore definite-assignment rules; this mode is unsound and is
    for testing only.

  * `1` (default) - enforce definite-assignment rules for compiled
    variables and fields whose types do not support auto-initialization
    and for ghost variables and fields whose type is possibly empty.

  * `2` - enforce definite-assignment for all non-yield-parameter
    variables and fields, regardless of their types.

  * `3` - like `2`, but also performs checks in the compiler that no
    nondeterministic statements are used; thus, a program that passes at
    this level 3 is one that the language guarantees that values seen
    during execution will be the same in every run of the program.

* `-noAutoReq` - ignore `autoReq` attributes, and therefore do not
  automatically generate `requires` clauses.

* `-autoReqPrint:<file>` - print the requires clauses that were
  automatically generated by `autoReq` to the given `<file>`.

* `-noNLarith` - reduce Z3's knowledge of non-linear arithmetic (the
  operators `*`, `/`, and `%`). Enabling this option will typically
  require more manual work to complete proofs (by explicitly applying
  lemmas about non-linear operators), but will also result in more
  predictable behavior, since Z3 can sometimes get stuck down an
  unproductive path while attempting to prove things about those
  operators. (This option will perhaps be replaced by `-arith` in the
  future. For now, it takes precedence over `-arith`.)

* `-arith:<n>` - control how arithmetic is modeled during verification.
  This is an experimental switch, and its options may change. The value
  of `<n>` can be one of the following.

  * `0` - use Boogie/Z3 built-ins for all arithmetic operations.

  * `1` (default) - like `0`, but introduce symbolic synonyms for `*`,
    `/`, and `%`, and allow these operators to be used in triggers.

  * `2` - like `1`, but also introduce symbolic synonyms for `+` and
    `-`.

  * `3` - turn off non-linear arithmetic in the SMT solver. Still use
    Boogie/Z3 built-in symbols for all arithmetic operations.

  * `4` - like `3`, but introduce symbolic synonyms for `*`, `/`, and `%`,
    and allow these operators to be used in triggers.

  * `5` - like `4`, but also introduce symbolic synonyms for `+` and
    `-`.

  * `6` - like `5`, and introduce axioms that distribute `+` over `*`.

  * `7` - like `6`, and introduce facts about the associativity of
    literal arguments over `*`.

  * `8` - like `7`, and introduce axioms for the connection between `*`,
    `/`, and `%`.

  * `9` - like `8`, and introduce axioms for sign of multiplication.

  * `10` - like `9`, and introduce axioms for commutativity and
    associativity of `*`.

* `-autoTriggers:<n>` - control automatic generation of `{:trigger}`
  annotations. See [triggers](#sec-trigger). The value of `<n>` can be one
  of the following.

  * `0` - do not generate `{:trigger}` annotations for user-level
    quantifiers.

  * `1` (default) - add a `{:trigger}` annotation to each user-level
    quantifier. Existing annotations are preserved.

* `-rewriteFocalPredicates:<n>` - control rewriting of predicates in the
  body of prefix lemmas. See [the section about nicer extreme proofs](#sec-nicer-proofs-of-extremes).
  The value of `<n>` can be one of the following.

  * `0` - don't rewrite predicates in the body of prefix lemmas.

  * `1` (default) - in the body of prefix lemmas, rewrite any use of a
    focal predicate `P` to `P#[_k-1]`.

* `-extractCounterexample` - control generation of counterexamples. If
  verification fails, report a detailed counterexample for the first
  failing assertion. Requires specifying the `-mv` option, to specify
  where to write the counterexample, as well as the
  `-proverOpt:O:model_compress=false` and
  `-proverOpt:O:model.completion=true` options.

* `-countVerificationErrors:<n>` - if `0` then always exit with a 0 exit
  code, regardless of whether errors are found. If `1` (default) then
  use the appropriate exit code. This option is deprecated.

### 24.11.8. Controlling boogie {#sec-controlling-boogie}

* `-print:<file>` - print the translation of the Dafny file to a Boogie file.

If you have Boogie installed locally, you can run the printed Boogie file with the following script:

```
DOTNET=$(which dotnet)

BOOGIE_ROOT="path/to/boogie/Source"
BOOGIE="$BOOGIE_ROOT/BoogieDriver/bin/Debug/net6.0/BoogieDriver.dll"

if [[ ! -x "$DOTNET" ]]; then
    echo "Error: Dafny requires .NET Core to run on non-Windows systems."
    exit 1
fi

#Uncomment if you prefer to use the executable instead of the DLL
#BOOGIE=$(which boogie)

BOOGIE_OPTIONS="/infer:j"
PROVER_OPTIONS="\
  /proverOpt:O:auto_config=false \
  /proverOpt:O:type_check=true \
  /proverOpt:O:smt.case_split=3 \
  /proverOpt:O:smt.qi.eager_threshold=100 \
  /proverOpt:O:smt.delay_units=true \
  /proverOpt:O:smt.arith.solver=2 \
  "

"$DOTNET" "$BOOGIE" $BOOGIE_OPTIONS $PROVER_OPTIONS "$@"
#Uncomment if you want to use the executable instead of the DLL
#"$BOOGIE" $BOOGIE_OPTIONS $PROVER_OPTIONS "$@"
```

### 24.11.9. Controlling the prover {#sec-controlling-prover}

TO BE WRITTEN

### 24.11.10. Controlling test generation {#sec-controlling-test-gen}

TO BE WRITTEN

### 24.11.11. Controlling compilation {#sec-controlling-compilation}

These options control what code gets compiled, what target language is
used, how compilation proceeds, and whether the compiled program is
immediately executed.

* `-compile:<n>` - control whether compilation happens. The value of
  `<n>` can be one of the following.

   * `0` - do not compile the program

   * `1` (default) - upon successful verification, compile the program
     to the target language.

   * `2` - always compile, regardless of verification success.

   * `3` - if verification is successful, compile the program (like
     option `1`), and then if there is a `Main` method, attempt to run the
     program.

   * `4` - always compile (like option `2`), and then if there is a
     `Main` method, attempt to run the program.

* `-compileTarget:<s>` - set the target programming language for the
  compiler. The value of `<s>` can be one of the following.

   * `cs` - C\#

   * `go` - Go

   * `js` - Javascript

   * `java` - Java

   * `py` - Python

   * `cpp` - C++

* `-spillTargetCode:<n>` - control whether to write out compiled code in
  the target language (instead of just holding it in internal temporary
  memory). The value of `<n>` can be one of the following.

   * `0` (default) - don't make any extra effort to write the textual
     target program (but still compile it, if `-compile` indicates to do
     so).

   * `1` - write it out to the target language, if it is being compiled.

   * `2` - write the compiled program if it passes verification,
     regardless of the `-compile` setting.

   * `3` - write the compiled program regardless of verification success
     and the `-compile` setting.

Note that some compiler targets may (always or in some situations) write
out the textual target program as part of compilation, in which case
`-spillTargetCode:0` behaves the same way as `-spillTargetCode:1`.

* `-Main:<name>` - specify the (fully-qualified) name of the method to
  use as the executable entry point. The default is the method with the
  `{:main}` attribute, or else the method named `Main`.

* `-out:<file>` - set the name to use for compiled code files.

By default, `dafny` reuses the name of the Dafny file being compiled.
Compilers that generate a single file use the file name as-is (e.g. the
C# backend will generate `<file>.dll` and optionally `<file>.cs` with
`-spillTargetCode`). Compilers that generate multiple files use the file
name as a directory name (e.g. the Java backend will generate files in
directory `<file>-java/`). Any file extension is ignored, so
`-out:<file>` is the same as `-out:<file>.<ext>` if `<file>` contains no
periods.

* `-compileVerbose:<n>` - control whether to write out compilation
  progress information. The value of `<n>` can be one of the following.

  * `0` - do not print any information (silent mode)

  * `1` (default) - print information such as the files being created by
    the compiler

* `-coverage:<file>` - emit branch-coverage calls and outputs into
  `<file>`, including a legend that gives a description of each
  source-location identifier used in the branch-coverage calls. (Use `-`
  as `<file>` to print to the console.)

* `-optimize` - produce optimized C# code by passing the `/optimize`
  flag to the `csc` executable.

* `-optimizeResolution:<n>` - control optimization of method target
  resolution. The value of `<n>` can be one of the following.

  * `0` - resolve and translate all methods.

  * `1` - translate methods only in the call graph of the current
    verification target.

  * `2` (default) - as in `1`, but resolve only methods that are defined
    in the current verification target file, not in included files.

* `-useRuntimeLib` - refer to the pre-built `DafnyRuntime.dll` in the
  compiled assembly rather than including `DafnyRuntime.cs` in the build
  process.

## 24.12. Full list of -command-line options <!-- PDFOMIT -->
For the on-line version only, the output of `dafny /?` follows: <!--PDFOMIT-->
{% include_relative Options.txt %} <!-- PDFOMIT --><|MERGE_RESOLUTION|>--- conflicted
+++ resolved
@@ -88,16 +88,10 @@
 - There is a [Dafny mode for
     Emacs](https://github.com/boogie-org/boogie-friends).
 
-<<<<<<< HEAD
-- VSCode, a cross-platform editor for many programming languages has an extension for Dafny, installed from within VSCode. VSCode is available [here](http://code.visualstudio.com). The extension provides syntax highlighting, in-line parser, type and verification errors, and code navigation.
-=======
-- VSCode, a cross-platform editor for many programming languages has an extension for dafny,
+- VSCode, a cross-platform editor for many programming languages has an extension for Dafny,
   installed from within VSCode. VSCode is available [here](http://code.visualstudio.com).
   The [extension](#sec-dafny-language-server-vscode) provides syntax highlighting, in-line parser,
   type and verification errors, code navigation, counter-example display and gutter highlights.
-  
-
->>>>>>> 7154fdb6
 
 - An old Visual Studio plugin is no longer supported
 
@@ -350,13 +344,8 @@
 That's it! Now the postcondition is not failing anymore, but the `assert` contains the error!
 you can now move to the next section to find out how to debug this `assert`.
 
-<<<<<<< HEAD
 #### 24.8.1.2. Failing asserts {#sec-failing-asserts}
 In the [previous section](#sec-failing-postconditions), we arrived at the point where we have a failing assertion:
-=======
-#### 24.9.1.2. Failing asserts {#sec-failing-asserts}
-In the [previous section](#sec-failing-postconditions), we arrive to the point where we have a failing assertion:
->>>>>>> 7154fdb6
 ```dafny
 method FailingPostcondition(b: bool) returns (i: int)
   ensures 2 <= i
