# 25. Dafny User's Guide {#sec-user-guide}

Most of this document describes the Dafny programming language.
This section describes the `dafny` tool, a combined verifier and compiler
that implements the Dafny language.

The development of the Dafny language and tool is a GitHub project at [https://github.com/dafny-lang/dafny](https://github.com/dafny-lang/dafny).
The project is open source, with collaborators from various organizations and additional contributors welcome.
The software itself is licensed under the [MIT license](https://github.com/dafny-lang/dafny/blob/master/LICENSE.txt).

## 25.1. Introduction

The `dafny` tool implements the following capabilities:

- checking that the input files represent a valid Dafny program (i.e., syntax, grammar and name and type resolution);
- verifying that the program meets its specifications, by translating the program to verification conditions
and checking those with Boogie and an SMT solver, typically Z3;
- compiling the program to a target language, such as C#, Java, Javascript, Go (and others in development);
- running the executable produced by the compiler.

Using various command-line flags, the tool can perform various combinations of the last three actions (the first
action is always performed).

## 25.2. Dafny Programs and Files

A Dafny program is a set of modules.
Modules can refer to other modules, such as through `import` declarations
or `refines` clauses.
A Dafny program consists of all the modules needed so that all module
references are resolved.

Dafny files (`.dfy`) in the operating system each hold
some number of top-level declarations. Thus a full program may be
distributed among multiple files.
To apply the `dafny` tool to a Dafny program, the `dafny` tool must be
given all the files making up a complete program (or, possibly, more than
one program at a time). This can be effected either by listing all of the files
by name on the command-line or by using `include` directives within a file
to stipulate what other files contain modules that the given file needs.
Thus the complete set of modules are all the modules in all the files listed
on the command-line or referenced, recursively, by `include` directives
within those files. It does not matter if files are repeated either as
includes or on the command-line.[^fn-duplicate-files]

Note however that although the complete set of files, command-line plus
included files, make up the program, by default, only those files listed on
the command-line are verified. To do a complete verification, each file
must be verified; it may well happen that a verification failure in one
file (which is not on the command-line and thus not checked) may hide a
verification failure in a file that is being checked.
Thus it is important to eventually check all files, preferably in an order
in which the files without dependencies are checked first, then those that
depend on them, etc., until all files are checked.

[^fn-duplicate-files]: File names are considered equal if they have the same absolute path, compared as case-sensitive strings (regardless of whether the underlying file-system is case sensitive).  Using symbolic links may make the same file have a different absolute path; this will generally cause duplicate declaration errors.

## 25.3. Installing Dafny

The instructions for installing dafny and the required dependencies and environment
are described on the Dafny wiki:
[https://github.com/dafny-lang/dafny/wiki/INSTALL](https://github.com/dafny-lang/dafny/wiki/INSTALL).
They are not repeated here to avoid replicating information that
easily becomes inconsistent and out of date.

As of this writing, users can install pre-built Dafny binaries
or build directly from the source files maintained in the github project.

Current and past Dafny binary releases can be found at
[https://github.com/dafny-lang/dafny/releases](https://github.com/dafny-lang/dafny/releases) for each supported platform.
Each release is a .zip file with a name combining the release name and the
platform. Current platforms are Windows 10, Ubuntu 16ff, and MacOS 10.14ff.

The principal dependency of the `dafny` tool is that it uses `dotnet`, which
is available and must be installed on Linux and Mac platforms to use `dafny`.

## 25.4. Dafny Code Style

There are code style conventions for Dafny code, recorded [here](https://dafny-lang.github.io/dafny/StyleGuide/Style-Guide).
Most significantly, code is written without tabs and with a 2 space indentation.


## 25.5. IDEs for Dafny

Dafny source files are text files and can of course be edited with any
text editor. However, some tools provide syntax-aware features:

- There is a [Dafny mode for
    Emacs](https://github.com/boogie-org/boogie-friends).

- VSCode, a cross-platform editor for many programming languages has an extension for Dafny,
  installed from within VSCode. VSCode is available [here](http://code.visualstudio.com).
  The [extension](#sec-dafny-language-server-vscode) provides syntax highlighting, in-line parser,
  type and verification errors, code navigation, counter-example display and gutter highlights.

- An old Visual Studio plugin is no longer supported

Information about installing IDE extensions for Dafny is found
on the [Dafny INSTALL page in the wiki](https://github.com/dafny-lang/dafny/wiki/INSTALL).

## 25.6. Using Dafny From the Command Line

`dafny` is a conventional command-line tool, operating just like other
command-line tools in Windows and Unix-like systems.


- The format of a command-line is determined by the shell program that is executing the command-line (.e.g. bash, the windows shell, COMMAND, etc.). The command-line typically consists of file names and options, in any order, separated by spaces.
- Files are designated by absolute paths or paths relative to the current
working directory. A command-line argument not matching a known option is considered a filepath.
- Files containing dafny code must have a `.dfy` suffix.
- There must be at least one `.dfy` file.
- The command-line may contain other kinds of files appropriate to
the language that the dafny files are being compiled to.

The command `Dafny.exe /?` gives the current set of options supported
by the tool. The most commonly used options are described in [Section 25.9](#sec-command-line-options).

- Options may begin with either a `/` (as is typical on Windows) or a `-` (as is typical on Linux)
- If an option is repeated (e.g., with a different argument), then the later instance on the command-line supersedes the earlier instance.
- If an option takes an argument, the option name is followed by a `:` and then by the argument value, with no
intervening white space; if the argument itself contains white space, the argument must be enclosed in quotes.
- Escape characters are determined by the shell executing the command-line.

The `dafny` tool performs several tasks:

- Checking the form of the text in a `.dfy` file. This step is always performed, unless the tool is simply asked for
help information or version number.
- Running the verification engine to check all implicit and explicit specifications. This step is performed by
default, but can be skipped by using the `-noVerify` or `-dafnyVerify:0` option
- Compiling the dafny program to a target language. This step is performed by default if the verification is
successful but can be skipped or always executed by using variations of the `-compile` option.
- Whether the source code of the compiled target is written out is controlled by `-spillTargetCode`
- The particular target language used is chosen by `-compileTarget`
- Whether or not the `dafny` tool attempts to run the compiled code is controlled by `-compile`

The dafny tool terminates with these exit codes:

* 0 -- success
* 1 -- invalid command-line arguments
* 2 -- syntax, parse, or name or type resolution errors
* 3 -- compilation errors
* 4 -- verification errors

Errors in earlier phases of processing typically hide later errors.
For example, if a program has parsing errors, verification or compilation will
not be attempted.

## 25.7. Verification

In this section, we suggest a methodology to figure out [why a single assertion might not hold](#sec-verification-debugging), we propose techniques to deal with [assertions that slow a proof down](#sec-verification-debugging-slow), we explain how to [verify assertions in parallel or in a focused way](#sec-assertion-batches), and we also give some more examples of [useful options and attributes to control verification](#sec-command-line-options-and-attributes-for-verification).

### 25.7.1. Verification debugging when verification fails {#sec-verification-debugging}

Let's assume one assertion is failing ("assertion might not hold" or "postcondition might not hold"). What should you do next?

The following section is textual description of the animation below, which illustrates the principle of debugging an assertion by computing the weakest precondition:  
![weakestpreconditionDemo](https://user-images.githubusercontent.com/3601079/157976402-83fe4d37-8042-40fc-940f-bcfc235c7d2b.gif)

#### 25.7.1.1. Failing postconditions {#sec-failing-postconditions}
Let's look at an example of a failing postcondition.
```dafny
method FailingPostcondition(b: bool) returns (i: int)
  ensures 2 <= i
{
  var j := if !b then 3 else 1;
  if b {
    return j;
  }//^^^^^^^ a postcondition might not hold on this return path.
  i := 2;
}
```
One first thing you can do is replace the statement `return j;` by two statements `i := j; return;` to better understand what is wrong:
```dafny
method FailingPostcondition(b: bool) returns (i: int)
  ensures 2 <= i
{
  var j := if !b then 3 else 1;
  if b {
    i := j;
    return;
  }//^^^^^^^ a postcondition might not hold on this return path.
  i := 2;
}
```
Now, you can assert the postcondition just before the return:
```dafny
method FailingPostcondition(b: bool) returns (i: int)
  ensures 2 <= i
{
  var j := if !b then 3 else 1;
  if b {
    i := j;
    assert 2 <= i; // This assertion might not hold
    return;
  }
  i := 2;
}
```
That's it! Now the postcondition is not failing anymore, but the `assert` contains the error!
you can now move to the next section to find out how to debug this `assert`.

#### 25.7.1.2. Failing asserts {#sec-failing-asserts}
In the [previous section](#sec-failing-postconditions), we arrived at the point where we have a failing assertion:
```dafny
method FailingPostcondition(b: bool) returns (i: int)
  ensures 2 <= i
{
  var j := if !b then 3 else 1;
  if b {
    i := j;
    assert 2 <= i; // This assertion might not hold
    return;
  }
  i := 2;
}
```
To debug why this assert might not hold, we need to _move this assert up_, which is similar to [_computing the weakest precondition_](https://en.wikipedia.org/wiki/Predicate_transformer_semantics#Weakest_preconditions).
For example, if we have `x := Y; assert F;` and the `assert F;` might not hold, the weakest precondition for it to hold before `x := Y;` can be written as the assertion `assert F[x:= Y];`, where we replace every occurence of `x` in `F` into `Y`.
Let's do it in our example:
```dafny
method FailingPostcondition(b: bool) returns (i: int)
  ensures 2 <= i
{
  var j := if !b then 3 else 1;
  if b {
    assert 2 <= j; // This assertion might not hold
    i := j;
    assert 2 <= i;
    return;
  }
  i := 2;
}
```
Yay! The assertion `assert 2 <= i;` is not proven wrong, which means that if we manage to prove `assert 2 <= j;`, it will work.
Now, this assert should hold only if we are in this branch, so to _move the assert up_, we need to guard it.
Just before the `if`, we can add the weakest precondition `assert b ==> (2 <= j)`:
```dafny
method FailingPostcondition(b: bool) returns (i: int)
  ensures 2 <= i
{
  var j := if !b then 3 else 1;
  assert b  ==>  2 <= j;  // This assertion might not hold
  if b {
    assert 2 <= j;
    i := j;
    assert 2 <= i;
    return;
  }
  i := 2;
}
```
Again, now the error is only on the topmost assert, which means that we are making progress.
Now, either the error is obvious, or we can one more time replace `j` by its value and create the assert `assert b ==> ((if !b then 3 else 1) >= 2);`
```dafny
method FailingPostcondition(b: bool) returns (i: int)
  ensures 2 <= i
{
  assert b  ==>  2 <= (if !b then 3 else 1);  // This assertion might not hold
  var j := if !b then 3 else 1;
  assert b  ==>  2 <= j;
  if b {
    assert 2 <= j;
    i := j;
    assert 2 <= i;
    return;
  }
  i := 2;
}
```
At this point, this is pure logic. We can simplify the assumption:
```
b ==>  2 <= (if !b then 3 else 1)
!b ||  (if !b then 2 <= 3 else 2 <= 1)
!b ||  (if !b then true else false)
!b || !b;
!b;
```
Now we can understand what went wrong: When b is true, all of these formulas above are false, this is why the `dafny` verifier was not able to prove them.
In the next section, we will explain how to "move asserts up" in certain useful patterns.

#### 25.7.1.3. Failing asserts cases {#sec-failing-asserts-special-cases}

This list is not exhaustive but can definitely be useful to provide the next step to figure out why Dafny could not prove an assertion.

 Failing assert           | Suggested rewriting
--------------------------|---------------------------------------
 <br>`x := Y;`<br>`assert P;` | `assert P[x := Y];`<br>`x := Y;`<br>`assert P;`
 <br>`if B {`<br>&nbsp;&nbsp;`  assert P;`<br>&nbsp;&nbsp;`  ...`<br>`}` | `assert B ==> P;`<br>`if B {`<br>&nbsp;&nbsp;`  assert P;`<br>&nbsp;&nbsp;`  ...`<br>`}`
 <br>`if B {`<br>&nbsp;&nbsp;`  ...`<br>`} else {`<br>&nbsp;&nbsp;`  assert P;`<br>&nbsp;&nbsp;`  ...`<br>`}` | `assert !B ==> P;`<br>`if B {`<br>&nbsp;&nbsp;`  ...`<br>`} else {`<br>&nbsp;&nbsp;`  assert P;`<br>&nbsp;&nbsp;`  ...`<br>`}`
 <br><br>`if X {`<br>&nbsp;&nbsp;`  ...`<br>`} else {`<br>&nbsp;&nbsp;`  ...`<br>`}`<br>`assert A;` | `if X {`<br>&nbsp;&nbsp;`  ...`<br>&nbsp;&nbsp;`  assert A;`<br>`} else {`<br>&nbsp;&nbsp;`  ...`<br>&nbsp;&nbsp;`  assert A;`<br>`}`<br>`assert A;`
 <br><br><br><br><br>`assert forall x :: Q(x);` | [`forall x`](#sec-forall-statement)<br>&nbsp;&nbsp;`  ensures Q(x)`<br>`{`<br>&nbsp;&nbsp;`  assert Q(x);`<br>`};`<br>` assert forall x :: Q(x);`
 <br><br><br><br><br>`assert forall x :: P(x) ==> Q(x);` | [`forall x | P(x)`](#sec-forall-statement)<br>&nbsp;&nbsp;`  ensures Q(x)`<br>`{`<br>&nbsp;&nbsp;`  assert Q(x);`<br>`};`<br>` assert forall x :: P(x) ==> Q(x);`
 <br>`assert exists x | P(x) :: Q(x);`<br>`assert exists x | P(x) :: Q'(x);` | `if x :| P(x) {`<br>&nbsp;&nbsp;`  assert Q(x);`<br>&nbsp;&nbsp;`  assert Q'(x);`<br>`} else {`<br>&nbsp;&nbsp;`  assert false;`<br>`}`
 <br>`assert exists x :: P(x);`<br> | `assert P(x0);`<br>`assert exists x :: P(x);`<br>for a given expression `x0`.
 <br>`ensures exists i :: P(i);`<br> | `returns (j: int)`<br>`ensures P(j) ensures exists i :: P(i)`<br>in a lemma, so that the `j` can be computed explicitly.
 <br><br>`assert A == B;`<br>`callLemma(x);`<br>`assert B == C;`<br> | [`calc == {`](#sec-calc-statement)<br>&nbsp;&nbsp;`  A;`<br>&nbsp;&nbsp;`  B;`<br>&nbsp;&nbsp;`  { callLemma(x); }`<br>&nbsp;&nbsp;`  C;`<br>`};`<br>`assert A == B;`<br>where the [`calc`](#sec-calc-statement) statement can be used to make intermediate computation steps explicit. Works with `<`, `>`, `<=`, `>=`, `==>`, `<==` and `<==>` for example.
 <br><br><br>`assert A ==> B;` | `if A {`<br>&nbsp;&nbsp;`  assert B;`<br>`};`<br>`assert A ==> B;`
 <br><br>`assert A && B;` | `assert A;`<br>`assert B;`<br>`assert A && B;`
 <br>`assert P(x);`<br>where `P` is an [`{:opaque}`](#sec-opaque) predicate | [`reveal P();`](#sec-reveal-statement)<br>`assert P(x);`<br><br>
 `assert P(x);`<br>where `P` is an [`{:opaque}`](#sec-opaque) predicate<br><br> | [`assert P(x) by {`](#sec-assert-statement)<br>[&nbsp;&nbsp;`  reveal P();`](#sec-reveal-statement)<br>`}`
 `assert P(x);`<br>where `P` is not an [`{:opaque}`](#sec-opaque) predicate with a lot of `&&` in its body and is assumed | Make `P` [`{:opaque}`](#sec-opaque) so that if it's assumed, it can be proven more easily. You can always [reveal](#sec-reveal-statement) it when needed.
 `ensures P ==> Q` on a lemma<br> | `requires P ensures Q` to avoid accidentally calling the lemma on inputs that do not satisfy `P`
 `seq(size, i => P)` | `seq(size, i requires 0 <= i < size => P);`
  <br><br>`assert forall x :: G(i) ==> R(i);` |  `assert G(i0);`<br>`assert R(i0);`<br>`assert forall i :: G(i) ==> R(i);` with a guess of the `i0` that makes the second assert to fail.
  <br><br>`assert forall i | 0 < i <= m :: P(i);` |  `assert forall i | 0 < i < m :: P(i);`<br>`assert forall i | i == m :: P(i);`<br>`assert forall i | 0 < i <= m :: P(i);`<br><br>
  <br><br>`assert forall i | i == m :: P(m);` |  `assert P(m);`<br>`assert forall i | i == m :: P(i);`
  `method m(i) returns (j: T)`<br>&nbsp;&nbsp;`  requires A(i)`<br>&nbsp;&nbsp;`  ensures B(i, j)`<br>`{`<br>&nbsp;&nbsp;`  ...`<br>`}`<br><br>`method n() {`<br>&nbsp;&nbsp;`  ...`<br><br><br>&nbsp;&nbsp;`  var x := m(a);`<br>&nbsp;&nbsp;`  assert P(x);` | `method m(i) returns (j: T)`<br>&nbsp;&nbsp;`  requires A(i)`<br>&nbsp;&nbsp;`  ensures B(i, j)`<br>`{`<br>&nbsp;&nbsp;`  ...`<br>`}`<br><br>`method n() {`<br>&nbsp;&nbsp;`  ...`<br>&nbsp;&nbsp;`  assert A(k);`<br>&nbsp;&nbsp;`  assert forall x :: B(k, x) ==> P(x);`<br>&nbsp;&nbsp;`  var x := m(k);`<br>&nbsp;&nbsp;`  assert P(x);`
  `method m_mod(i) returns (j: T)`<br>&nbsp;&nbsp;`  requires A(i)`<br>&nbsp;&nbsp;`  modifies this, i`<br>&nbsp;&nbsp;`  ensures B(i, j)`<br>`{`<br>&nbsp;&nbsp;`  ...`<br>`}`<br><br>`method n_mod() {`<br>&nbsp;&nbsp;`  ...`<br><br><br><br><br>&nbsp;&nbsp;`  var x: m_mod(a);`<br>&nbsp;&nbsp;`  assert P(x);` | `method m_mod(i) returns (j: T)`<br>&nbsp;&nbsp;`  requires A(i)`<br>&nbsp;&nbsp;`  modifies this, i`<br>&nbsp;&nbsp;`  ensures B(i, j)`<br>`{`<br>&nbsp;&nbsp;`  ...`<br>`}`<br><br>`method n_mod() {`<br>&nbsp;&nbsp;`  ...`<br>&nbsp;&nbsp;`  assert A(k);`<br>&nbsp;&nbsp;`  modify this, i; // Temporarily`<br>&nbsp;&nbsp;`  var x := T;     // Temporarily`<br>&nbsp;&nbsp;`  assume B(k, x);`<br>&nbsp;&nbsp;`//  var x := m_mod(k);`<br>&nbsp;&nbsp;`  assert P(x);`
  <br>`modify x, y;`<br>`assert P(x, y, z);` | `assert x != z && y != z;`<br>`modify x, y;`<br>`assert P(x, y, z);`

### 25.7.2. Verification debugging when verification is slow {#sec-verification-debugging-slow}

In this section, we describe techniques to apply in the case when verification is slower than expected, does not terminate, or times out.

#### 25.7.2.1. `assume false;` {#sec-assume-false}

Assuming `false` is an empirical way to short-circuit the verifier and usually stop verification at a given point[^explainer-assume-false], and since the final compilation steps do not accept this command, it is safe to use it during development.
Another similar command, `assert false;`, would also short-circuit the verifier, but it would still make the verifier try to prove `false`, which can also lead to timeouts.

[^explainer-assume-false]: `assume false` tells the `dafny` verifier "Assume everything is true from this point of the program". The reason is that, 'false' proves anything. For example, `false ==> A` is always true because it is equivalent to `!false || A`, which reduces to `true || A`, which reduces to `true`.

Thus, let us say a program of this shape takes forever to verify.

```dafny
method NotTerminating(b: bool) {
   assert X;
   if b {
     assert Y;
   } else {
     assert Z;
     assert P;
   }
}
```

What we can first do is add an `assume false` at the beginning of the method:

```dafny
method NotTerminating() {
   assume false; // Will never compile, but everything verifies instantly
   assert X;
   if b {
     assert Y;
   } else {
     assert Z;
     assert P;
   }
   assert W;
}
```

This verifies instantly. This gives use a strategy to bisect, or do binary search to find the assertion that slows everything down.
Now, we move the `assume false;` below the next assertion:

```dafny
method NotTerminating() {
   assert X;
   assume false;
   if b {
     assert Y;
   } else {
     assert Z;
     assert P;
   }
   assert W;
}
```

If verification is slow again, we can use [techniques seen before](#sec-verification-debugging) to decompose the assertion and find which component is slow to prove.

If verification is fast, that's the sign that `X` is probably not the problem,. We now move the `assume false;` after the if/then block:

```dafny
method NotTerminating() {
   assert X;
   if b {
     assert Y;
   } else {
     assert Z;
     assert P;
   }
   assume false;
   assert W;
}
```

Now, if verification is fast, we know that `assert W;` is the problem. If it is slow, we know that one of the two branches of the `if` is the problem.
The next step is to put an `assume false;` at the end of the `then` branch, and an `assume false` at the beginning of the else branch:

```dafny
method NotTerminating() {
   assert X;
   if b {
     assert Y;
     assume false;
   } else {
     assume false;
     assert Z;
     assert P;
   }
   assert W;
}
```

Now, if verification is slow, it means that `assert Y;` is the problem.
If verification is fast, it means that the problem lies in the `else` branch.
One trick to ensure we measure the verification time of the `else` branch and not the then branch is to move the first `assume false;` to the top of the then branch, along with a comment indicating that we are short-circuiting it for now.
Then, we can move the second `assume false;` down and identify which of the two assertions makes the verifier slow.


```dafny
method NotTerminating() {
   assert X;
   if b {
     assume false; // Short-circuit because this branch is verified anyway
     assert Y;
   } else {
     assert Z;
     assume false;
     assert P;
   }
   assert W;
}
```

If verification is fast, which of the two assertions `assert Z;` or `assert P;` causes the slowdown?[^answer-slowdown]

[^answer-slowdown]: `assert P;`.

We now hope you know enough of `assume false;` to locate assertions that make verification slow.
Next, we will describe some other strategies at the assertion level to figure out what happens and perhaps fix it.

#### 25.7.2.2. `assert ... by {}` {#sec-verification-debugging-assert-by}

If an assertion `assert X;` is slow, it is possible that calling a lemma or invoking other assertions can help to prove it: The postcondition of this lemma, or the added assertions, could help the `dafny` verifier figure out faster how to prove the result.

```dafny
  assert SOMETHING_HELPING_TO_PROVE_LEMMA_PRECONDITION;
  LEMMA();
  assert X;
...
lemma () 
  requires LEMMA_PRECONDITION
  ensures X { ... }
```

However, this approach has the problem that it exposes the asserted expressions and lemma postconditions not only for the assertion we want to prove faster,
but also for every assertion that appears afterwards. This can result in slowdowns[^verifier-lost].
A good practice consists of wrapping the intermediate verification steps in an `assert ... by {}`, like this:


```dafny
  assert X by {
    assert SOMETHING_HELPING_TO_PROVE_LEMMA_PRECONDITION;
    LEMMA();
  }
```

Now, only `X` is available for the `dafny` verifier to prove the rest of the method.

[^verifier-lost]: By default, the expression of an assertion or a precondition is added to the knowledge base of the `dafny` verifier for further assertions or postconditions. However, this is not always desirable, because if the verifier has too much knowledge, it might get lost trying to prove something in the wrong direction.

#### 25.7.2.3. Labeling and revealing assertions {#sec-labeling-revealing-assertions}

Another way to prevent assertions or preconditions from cluttering the verifier[^verifier-lost] is to label and reveal them.
Labeling an assertion has the effect of "hiding" its result, until there is a "reveal" calling that label.

The example of the [previous section](#sec-verification-debugging-assert-by) could be written like this.

```dafny
  assert p: SOMETHING_HELPING_TO_PROVE_LEMMA_PRECONDITION;
  // p is not available here.
  assert X by {
    reveal p;
    LEMMA();
  }
```

Similarly, if a precondition is only needed to prove a specific result in a method, one can label and reveal the precondition, like this:

```dafny
method Slow(i: int, j: int)
  requires greater: i > j {
  
  assert i >= j by {
    reveal greater;
  }
}
```

#### 25.7.2.4. Non-opaque `function method` {#sec-non-opaque-function-method}

Functions are normally used for specifications, but their functional syntax is sometimes also desirable to write application code.
However, doing so naively results in the body of a `function method Fun()` be available for every caller, which can cause the verifier to time out or get extremely slow[^verifier-lost].
A solution for that is to add the attribute [`{:opaque}`](#sec-opaque) right between `function method` and `Fun()`, and use [`reveal Fun();`](#sec-reveal-statement) in the calling functions or methods when needed.

#### 25.7.2.5. Conversion to and from bitvectors {#sec-conversion-to-and-from-bitvectors}

Bitvectors and natural integers are very similar, but they are not treated the same by the `dafny` verifier. As such, conversion from `bv8` to an `int` and vice-versa is not straightforward, and can result in slowdowns.

There are two solutions to this for now. First, one can define a [subset type](#sec-subset-types) instead of using the built-in type `bv8`:

```dafny
type byte = x | 0 <= x < 256
```

One of the problems of this approach is that additions, substractions and multiplications do not enforce the result to be in the same bounds, so it would have to be checked, and possibly truncated with modulos. For example:

```dafny
  var a: byte := 250;
  var b: byte := 200;
  var c := b - a;               // inferred to be an 'int', its value will be 50.
  var d := a + b;               // inferred to be an 'int', its value will be 450.
  var e := (a + b) % 256;       // still inferred to be an 'int'...
  var f: byte := (a + b) % 256; // OK
```

A better solution consists of creating a [newtype](#sec-newtypes) that will have the ability to check bounds of arithmetic expressions, and can actually be compiled to bitvectors as well.

```dafny
newtype {:nativeType "char"} byte = x | 0 <= x < 256
  var a: byte := 250;
  var b: byte := 200;
  var c := b - a; // OK, inferred to be a byte
  var d := a + b; // Error: cannot prove that the result of a + b is of type `byte`.
  var f := ((a as int + b as int) % 256) as byte // OK
```

One might consider refactoring this code into separate functions if used over and over.

#### 25.7.2.6. Nested loops {#sec-nested-loops}

In the case of nested loops, the verifier might timeout sometimes because of the information available[^verifier-lost].
One way to mitigate this problem, when it happens, is to isolate the inner loop by refactoring it into a separate method, with suitable pre and postconditions that will usually assume and prove the invariant again.
For example,

```dafny
`while X
   invariant Y
 {
   while X'
     invariant Y'
   {
 
   }
 }
```

could be refactored as this:

```dafny
`while X
   invariant Y
 {
   innerLoop();
 }
...
method innerLoop()
  require Y'
  ensures Y'
```

In the next section, when everything can be proven in a timely manner, we explain another strategy to decrease proof time by parallelizing it if needed, and making the verifier focus on certain parts.

### 25.7.3. Assertion batches {#sec-assertion-batches}

To understand how to control verification,
it is first useful to understand how `dafny` verifies functions and methods.

For every method (or function, constructor, etc.), `dafny` extracts _assertions_. Here is a non-exhaustive list of such extracted assertions:

**Integer assertions:**

* Every [division](#sec-numeric-types) yields an _assertion_ that the divisor is never zero.
* Every [bounded number operation](#sec-numeric-types) yields an _assertion_ that the result will be within the same bounds (no overflow, no underflows).
* Every [conversion](#sec-as-expression) yields an _assertion_ that conversion is compatible.
* Every [bitvector shift](#sec-bit-vector-types) yields an _assertion_ that the shift amount is never negative, and that the shift amount is within the width of the value.

**Object assertions:**

* Every [object property access](#sec-class-types) yields an _assertion_ that the object is not null.
* Every assignment `o.f := E;` yields an _assertion_ that `o` is among the set of objects of the `modifies` clause of the enclosing [loop](#sec-loop-framing) or [method](#sec-modifies-clause).
* Every read `o.f` yields an _assertion_ that `o` is among the set of objects of the [`reads`](#sec-reads-clause) clause of the enclosing function or predicate; or the [`modifies`](#sec-modifies-clause) clause of the enclosing method.
* Every [array access](#sec-array-types) `a[x]` yields the assertion that `0 <= x < a.Length`.
* Every [sequence access](#sec-sequences) `a[x]` yields an _assertion_, that `0 <= x < |a|`, because sequences are never null.
* Every [datatype update expression](#sec-datatype-update-suffix) and [datatype destruction](#sec-algebraic-datatype) yields an _assertion_ that the object has the given property.
* Every method overriding a [`trait`](#sec-trait-types) yields an _assertion_ that any postcondition it provides implies the postcondition of its parent trait, and an _assertion_ that any precondition it provides is implied by the precondition of its parent trait.

**Other implicit assertions:**

* Every value whose type is assigned to a [subset type](#sec-subset-types) yields an _assertion_ that it satisfies the subset type constraint.
* Every non-empty [subset type](#sec-subset-types) yields an _assertion_ that its witness satisfies the constraint.
* Every [Assign-such-that operator](#sec-update-and-call-statement) `x :| P(x)` yields an _assertion_ that `exists x :: P(x)`.
* Every recursive function yields an _assertion_ that [it terminates](#sec-loop-termination).
* Every [match expression](#sec-match-expression) or [alternative if statement](#sec-if-statement) yields an _assertion_ that all cases are covered.

**Explicit assertions:**

* Any explicit [`assert`](#sec-assert-statement) statement is _an assertion_[^precision-requires-clause].
* A consecutive pair of lines in a [`calc`](#sec-calc-statement) statement forms _an assertion_ that the expressions are related according to the common operator.
* Every call to a function or method with a [`requires`](#sec-requires-clause) clause yields _one assertion per requires clause_[^precision-requires-clause]
  (special cases such as sequence indexing come with a special `requires` clause that the index is within bounds).
* Every [`ensures`](#sec-ensures-clause) clause yields an _assertion_ at the end of the method and on every return, and on [`forall`](#sec-forall-statement) statements.
* Every [`invariant`](#sec-invariant-clause) clause yields an _assertion_ that it holds before the loop and an _assertion_ that it holds at the end of the loop.
* Every [`decreases`](#sec-decreases-clause) clause yields an _assertion_ at either a call site or at the end of a while loop.
* Every [`yield ensures`](#sec-iterator-specification) clause on an [iterator](#sec-iterator-types) yields _assertions_ that the clause holds at every yielding point.
* Every [`yield requires`](#sec-iterator-specification) clause on an [iterator](#sec-iterator-types) yields _assertions_ that the clause holds at every point when the iterator is called.


[^precision-requires-clause]: `dafny` actually breaks things down further. For example, a precondition `requires A && B` or an assert statement `assert A && B;` turns into two assertions, more or less like `requires A requires B` and `assert A; assert B;`.

It is useful to mentally visualize all these assertions as a list that roughly follows the order in the code,
except for `ensures` or `decreases` that generate assertions that seem earlier in the code but, for verification purposes, would be placed later.
In this list, each assertion depends on other assertions, statements and expressions that appear earlier in the control flow[^complexity-path-encoding].

[^complexity-path-encoding]: All the complexities of the execution paths (if-then-else, loops, goto, break....) are, down the road and for verification purposes, cleverly encoded with variables recording the paths and guarding assumptions made on each path. In practice, a second clever encoding of variables enables grouping many assertions together, and recovers which assertion is failing based on the value of variables that the SMT solver returns.

The fundamental unit of verification in `dafny` is an _assertion batch_, which consists of one or more assertions from this "list", along with all the remaining assertions turned into assumptions. To reduce overhead, by default `dafny` collects all the assertions in the body of a given method into a single assertion batch that it sends to the verifier, which tries to prove it correct.

* If the verifier says it is correct[^smt-encoding], it means that all the assertions hold.
* If the verifier returns a counterexample, this counterexample is used to determine both the failing assertion and the failing path.
  In order to retrieve additional failing assertions, `dafny` will again query the verifier after turning previously failed assertions into assumptions.[^example-assertion-turned-into-assumption] [^caveat-about-assertion-and-assumption]
* If the verifier returns `unknown` or times out, or even preemptively for difficult assertions or to reduce the chance that the verifier will ‘be confused’ by the many assertions in a large batch, `dafny` may partition the assertions into smaller batches[^smaller-batches]. An extreme case is the use of the `/vcsSplitOnEveryAssert` command-line option or the [`{:vcs_split_on_every_assert}` attribute](#sec-vcs_split_on_every_assert), which causes `dafny` to make one batch for each assertion.

[^smt-encoding]: The formula sent to the underlying SMT solver is the negation of the formula that the verifier wants to prove - also called a VC or verification condition. Hence, if the SMT solver returns "unsat", it means that the SMT formula is always false, meaning the verifier's formula is always true. On the other side, if the SMT solver returns "sat", it means that the SMT formula can be made true with a special variable assignment, which means that the verifier's formula is false under that same variable assignment, meaning it's a counter-example for the verifier. In practice and because of quantifiers, the SMT solver will usually return "unknown" instead of "sat", but will still provide a variable assignment that it couldn't prove that it does not make the formula true. `dafny` reports it as a "counter-example" but it might not be a real counter-example, only provide hints about what `dafny` knows.

[^example-assertion-turned-into-assumption]: This [post](https://github.com/dafny-lang/dafny/discussions/1898#discussioncomment-2344533) gives an overview of how assertions are turned into assumptions for verification purposes.

[^caveat-about-assertion-and-assumption]: Caveat about assertion and assumption: One big difference between an "assertion transformed in an assumption" and the original "assertion" is that the original "assertion" can unroll functions twice, whereas the "assumed assertion" can unroll them only once. Hence, `dafny` can still continue to analyze assertions after a failing assertion without automatically proving "false" (which would make all further assertions vacuous).

[^smaller-batches]: To create a smaller batch, `dafny` duplicates the assertion batch, and arbitrarily transforms the clones of an assertion into assumptions except in exactly one batch, so that each assertion is verified only in one batch. This results in "easier" formulas for the verifier because it has less to prove, but it takes more overhead because every verification instance have a common set of axioms and there is no knowledge sharing between instances because they run independently.

#### 25.7.3.1. Controlling assertion batches {#sec-assertion-batches-control}

Here is how you can control how `dafny` partitions assertions into batches.

* [`{:focus}`](#sec-focus) on an assert generates a separate assertion batch for the assertions of the enclosing block.
* [`{:split_here}`](#sec-split_here) on an assert generates a separate assertion batch for assertions after this point.
* [`{:vcs_split_on_every_assert}`](#sec-vcs_split_on_every_assert) on a function or a method generates one assertion batch per assertion

We discourage the use of the following _heuristics attributes_ to partition assertions into batches.
The effect of these attributes may vary, because they are low-level attributes and tune low-level heuristics, and will result in splits that could be manually controlled anyway.
* [`{:vcs_max_cost N}`](#sec-vcs_max_cost) on a function or method enables splitting the assertion batch until the "cost" of each batch is below N.
  Usually, you would set [`{:vcs_max_cost 0}`](#sec-vcs_max_cost) and [`{:vcs_max_splits N}`](#sec-vcs_max_splits) to ensure it generates N assertion batches.
* [`{:vcs_max_keep_going_splits N}`](#sec-vcs_max_keep_going_splits) where N > 1 on a method dynamically splits the initial assertion batch up to N components if the verifier is stuck the first time.

### 25.7.4. Command-line options and other attributes to control verification {#sec-command-line-options-and-attributes-for-verification}

There are many great options that control various aspects of verifying dafny programs. Here we mention only a few:

- Control of output: [`/dprint`](#sec-controlling-output), [`/rprint`](#sec-controlling-output), `/stats`, [`/compileVerbose`](#sec-controlling-compilation)
- Whether to print warnings: `/proverWarnings`
- Control of time: `/timeLimit`
- Control of resources: `/rLimit` and [`{:rlimit}`](#sec-rlimit)
- Control of the prover used: `/prover`
- Control of how many times to _unroll_ functions: [`{:fuel}`](#sec-fuel)

You can search for them in [this file](https://dafny-lang.github.io/dafny/DafnyRef/DafnyRef) as some of them are still documented in raw text format.

## 25.8. Compilation {#sec-compilation}

The `dafny` tool can compile a Dafny program to one of several target languages. Details and idiosyncrasies of each
of these are described in the following subsections. In general note the following:

- The compiled code originating from `dafny` can be compiled with other source and binary code, but only the `dafny`-originated code is verified.
- Output file names can be set using `-out`.
- Code generated by `dafny` relies requires a Dafny-specific runtime library.  By default the runtime is included in the generated code for most languages (use `-useRuntimeLib` to omit it).  For Java and C++ the runtime must be linked to separately, except when running the generated code using `dafny`'s `-compile:3` or `-compile:4`.  All runtime libraries are part of the Binary (`./DafnyRuntime.*`) and Source (`./Source/DafnyRuntime/DafnyRuntime.*`) releases.
- Names in Dafny are written out as names in the target language. In some cases this can result in naming conflicts. Thus if a Dafny program is intended to be compiled to a target language X, you should avoid using Dafny identifiers that are not legal identifiers in X or that conflict with reserved words in X.

### 25.8.1. Main method {#sec-user-guide-main}

To generate a stand-alone executable from a Dafny program, the
Dafny program must use a specific method as the executable entry point.
That method is determined as follows:

* If the /Main option is specified on the command-line with an argument of "-", then no entry point is used at all
* If the /Main option is specified on the command-line and its argument is
not an empty string, then its argument is
interpreted as the fully-qualified name of a method to be used as the entry point. If there is no matching method, an error message is issued.
* Otherwise, the program is searched for a method with the attribute `{:main}`.
If exactly one is found, that method is used as the entry point; if more
than one method has the `{:main}` attribute, an error message is issued.
* Otherwise, the program is searched for a method with the name `Main`.
If more than one is found
an error message is issued.

Any abstract modules are not searched for candidate entry points,
but otherwise the entry point may be in any module or type. In addition,
an entry-point candidate must satisfy the following conditions:

* The method takes no parameters or type parameters
* The method is not a ghost method
* The method has no requires or modifies clauses, unless it is marked `{:main}`
* If the method is an instance (that is, non-static) method and the
  enclosing type is a class,
  then that class must not declare any constructor.
  In this case, the runtime system will
  allocate an object of the enclosing class and will invoke
  the entry-point method on it.
* If the method is an instance (that is, non-static) method and the
  enclosing type is not a class,
  then the enclosing type must, when instantiated with auto-initializing
  type parameters, be an auto-initialing type.
  In this case, the runtime system will
  invoke the entry-point method on a value of the enclosing type.

Note, however, that the following are allowed:

* The method is allowed to have `ensures` clauses
* The method is allowed to have `decreases` clauses, including a
  `decreases *`. (If Main() has a `decreases *`, then its execution may
  go on forever, but in the absence of a `decreases *` on Main(), `dafny`
  will have verified that the entire execution will eventually
  terminate.)

If no legal candidate entry point is identified, `dafny` will still produce executable output files, but
they will need to be linked with some other code in the target language that
provides a `main` entry point.

### 25.8.2. `extern` declarations {#sec-extern-decls}

A Dafny declaration can be marked with the [`{:extern}`](#sec-extern) attribute to
indicate that it refers to an external definition that is already
present in the language that the Dafny code will be compiled to (or will
be present by the time the final target-language program is compiled or
run).

Because the [`{:extern}`](#sec-extern) attribute controls interaction with code written
in one of many languages, it has some language-specific behavior,
documented in the following sections. However, some aspects are
target-language independent and documented here.

The attribute can also take several forms, each defining a different
relationship between a Dafny name and a target language name. In the
form [`{:extern}`](#sec-extern), the name of the external definition is
assumed to be the name of the Dafny declaration after some
target-specific name mangling. However, because naming conventions (and
the set of allowed identifiers) vary between languages, Dafny allows
additional forms for the `{:extern}` attribute.

The form `{:extern <s1>}` instructs `dafny` to compile references to most
declarations using the name `s1` instead of the Dafny name. For [opaque
types](#sec-opaque-types), however, `s1` is sometimes used as a hint as
to how to declare that type when compiling. This hint is interpreted
differently by each compiler.

Finally, the form `{:extern <s1>, <s2>}` instructs `dafny` to use `s2` as
the direct name of the declaration. `dafny` will typically use a
combination of `s1` and `s2`, such as `s1.s2`, to reference the
declaration. It may also be the case that one of the arguments is simply
ignored, depending on the target language.

The recommended style is to prefer `{:extern}` when possible, and use
similar names across languages. This is usually feasible because
existing external code is expected to have the same interface as the
code that `dafny` would generate for a declaration of that form. Because
many Dafny types compile down to custom types defined in the Dafny
runtime library, it's typically necessary to write wrappers by hand that
encapsulate existing external code using a compatible interface, and
those wrappers can have names chosen for compatibility. For example,
retrieving the list of command line arguments when compiling to C\#
requires a wrapper such as the following:

``` cs
using icharseq = Dafny.ISequence<char>;
using charseq = Dafny.Sequence<char>;

namespace Externs_Compile {
  public partial class __default {
    public static Dafny.ISequence<icharseq> GetCommandLineArgs() {
      var dafnyArgs = Environment
                      .GetCommandLineArgs()
                      .Select(charseq.FromString);
      return Dafny.Sequence<icharseq>.FromArray(dafnyArgs.ToArray());
    }
}
```

Note that `dafny` does not check the arguments to `{:extern}`, so it is
the user's responsibility to ensure that the provided names result in
code that is well-formed in the target language.

Most declarations, including those for modules, classes, traits, member
variables, constructors, methods, function methods, and opaque types,
can be marked with `{:extern}`.

Marking a module with `{:extern}` indicates that the declarations
contained within can be found within the given module, namespace, or
similar construct within the target language. Some members of the Dafny
module may contain definitions, in which case code for those definitions
will be generated. Whether this results in valid target code may depend
on some target language support for something resembling "partial"
modules, where different subsets of the contents are defined in
different places.

The story for classes is similar. Code for a class will be generated
if any of its members are not `{:extern}`. Depending on the target
language, making either all or none of the members `{:extern}` may be
the only options that result in valid target code. Traits with
`{:extern}` can refer to existing traits or interfaces in the target
language, or can refer to the interfaces of existing classes.

Member variables marked with `{:extern}` refer to fields or properties
in existing target-language code. Constructors, methods, and function
methods refer to the equivalent concepts in the target language. They
can have contracts, which are then assumed to hold for the existing
target-language code. They can also have bodies, but the bodies will not
be compiled in the presence of the `{:extern}` attribute. Bodies can
still be used for reasoning, however, so may be valuable in some cases,
especially for function methods.

Types marked with `{:extern}` must be opaque. The name argument, if any,
usually refers to the type name in the target language, but some
compilers treat it differently.

### 25.8.3. C\#

TO BE WRITTEN

### 25.8.4. Java

The Dafny-to-Java compiler writes out the translated files of a file _A_`.dfy`
to a directory _A_-java. The `-out` option can be used to choose a
different output directory. The file _A_`.dfy` is translated to _A_`.java`,
which is placed in the output directory along with helper files.
If more than one `.dfy` file is listed on the command-line, then the output
directory name is taken from the first file, and `.java` files are written
for each of the `.dfy` files.

TO BE WRITTEN

### 25.8.5. Javascript

TO BE WRITTEN

### 25.8.6. Go

TO BE WRITTEN

### 25.8.7. C++

The C++ backend was written assuming that it would primarily support writing
C/C++ style code in Dafny, which leads to some limitations in the current
implementation.

- We do not support BigIntegers, so do not use `int`, or raw instances of
  `arr.Length`, or sequence length, etc. in executable code.  You can however,
  use `arr.Length as uint64` if you can prove your array is an appropriate
  size.  The compiler will report inappropriate integer use.
- We do not support more advanced Dafny features like traits or co-inductive
  types.
- Very limited support for higher order functions even for array init.  Use
  extern definitions like newArrayFill (see 
  [extern.dfy](https://github.com/dafny-lang/dafny/blob/master/Test/c++/extern.dfy)) or
  similar.  See also the example in [`functions.dfy`]
  (https://github.com/dafny-lang/dafny/blob/master/Test/c++/functions.dfy).
- The current backend also assumes the use of C++17 in order to cleanly and
  performantly implement datatypes.

### 25.8.8. Supported features by target language

Some Dafny features are not supported by every target language.
The table below shows which features are supported by each backend.
An empty cell indicates that a feature is not supported,
while an X indicates that it is.

{% include_relative Features.md %}

## 25.9. Dafny Command Line Options {#sec-command-line-options}

There are many command-line options to the `dafny` tool.
The most current documentation of the options is within the tool itself,
using the `/?` or `/help` option.

Remember that options can be stated with either a leading `/` or a leading `-`.

### 25.9.1. Help and version information {#sec-controlling-help}

These options select output including documentation on command-line
options or attribute declarations, information on the version of Dafny
being used, and information about how Dafny was invoked.

* `-?` or `-help` - print out the current list of command-line options
  and terminate. All of these options are also described in this and
  the following sections.

* `-attrHelp` - print out the current list of supported attribute
  declarations and terminate.

* `-version` - print the version of the executable being invoked and
  terminate.

* `-env:<n>` - print the command-line arguments supplied to the program.
  The value of `<n>` can be one of the following.

  * `0` - never print command-line arguments.

  * `1` (default) - print them to Boogie (`.bpl`) files and prover logs.

  * `2` - operate like with option `1` but also print to standard output.

* `-wait` - wait for the user to press `Enter` before terminating after a successful execution.

### 25.9.2. Controlling input {#sec-controlling-input}

These options control how Dafny processes its input.

* `-dprelude:<file>` - select an alternative Dafny prelude file. This
  file contains Boogie definitions (including many axioms) required by
  the translator from Dafny to Boogie. Using an alternative prelude is
  primarily useful if you're extending the Dafny language or changing
  how Dafny constructs are modeled. The default prelude is here:

  <https://github.com/dafny-lang/dafny/blob/master/Source/Dafny/DafnyPrelude.bpl>

* `-stdin` - read standard input and treat it as Dafny source code,
  instead of reading from a file.

### 25.9.3. Controlling plugins {#sec-controlling-plugins}

TO BE WRITTEN

### 25.9.4. Controlling output {#sec-controlling-output}

These options instruct Dafny to print various information about your
program during processing, including variations of the original source
code (which can be helpful for debugging).

* `-stats` - print various statistics about the Dafny files supplied on
  the command line. The statistics include the number of total
  functions, recursive functions, total methods, ghost methods, classes,
  and modules. They also include the maximum call graph width and the
  maximum module height.

* `-dprint:<file>` - print the Dafny program after parsing (use `-` for
  `<file>` to print to the console).

* `-rprint:<file>` - print the Dafny program after type resolution (use
  `-` for `<file>` to print to the console).

* `-printMode:<Everything|DllEmbed|NoIncludes|NoGhost>` - select what to
  include in the output requested by `-dprint` or `-rprint`. The
  argument can be one of the following.

  * `Everything` (default) - include everything.

  * `DllEmbed`- print the source that will be included in a compiled DLL.

  * `NoIncludes` - disable printing of methods incorporated via the
    include mechanism that have the `{:verify false}` attribute, as well
    as datatypes and fields included from other files.

  * `NoGhost` - disables printing of functions, ghost methods, and proof
    statements in implementation methods. Also disable anything
    `NoIncludes` disables.

* `-printIncludes:<None|Immediate|Transitive>` - select what information
  from included files to incorporate into the output selected by
  `-dprint` or `-rprint`. The argument can be one of the following.

  * `None` (default) - don't print anything from included files.

  * `Immediate` - print files directly included by files specified on
    the command line. Exit after printing.

  * `Transitive` - print files transitively included by files specified
    on the command line. Exit after printing.

* `-view:<view1, view2>` - TO BE WRITTEN

* `-funcCallGraph` - print out the function call graph. Each line has
  the format `func,mod=callee*`, where `func` is the name of a function,
  `mod` is the name of its containing module, and `callee*` is a
  space-separated list of the functions that `func` calls.

* `-showSnippets:<n>` - show a source code snippet for each Dafny
  message. The value of `<n>` can be one of the following.

  * `0` (default) - don't print snippets.

  * `1` - do print snippets.

* `-printTooltips` - dump additional positional information (displayed
  as mouse-over tooltips by LSP clients) to standard output as `Info`
  messages.

* `-pmtrace` - print debugging information from the pattern-match
  compiler.

* `-titrace` - print debugging information during the type inference
  process.

### 25.9.5. Controlling language features {#sec-controlling-language}

These options allow some Dafny language features to be enabled or
disabled. Some of these options exist for backward compatibility with
older versions of Dafny.

* `-noIncludes` - ignore `include` directives in the program.

* `-noExterns` - ignore `extern` and `dllimport` attributes in the
  program.

* `-functionSyntax:<version>` - select what function syntax to
  recognize. The syntax for functions is changing from Dafny version 3
  to version 4. This switch gives early access to the new syntax, and
  also provides a mode to help with migration. The valid arguments
  include the following.

  * `3` (default) - compiled functions are written `function method` and
    `predicate method`. Ghost functions are written `function` and
    `predicate`.

  * `4` - compiled functions are written `function` and `predicate`.
    Ghost functions are written `ghost function` and `ghost predicate`.

  * `migration3to4` - compiled functions are written `function method`
    and `predicate method`. Ghost functions are written `ghost function`
    and `ghost predicate`. To migrate from version 3 to version 4, use
    this flag on your version 3 program to flag all occurrences of
    `function` and `predicate` as parsing errors. These are ghost
    functions, so change those into the new syntax `ghost function` and
    `ghost predicate`. Then, start using `-functionSyntax:4`. This will
    flag all occurrences of `function method` and `predicate method` as
    parsing errors. So, change those to just `function` and `predicate`.
    As a result, your program will use version 4 syntax and have the
    same meaning as your previous version 3 program.

  * `experimentalDefaultGhost` - like `migration3to4`, but allow
    `function` and `predicate` as alternatives to declaring ghost
    functions and predicates, respectively

  * `experimentalDefaultCompiled` - like `migration3to4`, but allow
    `function` and `predicate` as alternatives to declaring compiled
    functions and predicates, respectively

  * `experimentalPredicateAlwaysGhost` - compiled functions are written
    `function`. Ghost functions are written `ghost function`. Predicates
    are always ghost and are written `predicate`.

* `-quantifierSyntax:<version>` - select what quantifier syntax to recognize.
    The syntax for quantification domains is changing from Dafny version 3 to version 4,
    more specifically where quantifier ranges (`| <Range>`) are allowed.
    This switch gives early access to the new syntax.

    * `3` (default) - Ranges are only allowed after all quantified variables are declared.
        (e.g. `set x, y | 0 <= x < |s| && y in s[x] && 0 <= y :: y`)
    * `4` - Ranges are allowed after each quantified variable declaration.
        (e.g. `set x | 0 <= x < |s|, y <- s[x] | 0 <= y :: y`)

    Note that quantifier variable domains (`<- <Domain>`) are available
    in both syntax versions.

* `-disableScopes` - treat all export sets as `export reveal *` to never
    hide function bodies or type definitions during translation.

* `-allowsGlobals` - allow the implicit class `_default` to contain
  fields, instance functions, and instance methods. These class members
  are declared at the module scope, outside of explicit classes. This
  command-line option is provided to simplify a transition from the
  behavior in the language prior to version 1.9.3, from which point
  onward all functions and methods declared at the module scope are
  implicitly static and field declarations are not allowed at the
  module scope.

### 25.9.6. Controlling warnings {#sec-controlling-warnings}

These options control what warnings Dafny produces, and whether to treat
warnings as errors.

* `-warnShadowing` - emit a warning if the name of a declared variable
  caused another variable to be shadowed.

* `-deprecation:<n>` - control warnings about deprecated features. The
  value of `<n>` can be any of the following.

   * `0` - don't issue any warnings.

   * `1` (default) - issue warnings.

   * `2` - issue warnings and advise about alternate syntax.

* `-warningsAsErrors` - treat warnings as errors.

### 25.9.7. Controlling verification {#sec-controlling-verification}

These options control how Dafny verifies the input program, including
how much it verifies, what techniques it uses to perform verification,
and what information it produces about the verification process.

* `-dafnyVerify:<n>` - turn verification of the program on or off. The
  value of `<n>` can be any of the following.

  * `0` - stop after type checking.

  * `1` - continue on to verification and compilation.

* `-verifyAllModules` - verify modules that come from include directives.

  By default, Dafny only verifies files explicitly listed on the command
  line: if `a.dfy` includes `b.dfy`, a call to `Dafny a.dfy` will detect
  and report verification errors from `a.dfy` but not from `b.dfy`.

  With this flag, Dafny will instead verify everything: all input
  modules and all their transitive dependencies. This way `Dafny a.dfy`
  will verify `a.dfy` and all files that it includes (here `b.dfy`), as
  well all files that these files include, etc.

  Running Dafny with `-verifyAllModules` on the file containing your
  main result is a good way to ensure that all its dependencies verify.

* `-separateModuleOutput` - output verification results for each module
  separately, rather than aggregating them after they are all finished.

* `-verificationLogger:<configuration string>` - log verification
  results to the given test result logger. The currently supported
  loggers are `trx`, `csv`, and `text`. These are the XML-based formats
  commonly used for test results for .NET languages, a custom CSV
  schema, and a textual format meant for human consumption,
  respectively. You can provide configuration using the same string
  format as when using the `--logger` option for dotnet test, such as:

        -verificationLogger:trx;LogFileName=<...>

  The exact mapping of verification concepts to these formats is
  experimental and subject to change!

  The `trx` and `csv` loggers automatically choose an output file name
  by default, and print the name of this file to the console. The `text`
  logger prints its output to the console by default, but can send
  output to a file given the `LogFileName` option.

  The `text` logger also includes a more detailed breakdown of what
  assertions appear in each assertion batch. When combined with the
  `-vcsSplitOnEveryAssert` option, it will provide approximate time and
  resource use costs for each assertion, allowing identification of
  especially expensive assertions.

* `-mimicVerificationOf:<dafny version>` - let `dafny` attempt to mimic
  the verification behavior of a previous version of `dafny`. This can be
  useful during migration to a newer version of `dafny` when a Dafny
  program has proofs, such as methods or lemmas, that are unstable in
  the sense that their verification may become slower or fail altogether
  after logically irrelevant changes are made in the verification input.

  Accepted versions are: `3.3`. Note that falling back on the behavior
  of version 3.3 turns off features that prevent certain classes of
  verification instability.

* `-noCheating:<n>` - control whether certain assumptions are allowed.
  The value of `<n>` can be one of the following.

  * `0` (default) - allow `assume` statements and free invariants.

  * `1` - treat all assumptions as `assert` statements, and drop free
    invariants.

* `-induction:<n>` - control the behavior of induction. The value of
  `<n>` can be one of the following.

  * `0` - never do induction, not even when attributes request it.

  * `1` - apply induction only when attributes request it.

  * `2` - apply induction as requested (by attributes) and also for
    heuristically chosen quantifiers.

  * `3` - apply induction as requested, and for heuristically chosen
    quantifiers and lemmas.

  * `4` (default) - apply induction as requested, and for all lemmas.

* `-inductionHeuristic:<n>` - control the heuristics used for induction.
  The value of `<n>` can be one of the following.

  * `0` - use the least discriminating induction heuristic (that is,
    lean toward applying induction more often).

  * `1`, `2`, `3`, `4`, `5` - use an intermediate heuristic, ordered as
    follows as far as how discriminating they are: 0 < 1 < 2 < (3,4) < 5
    < 6.

  * `6` (default) - use the most discriminating induction heuristic.

* `-trackPrintEffects:<n>` - control what implementations are allowed to
  use `print`. The value of `<n>` can be one of the following.

  * `0` (default) - every compiled method, constructor, and iterator,
    whether or not it bears a `{:print}` attribute, may have print
    effects.

  * `1` - A compiled method, constructor, or iterator is allowed to have
    print effects only if it is marked with the `{:print}` attribute.

* `-allocated:<n>` - specify defaults for where Dafny should assert and
  assume `allocated(x)` for various parameters `x`, local variables `x`,
  bound variables `x`, etc. Lower `<n>` may require more manual
  `allocated(x)` annotations and thus may be more difficult to use. The
  value of `<n>` can be one of the following.

  * `0` - never assume or assert `allocated(x)` by default.

  * `1` - assume `allocated(x)` only for non-ghost variables and fields.
    (These assumptions are free, since non-ghost variables always
    contain allocated values at run-time.) This option may speed up
    verification relative to `-allocated:2`.

  * `2` - assert/assume `allocated(x)` on all variables, even bound
    variables in quantifiers. This option is the easiest to use for code
    that uses the heap heavily.

  * `3` - (default) make frugal use of heap parameters.

  * `4` - like `3` but add `allocated` antecedents when ranges don't imply
    allocatedness.

  Warning: this option should be chosen consistently across an entire
  project; it would be unsound to use different defaults for different
  files or modules within a project. Furthermore, modes `-allocated:0` and
  `-allocated:1` let functions depend on the allocation state, which is
  not sound in general.

* `-definiteAssignment:<n>` - control the rules governing definite
  assignment, the property that every variable is eventually assigned a
  value along every path. The value of `<n>` can be one of the
  following.

  * `0` - ignore definite-assignment rules; this mode is unsound and is
    for testing only.

  * `1` (default) - enforce definite-assignment rules for compiled
    variables and fields whose types do not support auto-initialization
    and for ghost variables and fields whose type is possibly empty.

  * `2` - enforce definite-assignment for all non-yield-parameter
    variables and fields, regardless of their types.

  * `3` - like `2`, but also performs checks in the compiler that no
    nondeterministic statements are used; thus, a program that passes at
    this level 3 is one that the language guarantees that values seen
    during execution will be the same in every run of the program.

* `-noAutoReq` - ignore `autoReq` attributes, and therefore do not
  automatically generate `requires` clauses.

* `-autoReqPrint:<file>` - print the requires clauses that were
  automatically generated by `autoReq` to the given `<file>`.

* `-noNLarith` - reduce Z3's knowledge of non-linear arithmetic (the
  operators `*`, `/`, and `%`). Enabling this option will typically
  require more manual work to complete proofs (by explicitly applying
  lemmas about non-linear operators), but will also result in more
  predictable behavior, since Z3 can sometimes get stuck down an
  unproductive path while attempting to prove things about those
  operators. (This option will perhaps be replaced by `-arith` in the
  future. For now, it takes precedence over `-arith`.)

* `-arith:<n>` - control how arithmetic is modeled during verification.
  This is an experimental switch, and its options may change. The value
  of `<n>` can be one of the following.

  * `0` - use Boogie/Z3 built-ins for all arithmetic operations.

  * `1` (default) - like `0`, but introduce symbolic synonyms for `*`,
    `/`, and `%`, and allow these operators to be used in triggers.

  * `2` - like `1`, but also introduce symbolic synonyms for `+` and
    `-`.

  * `3` - turn off non-linear arithmetic in the SMT solver. Still use
    Boogie/Z3 built-in symbols for all arithmetic operations.

  * `4` - like `3`, but introduce symbolic synonyms for `*`, `/`, and `%`,
    and allow these operators to be used in triggers.

  * `5` - like `4`, but also introduce symbolic synonyms for `+` and
    `-`.

  * `6` - like `5`, and introduce axioms that distribute `+` over `*`.

  * `7` - like `6`, and introduce facts about the associativity of
    literal arguments over `*`.

  * `8` - like `7`, and introduce axioms for the connection between `*`,
    `/`, and `%`.

  * `9` - like `8`, and introduce axioms for sign of multiplication.

  * `10` - like `9`, and introduce axioms for commutativity and
    associativity of `*`.

* `-autoTriggers:<n>` - control automatic generation of `{:trigger}`
  annotations. See [triggers](#sec-trigger). The value of `<n>` can be one
  of the following.

  * `0` - do not generate `{:trigger}` annotations for user-level
    quantifiers.

  * `1` (default) - add a `{:trigger}` annotation to each user-level
    quantifier. Existing annotations are preserved.

* `-rewriteFocalPredicates:<n>` - control rewriting of predicates in the
  body of prefix lemmas. See [the section about nicer extreme proofs](#sec-nicer-proofs-of-extremes).
  The value of `<n>` can be one of the following.

  * `0` - don't rewrite predicates in the body of prefix lemmas.

  * `1` (default) - in the body of prefix lemmas, rewrite any use of a
    focal predicate `P` to `P#[_k-1]`.

* `-extractCounterexample` - control generation of counterexamples. If
  verification fails, report a detailed counterexample for the first
  failing assertion. Requires specifying the `-mv` option, to specify
  where to write the counterexample, as well as the
  `-proverOpt:O:model_compress=false` and
  `-proverOpt:O:model.completion=true` options.

* `-countVerificationErrors:<n>` - if `0` then always exit with a 0 exit
  code, regardless of whether errors are found. If `1` (default) then
  use the appropriate exit code. This option is deprecated.

<<<<<<< HEAD
### 25.11.8. Controlling Boogie {#sec-controlling-boogie}

Dafny builds on top of Boogie, a general-purpose intermediate language
for verification. Options supported by Boogie on its own are also
supported by Dafny. Some of the Boogie options most relevant to Dafny
users include the following. We use the term "procedure" below to refer
to a Dafny function, lemma, method, or predicate, following Boogie
terminology.

* `-proc:<name>` - verify only the procedure named `<name>`. The name
  can include `*` to indicate arbitrary sequences of characters.

* `-trace` - print extra information during verification, including
  timing, resource use, and outcome for each procedure incrementally, as
  verification finishes.

* `-randomSeed:<n>` - turn on randomization of the input that Boogie
  passes to the SMT solver and turn on randomization in the SMT solver
  itself.

  Certain Boogie inputs are unstable in the sense that changes to the
  input that preserve its meaning may cause the output to change. The
  `-randomSeed`` option simulates meaning-preserving changes to the
  input without requiring the user to actually make those changes.

  The `-randomSeed` option is implemented by renaming variables and
  reordering declarations in the input, and by setting
  solver options that have similar effects.

* `-randomSeedIterations:<n>` - attempt to prove each VC `<n>` times
  with `<n>` random seeds. If `-randomSeed` has been provided, each
  proof attempt will use a new random seed derived from this original
  seed. If not, it will implicitly use `-randomSeed:0` to ensure a
  difference between iterations. This option can be very useful for
  identifying input programs for which verification is unstable. If the
  verification times or solver resource counts associated with each
  proof attempt vary widely for a given procedure, small changes to that
  procedure might be more likely to cause proofs to fail in the future.

* `-vcsSplitOnEveryAssert` - prove each (explicit or implicit) assertion
  in each procedure separately. See also the attribute [`{:vcs_split_on_every_assert}`](#sec-vcs_split_on_every_assert) for restricting this option on specific procedures. By default, Boogie attempts to prove
  that every assertion in a given procedure holds all at once, in a
  single query to an SMT solver. This usually performs well, but
  sometimes causes the solver to take longer. If a proof that you
  believe should succeed is timing out, using this option can sometimes
  help.

* `-vcsCores:<n>` - try to verify `<n>` procedures simultaneously.
  Setting `<n>` to the number of physical cores available tends to be
  effective at speeding up overall proof time.

* `-timeLimit:<n>` - spend at most `<n>` seconds attempting to prove any
  single SMT query. This setting can also be set per method using the attribute [`{:timeLimit n}`](#sec-time-limit).

* `-rlimit:<n>` - set the maximum solver resource count to use while
  proving a single SMT query. This can be a more deterministic approach
  than setting a time limit. To choose an appropriate value, please refer to the documentation of the attribute [`{:rlimit}`](#sec-rlimit) that can be applied per procedure.
=======
### 25.9.8. Controlling boogie {#sec-controlling-boogie}
>>>>>>> f83beb03

* `-print:<file>` - print the translation of the Dafny file to a Boogie file.

If you have Boogie installed locally, you can run the printed Boogie file with the following script:

```
DOTNET=$(which dotnet)

BOOGIE_ROOT="path/to/boogie/Source"
BOOGIE="$BOOGIE_ROOT/BoogieDriver/bin/Debug/net6.0/BoogieDriver.dll"

if [[ ! -x "$DOTNET" ]]; then
    echo "Error: Dafny requires .NET Core to run on non-Windows systems."
    exit 1
fi

#Uncomment if you prefer to use the executable instead of the DLL
#BOOGIE=$(which boogie)

BOOGIE_OPTIONS="/infer:j"
PROVER_OPTIONS="\
  /proverOpt:O:auto_config=false \
  /proverOpt:O:type_check=true \
  /proverOpt:O:smt.case_split=3 \
  /proverOpt:O:smt.qi.eager_threshold=100 \
  /proverOpt:O:smt.delay_units=true \
  /proverOpt:O:smt.arith.solver=2 \
  "

"$DOTNET" "$BOOGIE" $BOOGIE_OPTIONS $PROVER_OPTIONS "$@"
#Uncomment if you want to use the executable instead of the DLL
#"$BOOGIE" $BOOGIE_OPTIONS $PROVER_OPTIONS "$@"
```

### 25.9.9. Controlling the prover {#sec-controlling-prover}

TO BE WRITTEN

### 25.9.10. Controlling test generation {#sec-controlling-test-gen}

TO BE WRITTEN

### 25.9.11. Controlling compilation {#sec-controlling-compilation}

These options control what code gets compiled, what target language is
used, how compilation proceeds, and whether the compiled program is
immediately executed.

* `-compile:<n>` - control whether compilation happens. The value of
  `<n>` can be one of the following. Note that if the program is 
   compiled, it will be compiled to the target language determined by
   the `-compileTarget` option, which is C\# by default.

   * `0` - do not compile the program

   * `1` (default) - upon successful verification, compile the program
     to the target language.

   * `2` - always compile, regardless of verification success.

   * `3` - if verification is successful, compile the program (like
     option `1`), and then if there is a `Main` method, attempt to run the
     program.

   * `4` - always compile (like option `2`), and then if there is a
     `Main` method, attempt to run the program.

* `-compileTarget:<s>` - set the target programming language for the
  compiler. The value of `<s>` can be one of the following.

   * `cs` - C\# . Produces a .dll file that can be run using `dotnet`.
      For example, `dafny Hello.dfy` will produce `Hello.dll` and `Hello.runtimeconfig.json`.
      The dll can be run using `dotnet Hello.dll`.

   * `go` - Go. The default output of `dafny Hello.dfy -compileTarget:go` is
      in the `Hello-go` folder. It is run using
      ``GOPATH=`pwd`/Hello-go/ GO111MODULE=auto go run Hello-go/src/Hello.go``

   * `js` - Javascript. The default output of `dafny Hello.dfy -compileTarget:js` is
      the file `Hello.js`, which can be run using `node Hello.js`. (You must have 
      `bignumber.js` installed.)

   * `java` - Java. The default output of `dafny Hello.dfy -compileTarget:java` is
      in the `Hello-java` folder. The compiled program can be run using
      `java -cp Hello-java:Hello-java/DafnyRuntime.jar Hello`.

   * `py` - Python. The default output of `dafny Hello.dfy -compileTarget:py` is
      in the `Hello-py` folder. The compiled program can be run using
      `python Hello-py/Hello.py`, where `python` is Python version 3.

   * `cpp` - C++. The default output of `dafny Hello.dfy -compileTarget:cpp` is
      `Hello.exe` and other files written to the current folder. The compiled
      program can be run using `./Hello.exe`.


* `-spillTargetCode:<n>` - control whether to write out compiled code in
  the target language (instead of just holding it in internal temporary
  memory). The value of `<n>` can be one of the following.

   * `0` (default) - don't make any extra effort to write the textual
     target program (but still compile it, if `-compile` indicates to do
     so).

   * `1` - write it out to the target language, if it is being compiled.

   * `2` - write the compiled program if it passes verification,
     regardless of the `-compile` setting.

   * `3` - write the compiled program regardless of verification success
     and the `-compile` setting.

Note that some compiler targets may (always or in some situations) write
out the textual target program as part of compilation, in which case
`-spillTargetCode:0` behaves the same way as `-spillTargetCode:1`.

* `-Main:<name>` - specify the (fully-qualified) name of the method to
  use as the executable entry point. The default is the method with the
  `{:main}` attribute, or else the method named `Main`.

* `-out:<file>` - set the name to use for compiled code files.

By default, `dafny` reuses the name of the Dafny file being compiled.
Compilers that generate a single file use the file name as-is (e.g. the
C# backend will generate `<file>.dll` and optionally `<file>.cs` with
`-spillTargetCode`). Compilers that generate multiple files use the file
name as a directory name (e.g. the Java backend will generate files in
directory `<file>-java/`). Any file extension is ignored, so
`-out:<file>` is the same as `-out:<file>.<ext>` if `<file>` contains no
periods.

* `-compileVerbose:<n>` - control whether to write out compilation
  progress information. The value of `<n>` can be one of the following.

  * `0` - do not print any information (silent mode)

  * `1` (default) - print information such as the files being created by
    the compiler

* `-coverage:<file>` - emit branch-coverage calls and outputs into
  `<file>`, including a legend that gives a description of each
  source-location identifier used in the branch-coverage calls. (Use `-`
  as `<file>` to print to the console.)

* `-optimize` - produce optimized C# code by passing the `/optimize`
  flag to the `csc` executable.

* `-optimizeResolution:<n>` - control optimization of method target
  resolution. The value of `<n>` can be one of the following.

  * `0` - resolve and translate all methods.

  * `1` - translate methods only in the call graph of the current
    verification target.

  * `2` (default) - as in `1`, but resolve only methods that are defined
    in the current verification target file, not in included files.

* `-useRuntimeLib` - refer to the pre-built `DafnyRuntime.dll` in the
  compiled assembly rather than including `DafnyRuntime.cs` in the build
  process.
<|MERGE_RESOLUTION|>--- conflicted
+++ resolved
@@ -1318,8 +1318,7 @@
   code, regardless of whether errors are found. If `1` (default) then
   use the appropriate exit code. This option is deprecated.
 
-<<<<<<< HEAD
-### 25.11.8. Controlling Boogie {#sec-controlling-boogie}
+### 25.9.8. Controlling Boogie {#sec-controlling-boogie}
 
 Dafny builds on top of Boogie, a general-purpose intermediate language
 for verification. Options supported by Boogie on its own are also
@@ -1376,9 +1375,6 @@
 * `-rlimit:<n>` - set the maximum solver resource count to use while
   proving a single SMT query. This can be a more deterministic approach
   than setting a time limit. To choose an appropriate value, please refer to the documentation of the attribute [`{:rlimit}`](#sec-rlimit) that can be applied per procedure.
-=======
-### 25.9.8. Controlling boogie {#sec-controlling-boogie}
->>>>>>> f83beb03
 
 * `-print:<file>` - print the translation of the Dafny file to a Boogie file.
 
