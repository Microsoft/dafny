<<<<<<< HEAD
text.dfy(12,2): Warning: note, this loop has no body (loop frame: i, a, $Heap)
text.dfy(16,11): Error: assertion could not be proved
text.dfy(18,16): Error: assertion could not be proved
=======
text.dfy(12,2): Warning: this loop has no body (loop frame: i, a, $Heap)
text.dfy(16,2): Error: assertion might not hold
text.dfy(18,2): Error: assertion might not hold
>>>>>>> 6faf1c54

Dafny program verifier finished with 1 verified, 2 errors<|MERGE_RESOLUTION|>--- conflicted
+++ resolved
@@ -1,11 +1,5 @@
-<<<<<<< HEAD
-text.dfy(12,2): Warning: note, this loop has no body (loop frame: i, a, $Heap)
-text.dfy(16,11): Error: assertion could not be proved
-text.dfy(18,16): Error: assertion could not be proved
-=======
 text.dfy(12,2): Warning: this loop has no body (loop frame: i, a, $Heap)
-text.dfy(16,2): Error: assertion might not hold
-text.dfy(18,2): Error: assertion might not hold
->>>>>>> 6faf1c54
+text.dfy(16,2): Error: assertion could not be proved
+text.dfy(18,2): Error: assertion could not be proved
 
 Dafny program verifier finished with 1 verified, 2 errors