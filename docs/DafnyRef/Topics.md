--- conflicted
+++ resolved
@@ -685,13 +685,9 @@
 Dafny for well-founded functions, extreme predicates,
 and proofs regarding these.
 
-<<<<<<< HEAD
 TODO: This topic appears to replicate the previous section
 
-### 23.5.1. Well-founded Functions in Dafny
-=======
 ### 24.5.1. Well-founded Functions in Dafny
->>>>>>> be99f872
 
 Declarations of well-founded functions are unsurprising.  For example, the Fibonacci
 function is declared as follows:
