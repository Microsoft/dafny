--- conflicted
+++ resolved
@@ -1853,7 +1853,6 @@
 non-existent formals. Any optional parameter that is not given a value
 takes on the default value declared in the callee for that optional parameter.
 
-<<<<<<< HEAD
 ## 9.37. Assigned Expressions {#sec-assigned-expression}
 
 Examples:
@@ -1867,8 +1866,8 @@
 if `x` is definitely assigned in that state.
 
 See [Section 12.6](#sec-definite-assignment) for more details on definite assignment.
-=======
-## 9.37. Termination Ordering Expressions {#sec-termination-ordering-expressions}
+
+## 9.38. Termination Ordering Expressions {#sec-termination-ordering-expressions}
 
 When proving that a loop or recursive callable terminates, Dafny
 automatically generates a proof obligation that the sequence of
@@ -1899,9 +1898,8 @@
 
 Currently, `decreases to` expressions must be written in parentheses to
 avoid parsing ambiguities.
->>>>>>> 4eb179e2
-
-## 9.38. Compile-Time Constants {#sec-compile-time-constants}
+
+## 9.39. Compile-Time Constants {#sec-compile-time-constants}
 
 In certain situations in Dafny it is helpful to know what the value of a
 constant is during program analysis, before verification or execution takes
@@ -1942,7 +1940,7 @@
 
 [^CTC]: This set of operations that are constant-folded may be enlarged in future versions of `dafny`.
 
-## 9.39. List of specification expressions {#sec-list-of-specification-expressions}
+## 9.40. List of specification expressions {#sec-list-of-specification-expressions}
 
 The following is a list of expressions that can only appear in specification contexts or in ghost blocks.
 
