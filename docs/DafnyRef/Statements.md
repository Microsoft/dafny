--- conflicted
+++ resolved
@@ -32,7 +32,7 @@
 
 The label may be
 referenced in a `break` or `continue` statement within the labeled statement
-(see [Section 8.2](#sec-break-continue-statement)). That is, the break or continue that
+(see [Section 8.4](#sec-break-continue-statement)). That is, the break or continue that
 mentions the label must be _enclosed_ in the labeled statement.
 
 The label may also be used in an `old` expression ([Section 9.22](#sec-old-expression)). In this case, the label
@@ -48,8 +48,7 @@
 The labels must be distinct from each other, and are not allowed to be the
 same as any previous enclosing or [dominating label](#sec-two-state).
 
-<<<<<<< HEAD
-## 20.3. Block Statement ([grammar](#g-block-statement)) {#sec-block-statement}
+## 8.2. Block Statement ([grammar](#g-block-statement)) {#sec-block-statement}
 
 Examples:
 <!-- %no-check -->
@@ -63,7 +62,7 @@
 A block statement is a sequence of zero or more statements enclosed by curly braces.
 Local variables declared in the block end their scope at the end of the block.
 
-## 20.4. Return Statement ([grammar](#g-return-statement)) {#sec-return-statement}
+## 8.3. Return Statement ([grammar](#g-return-statement)) {#sec-return-statement}
 
 Examples:
 <!-- %check-resolve -->
@@ -100,10 +99,7 @@
 evaluated, then they are assigned to the out-parameters, and then the
 method terminates.
 
-## 20.2. Break and Continue Statements ([grammar](#g-break-continue-statement)) {#sec-break-continue-statement}
-=======
-## 8.2. Break and Continue Statements ([grammar](#g-break-continue-statement)) {#sec-break-continue-statement}
->>>>>>> b6c1ea9c
+## 8.4. Break and Continue Statements ([grammar](#g-break-continue-statement)) {#sec-break-continue-statement}
 
 Examples:
 <!-- %check-resolve -->
@@ -345,62 +341,7 @@
 So, remember, a loop invariant holds at the very top of every iteration, not necessarily
 immediately after the loop.
 
-<<<<<<< HEAD
-## 20.5. Yield Statement ([grammar](#g-yield-statement)) {#sec-yield-statement}
-=======
-## 8.3. Block Statement ([grammar](#g-block-statement)) {#sec-block-statement}
-
-Examples:
-<!-- %no-check -->
-```dafny
-{
-  print 0;
-  var x := 0;
-}
-```
-
-A block statement is a sequence of zero or more statements enclosed by curly braces.
-Local variables declared in the block end their scope at the end of the block.
-
-## 8.4. Return Statement ([grammar](#g-return-statement)) {#sec-return-statement}
-
-Examples:
-<!-- %check-resolve -->
-```dafny
-method m(i: int) returns (r: int) {
-  return i+1;
-}
-method n(i: int) returns (r: int, q: int) {
-  return i+1, i + 2;
-}
-method p() returns (i: int) {
-  i := 1;
-  return;
-}
-method q() {
-  return;
-}
-```
-  
-A return statement can only be used in a method. It is used
-to terminate the execution of the method.
-
-To return a value from a method, the value is assigned to one
-of the named out-parameters sometime before a return statement.
-In fact, the out-parameters act very much like local variables,
-and can be assigned to more than once. Return statements are
-used when one wants to return before reaching the end of the
-body block of the method.
-
-Return statements can be just the `return` keyword (where the current values
-of the out-parameters are used), or they can take a list of expressions to
-return. If a list is given, the number of expressions given must be the same
-as the number of named out-parameters. These expressions are
-evaluated, then they are assigned to the out-parameters, and then the
-method terminates.
-
 ## 8.5. Yield Statement ([grammar](#g-yield-statement)) {#sec-yield-statement}
->>>>>>> b6c1ea9c
 
 A yield statement may only be used in an iterator.
 See [iterator types](#sec-iterator-types) for more details
@@ -457,8 +398,7 @@
 
 The update statement serves several logical purposes.
 
-<<<<<<< HEAD
-### 20.6.1. Method call with no out-parameters
+### 8.6.1. Method call with no out-parameters
 1) Examples of method calls take this form
 <!-- %no-check -->
 ```dafny
@@ -470,7 +410,7 @@
 As there are no left-hand-side locations to receive values, this form is allowed only for 
 methods that have no out-parameters.
 
-### 20.6.2. Method call with out-parameters
+### 8.6.2. Method call with out-parameters
 
 This form uses `:=` to denote the assignment of the out-parameters of the method to the 
 corresponding number of LHS values.
@@ -480,35 +420,13 @@
 ```
 
 In this case, the right-hand-side must be emthod call and the number of
-=======
-### 8.6.1. Method call
-1) The form
-
-````grammar
-Lhs {Attribute} ";"
-````
-is assumed to be a call to a method with no out-parameters.
-
-### 8.6.2. Method call with multiple outputs
-2) The form
-
-````grammar
-    Lhs { , Lhs } ":=" Rhs ";"
-````
-can occur in the ``UpdateStmt`` grammar when there is a single Rhs that
-takes the special form of a ``Lhs`` that is a call.
-This is the only case
-where the number of left-hand sides can be different than the number of
-right-hand sides in the `Update statement. In that case the number of
->>>>>>> b6c1ea9c
 left-hand sides must match the number of out-parameters of the
 method that is called or there must be just one ``Lhs`` to the left of
 the `:=`, which then is assigned a tuple of the out-parameters.
 Note that the result of a method call is not allowed to be used as an argument of
 another method call, as if it were an expression.
 
-<<<<<<< HEAD
-### 20.6.3. Parallel assignment
+### 8.6.3. Parallel assignment
 
 A parallel-assignment has one-or-more right-hand-side expressions,
 which may be function calls but may not be method calls.
@@ -516,28 +434,13 @@
     x, y := y, x;
 ```
 The above example swaps the values of `x` and `y`. If more than one
-=======
-### 8.6.3. Parallel assignment
-3) This is the typical parallel-assignment form, in which no call is involved:
-````grammar
-    Lhs { , Lhs } ":=" Rhs { "," Rhs } ";"
-````
-This Update statement is a parallel
-assignment of right-hand-side values to the left-hand sides. For example,
-`x,y := y,x` swaps the values of `x` and `y`. If more than one
->>>>>>> b6c1ea9c
 left-hand side is used, these must denote different l-values, unless the
 corresponding right-hand sides also denote the same value. There must
 be an equal number of left-hand sides and right-hand sides.
 The most common case has only one RHS and one LHS.
 
-<<<<<<< HEAD
-### 20.6.4. Havoc assignment {#sec-havoc-statement}
+### 8.6.4. Havoc assignment {#sec-havoc-statement}
 The form with a right-hand-side that is `*` is a _havoc_ assignment.
-=======
-### 8.6.4. Havoc assignment {#sec-havoc-statement}
-4) The form with a right-hand-side that is `*` is a _havoc_ assignment.
->>>>>>> b6c1ea9c
 It assigns an arbitrary but type-correct value to the corresponding left-hand-side.
 It can be mised with other assignments of cmoputed values.
 ```dafny
@@ -545,7 +448,7 @@
 a, b, c := 4, *, 5;
 ```
 
-### 20.6.4. Such-that assignment
+### 8.6.5. Such-that assignment
 
 This form has one or more left-hand-sides, a `:|` symbol and then a boolean expression on the right.
 The effect is to assign values to the left-hand-sides that satisfy the 
@@ -1046,11 +949,7 @@
 }
 ```
 
-<<<<<<< HEAD
-The initialization with failure operator `:-` returns from the method if the value evaluates to a failure value of a failure-compatible type (see [Section 20.7](#sec-update-with-failure-statement)).
-=======
-The assignment with failure operator `:-` returns from the method if the value evaluates to a failure value of a failure-compatible type (see [Section 8.7](#sec-update-with-failure-statement)).
->>>>>>> b6c1ea9c
+The initialization with failure operator `:-` returns from the method if the value evaluates to a failure value of a failure-compatible type (see [Section 8.7](#sec-update-with-failure-statement)).
 
 ## 8.9. Guards ([grammar](#g-guard)) {#sec-guard}
 
@@ -1884,11 +1783,7 @@
 
 Examples of this form of assert are given in the section of the [`reveal`](#sec-reveal-statement) statement and in [_Different Styles of Proof_](http://leino.science/papers/krml276.html)
 
-<<<<<<< HEAD
-An assert statement may have a label, whose use is explained in [Section 20.20.1](#sec-reveal-assertions).
-=======
-An assert statement may have a label. whose use is explained in [Section 8.20.1](#sec-reveal-assertions).
->>>>>>> b6c1ea9c
+An assert statement may have a label, whose use is explained in [Section 8.20.1](#sec-reveal-assertions).
 
 The attributes recognized for assert statements are discussed in [Section 11.3](#sec-verification-attributes-on-assertions).
 
