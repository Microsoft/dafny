# 20. Statements ([grammar](#g-statement)) {#sec-statements}

Many of Dafny's statements are similar to those in traditional
programming languages, but a number of them are significantly different.
Dafny's various kinds of statements are described in subsequent sections.
<<<<<<< HEAD

Statements have zero or more labels.
=======
>>>>>>> 4eea112b

Statements have zero or more labels and typically end with either a semicolon (`;`) or a closing curly brace ('}').

## 20.1. Labeled Statement ([grammar](#g-labeled-statement)) {#sec-labeled-statement}

Examples:
<!-- %check-resolve -->
```dafny
class A { var f: int }
method m(a: A) {
<<<<<<< HEAD
  label x: while true {
       if (*) { break x; }
=======
  label x:
  while true {
     if (*) { break x; }
>>>>>>> 4eea112b
  }
  a.f := 0;
  label y:
  a.f := 1;
  assert old@y(a.f) == 1;
}
```

A labeled statement is just 
- the keyword `label` 
- followed by an identifier, which is the label, 
- followed by a colon 
- and a statement. 

The label may be
referenced in a `break` or `continue` statement within the labeled statement
(see [Section 20.2](#sec-break-continue-statement)). That is, the break or continue that
mentions the label must be _enclosed_ in the labeled statement.

The label may also be used in an `old` expression ([Section 21.22](#sec-old-expression)). In this case, the label
must have been encountered during the control flow en route to the `old`
expression. We say in this case that the (program point of the) label _dominates_
the (program point of the) use of the label.
<<<<<<< HEAD
Similarly, labels are used to indicates previous states in calls of [two-state predicates](#sec-two-state),
=======
Similarly, labels are used to indicate previous states in calls of [two-state predicates](#sec-two-state),
>>>>>>> 4eea112b
[fresh](#sec-fresh-expression) expressions, [unchanged expressions](#sec-unchanged-expression), 
and [allocated](#sec-allocated-expression) expressions.

A statement can be given several labels. It makes no difference which of these
labels is used to reference the statement---they are synonyms of each other.
The labels must be distinct from each other, and are not allowed to be the
same as any previous enclosing or [dominating label](#sec-two-state).

## 20.2. Break and Continue Statements ([grammar](#g-break-continue-statement)) {#sec-break-continue-statement}

Examples:
<!-- %check-resolve -->
```dafny
class A { var f: int }
method m(a: A) {
  label x:
  while true {
    if (*) { break; }
  }
  label y: {
    var z := 1;
    if * { break y; }
    z := 2;
  }

}
```

<<<<<<< HEAD
## 20.2. Break and Continue Statements ([grammar](#g-break-continue-statement)) {#sec-break-continue-statement}

Examples:
<!-- %check-resolve -->
```dafny
class A { var f: int }
method m(a: A) {
  label x: while true {
       if (*) { break; }
  }
  label y: {
    var z := 1;
    if * { break y; }
    z := 2;
  }

}
```

=======
>>>>>>> 4eea112b
Break and continue statements provide a means to transfer control
in a way different than the usual nested control structures.
There are two forms of each of these statements: with and without a label.

If a label is used, the break or continue statement must be enclosed in a statement
with that label. The enclosing statement is called the _target_ of the break
or continue.

A `break` statement transfers control to the point immediately
following the target statement. For example, such a break statement can be
used to exit a sequence of statements in a block statement before
reaching the end of the block.

For example,
<!-- %no-check -->
```dafny
label L: {
  var n := ReadNext();
  if n < 0 {
    break L;
  }
  DoSomething(n);
}
```
is equivalent to
<!-- %no-check -->
```dafny
{
  var n := ReadNext();
  if 0 <= n {
    DoSomething(n);
  }
}
```

If no label is specified and the statement lists `n`
occurrences of `break`, then the statement must be enclosed in
at least `n` levels of loop statements. Control continues after exiting `n`
enclosing loops. For example,

<!-- %check-resolve -->
```dafny
method m() {
  for i := 0 to 10 {
    for j := 0 to 10 {
      label X: {
        for k := 0 to 10 {
          if j + k == 15 {
            break break;
          }
        }
      }
    }
    // control continues here after the "break break", exiting two loops
  }
}
```

Note that a non-labeled `break` pays attention only to loop, not to labeled
statements. For example, the labeled block `X` in the previous example
does not play a role in determining the target statement of the `break break;`.

For a `continue` statement, the target statement must be a loop statement.
The continue statement transfers control to the point immediately
before the closing curly-brace of the loop body.

For example,
<!-- %check-resolve -->
```dafny
method m() {
  for i := 0 to 100 {
    if i == 17 {
      continue;
    }
    DoSomething(i);
  }
}
method DoSomething(i:int){}
```
is equivalent to
<!-- %check-resolve -->
```dafny
method m() {
  for i := 0 to 100 {
    if i != 17 {
      DoSomething(i);
    }
  }
}
method DoSomething(i:int){}
```
The same effect can also be obtained by wrapping the loop body in a labeled
block statement and then using `break` with a label, but that usually makes
for a more cluttered program:
<!-- %check-resolve -->
```dafny
method m() {
  for i := 0 to 100 {
    label LoopBody: {
      if i == 17 {
        break LoopBody;
      }
      DoSomething(i);
    }
  }
}
method DoSomething(i:int){}
```

Stated differently, `continue` has the effect of ending the current loop iteration,
after which control continues with any remaining iterations. This is most natural
for `for` loops. For a `while` loop, be careful to make progress toward termination
before a `continue` statement. For example, the following program snippet shows
an easy mistake to make (the verifier will complain that the loop may not terminate):

<!-- %check-verify Statements.1.expect -->
```dafny
method m() {
  var i := 0;
  while i < 100 {
    if i == 17 {
      continue; // error: this would cause an infinite loop
    }
    DoSomething(i);
    i := i + 1;
  }
}
method DoSomething(i:int){}
```

The `continue` statement can give a label, provided the label is a label of a loop.
For example,

<!-- %check-resolve -->
```dafny
method m() {
  label Outer:
  for i := 0 to 100 {
    for j := 0 to 100 {
      if i + j == 19 {
        continue Outer;
      }
      WorkIt(i, j);
    }
    PostProcess(i);
    // the "continue Outer" statement above transfers control to here
  }
}
method WorkIt(i:int, j:int){}
method PostProcess(i:int){}
```

If a non-labeled continue statement lists `n` occurrences of `break` before the
`continue` keyword, then the statement must be enclosed in at least `n + 1` levels
of loop statements. The effect is to `break` out of the `n` most closely enclosing
loops and then `continue` the iterations of the next loop. That is, `n` occurrences
of `break` followed by one more `break;` will break out of `n` levels of loops
and then do a `break`, whereas `n` occurrences of `break` followed by `continue;`
will break out of `n` levels of loops and then do a `continue`.

For example, the `WorkIt` example above can equivalently be written without labels
as
<!-- %check-resolve -->
```dafny
method m() {
  for i := 0 to 100 {
    for j := 0 to 100 {
      if i + j == 19 {
        break continue;
      }
      WorkIt(i, j);
    }
    PostProcess(i);
    // the "break continue" statement above transfers control to here
  }
}
method WorkIt(i:int, j:int){}
method PostProcess(i:int){}
```

Note that a loop invariant is checked on entry to a loop and at the closing curly-brace
of the loop body. It is not checked at break statements. For continue statements, 
the loop invariant is checked as usual at the closing curly-brace
that the continue statement jumps to.
This checking ensures that the loop invariant holds at the very top of
every iteration. Commonly, the only exit out of a loop happens when the loop guard evaluates
to `false`. Since no state is changed between the top of an iteration (where the loop
invariant is known to hold) and the evaluation of the loop guard, one can also rely on
the loop invariant to hold immediately following the loop. But the loop invariant may
not hold immediately following a loop if a loop iteration changes the program state and
then exits the loop with a break statement.

For example, the following program verifies:
<!-- %check-verify -->
```dafny
method m() {
  var i := 0;
  while i < 10
    invariant 0 <= i <= 10
  {
    if P(i) {
      i := i + 200;
      break;
    }
    i := i + 1;
  }
  assert i == 10 || 200 <= i < 210;
}
predicate method P(i:int)
```
To explain the example, the loop invariant `0 <= i <= 10` is known to hold at the very top
of each iteration,
that is, just before the loop guard `i < 10` is evaluated. If the loop guard evaluates
to `false`, then the negated guard condition (`10 <= i`) and the invariant hold, so
`i == 10` will hold immediately after the loop. If the loop guard evaluates to `true`
(that is, `i < 10` holds), then the loop body is entered. If the test `P(i)` then evaluates
to `true`, the loop adds `200` to `i` and breaks out of the loop, so on such a
path, `200 <= i < 210` is known to hold immediately after the loop. This is summarized
in the assert statement in the example.
So, remember, a loop invariant holds at the very top of every iteration, not necessarily
immediately after the loop.

## 20.3. Block Statement ([grammar](#g-block-statement)) {#sec-block-statement}

Examples:
<!-- %no-check -->
```dafny
{
  print 0;
<<<<<<< HEAD
  var x:= 0;
}
```

A block statement is just a sequence of zero or more statements enclosed by curly braces.
=======
  var x := 0;
}
```

A block statement is a sequence of zero or more statements enclosed by curly braces.
>>>>>>> 4eea112b
Local variables declared in the block end their scope at the end of the block.

## 20.4. Return Statement ([grammar](#g-return-statement)) {#sec-return-statement}

Examples:
<!-- %check-resolve -->
```dafny
method m(i: int) returns (r: int) {
  return i+1;
}
<<<<<<< HEAD
method p() {
=======
method n(i: int) returns (r: int, q: int) {
  return i+1, i + 2;
}
method p() returns (i: int) {
  i := 1;
  return;
}
method q() {
>>>>>>> 4eea112b
  return;
}
```
  
A return statement can only be used in a method. It is used
to terminate the execution of the method.

To return a value from a method, the value is assigned to one
of the named out-parameters sometime before a return statement.
In fact, the out-parameters act very much like local variables,
and can be assigned to more than once. Return statements are
used when one wants to return before reaching the end of the
body block of the method.

Return statements can be just the `return` keyword (where the current values
of the out-parameters are used), or they can take a list of expressions to
return. If a list is given, the number of expressions given must be the same
as the number of named out-parameters. These expressions are
evaluated, then they are assigned to the out-parameters, and then the
method terminates.

## 20.5. Yield Statement ([grammar](#g-yield-statement)) {#sec-yield-statement}

A yield statement can only be used in an iterator.
<<<<<<< HEAD
See [Section 15](#sec-iterator-types) for more details
=======
See [iterator types](#sec-iterator-types) for more details
>>>>>>> 4eea112b
about iterators.

The body of an iterator is a _co-routine_. It is used
to yield control to its caller, signaling that a new
set of values for the iterator's yield (out-)parameters (if any)
are available. Values are assigned to the yield parameters
at or before a yield statement.
In fact, the yield parameters act very much like local variables,
and can be assigned to more than once. Yield statements are
used when one wants to return new yield parameter values
to the caller. Yield statements can be just the
`yield` keyword (where the current values of the yield parameters
are used), or they can take a list of expressions to yield.
If a list is given, the number of expressions given must be the
same as the number of named iterator out-parameters.
These expressions are then evaluated, then they are
assigned to the yield parameters, and then the iterator
yields.

## 20.6. Update and Call Statements ([grammar](#g-update-and-call-statement)) {#sec-update-and-call-statement}

Examples:
<!-- %check-resolve -->
```dafny
class C { var f: int }
<<<<<<< HEAD
method q(i: int, j: int) {}
method r() returns (s: int, t: int) { return 2,3; }
method m() {
  var ss: int, tt: int, c: C?, a: array<int>;
  q(0,1);
  ss, c.f := r();
  c := new C;
=======
class D {
  var i: int
  constructor(i: int) {
    this.i := i;
  }
}
method q(i: int, j: int) {}
method r() returns (s: int, t: int) { return 2,3; }
method m() {
  var ss: int, tt: int, c: C?, a: array<int>, d: D?;
  q(0,1);
  ss, c.f := r();
  c := new C;
  d := new D(2);
>>>>>>> 4eea112b
  a := new int[10];
  ss, tt := 212, 33;
  ss :| ss > 7;
  ss := *;
}
```
If more than one
left-hand side is used, these must denote different l-values, unless the
corresponding right-hand sides also denote the same value.

The update statement serves several logical purposes.

### 20.6.1. Method call
1) The form

````grammar
Lhs {Attribute} ";"
````
is assumed to be a call to a method with no out-parameters.

### 20.6.2. Method call with multiple outputs
2) The form

````grammar
    Lhs { , Lhs } ":=" Rhs ";"
````
can occur in the ``UpdateStmt`` grammar when there is a single Rhs that
takes the special form of a ``Lhs`` that is a call.
This is the only case
where the number of left-hand sides can be different than the number of
right-hand sides in the `Update statement. In that case the number of
left-hand sides must match the number of out-parameters of the
method that is called or there must be just one ``Lhs`` to the left of
the `:=`, which then is assigned a tuple of the out-parameters.
Note that the result of a method call is not allowed to be used as an argument of
another method call, as if it were an expression.

### 20.6.3. Parallel assignment
3) This is the typical parallel-assignment form, in which no call is involved:
````grammar
    Lhs { , Lhs } ":=" Rhs { "," Rhs } ";"
````
This Update statement is a parallel
assignment of right-hand-side values to the left-hand sides. For example,
`x,y := y,x` swaps the values of `x` and `y`. If more than one
left-hand side is used, these must denote different l-values, unless the
corresponding right-hand sides also denote the same value. There must
be an equal number of left-hand sides and right-hand sides in this case.
Of course, the most common case will have only one
``Rhs`` and one ``Lhs``.

<<<<<<< HEAD
=======
### 20.6.4. Havoc assignment {#sec-havoc-statement}
>>>>>>> 4eea112b
4) The form with a right-hand-side that is `*` is a _havoc_ assignment.
It assigns an arbitrary but type-correct value to the corresponding left-hand-side.

5) The form
````grammar
  Lhs { "," Lhs } :| [ "assume" ] Expression<false,false>
````
using "`:|`" assigns some values to the left-hand side
variables such that the boolean expression on the right hand side
is satisfied. This can be used to make a choice as in the
following example where we choose an element in a set.
The given boolean expression need not constrain the LHS values uniquely.

<!-- %check-verify -->
```dafny
method Sum(X: set<int>) returns (s: int)
{
  s := 0; var Y := X;
  while Y != {}
    decreases Y
  {
    var y: int;
    y :| y in Y;
    s, Y := s + y, Y - {y};
  }
}
```

Dafny will report an error if it cannot prove that values
exist that satisfy the condition. If the `assume` keyword
is present, Dafny assumes without proof that an appropriate value exists.

In addition, as the choice is arbitrary,
assignment statements using `:|` may be non-deterministic
when executed.

Note that the form

````grammar
    Lhs ":"
````

is interpreted as a label in which the user forgot the `label` keyword.

## 20.7. Update with Failure Statement (`:-`) ([grammar](#g-update-with-failure-statement)) {#sec-update-with-failure-statement}

See the subsections below for examples.

A `:-`[^elephant] statement is an alternate form of the `:=` statement that allows for abrupt return if a failure is detected.
This is a language feature somewhat analogous to exceptions in other languages.

[^elephant]: The `:-` token is called the elephant symbol or operator.

An update-with-failure statement uses _failure-compatible_ types.
A failure-compatible type is a type that has the following members (each with no in-parameters and one out-parameter):

 * a non-ghost function `IsFailure()` that returns a `bool`
 * an optional non-ghost function `PropagateFailure()` that returns a value assignable to the first out-parameter of the caller
 * an optional method or function `Extract()`

A failure-compatible type with an `Extract` member is called _value-carrying_.


To use this form of update,

 * if the RHS of the update-with-failure statement is a method call, the first out-parameter of the callee must be failure-compatible
 * if instead, the RHS of the update-with-failure statement is one or more expressions, the first of these expressions must be a value with a failure-compatible type
 * the caller must have a first out-parameter whose type matches the output of `PropagateFailure` applied to the first output of the callee, unless an
`expect`, `assume`, or `assert` keyword is used after `:-` (cf. [Section 20.7.7](#sec-failure-return-keyword)).
 * if the failure-compatible type of the RHS does not have an `Extract` member,
then the LHS of the `:-` statement has one less expression than the RHS
(or than the number of out-parameters from the method call), the value of the first out-parameter or expression being dropped
<<<<<<< HEAD
=======
(see the discussion and examples in [Section 20.7.2](#sec-simple-fc-return))
>>>>>>> 4eea112b
 * if the failure-compatible type of the RHS does have an `Extract` member,
then the LHS of the `:-` statement has the same number of expressions as the RHS
(or as the number of out-parameters from the method call)
and the type of the first LHS expression must be assignable from the return type of the `Extract` member
* the `IsFailure` and `PropagateFailure` methods may not be ghost
* the LHS expression assigned the output of the `Extract` member is ghost precisely if `Extract` is ghost

The following subsections show various uses and alternatives.

### 20.7.1. Failure compatible types {#sec-failure-compatible-types}

A simple failure-compatible type is the following:
<!-- %check-resolve -->
```dafny
datatype Status =
| Success
| Failure(error: string)
{
  predicate method IsFailure() { this.Failure?  }
  function method PropagateFailure(): Status
    requires IsFailure()
  {
    Failure(this.error)
  }
}
``` <!-- %save Status.tmp -->

A commonly used alternative that carries some value information is something like this generic type:
<!-- %check-resolve -->
```dafny
datatype Outcome<T> =
| Success(value: T)
| Failure(error: string)
{
  predicate method IsFailure() {
    this.Failure?
  }
  function method PropagateFailure<U>(): Outcome<U>
    requires IsFailure()
  {
    Failure(this.error) // this is Outcome<U>.Failure(...)
  }
  function method Extract(): T
    requires !IsFailure()
  {
    this.value
  }
}
``` <!-- %save Outcome.tmp -->


### 20.7.2. Simple status return with no other outputs {#sec-simple-fc-return}

The simplest use of this failure-return style of programming is to have a method call that just returns a non-value-carrying `Status` value:
<!-- %check-resolve %use Status.tmp -->
```dafny
method Callee(i: int) returns (r: Status)
{
  if i < 0 { return Failure("negative"); }
  return Success;
}

method Caller(i: int) returns (rr: Status)
{
  :- Callee(i);
  ...
}
```

Note that there is no LHS to the `:-` statement.
If `Callee` returns `Failure`, then the caller immediately returns,
not executing any statements following the call of `Callee`.
The value returned by `Caller` (the value of `rr` in the code above) is the result of `PropagateFailure` applied to the value returned by `Callee`, which is often just the same value.
If `Callee` does not return `Failure` (that is, returns a value for which `IsFailure()` is `false`)
then that return value is forgotten and execution proceeds normally with the statements following the call of `Callee` in the body of `Caller`.

The desugaring of the `:- Callee(i);` statement is
<!-- %no-check -->
```dafny
var tmp;
tmp := Callee(i);
if tmp.IsFailure() {
  rr := tmp.PropagateFailure();
  return;
}
```
In this and subsequent examples of desugaring, the `tmp` variable is a new, unique variable, unused elsewhere in the calling member.

### 20.7.3. Status return with additional outputs {#sec-multiple-output-fc}

The example in the previous subsection affects the program only through side effects or the status return itself.
It may well be convenient to have additional out-parameters, as is allowed for `:=` updates;
these out-parameters behave just as for `:=`.
Here is an example:

<!-- %check-resolve %use Status.tmp -->
```dafny
method Callee(i: int) returns (r: Status, v: int, w: int)
{
  if i < 0 { return Failure("negative"), 0, 0; }
  return Success, i+i, i*i;
}

method Caller(i: int) returns (rr: Status, k: int)
{
  var j: int;
  j, k :- Callee(i);
  k := k + k;
  ...
}
```

Here `Callee` has two outputs in addition to the `Status` output.
The LHS of the `:-` statement accordingly has two l-values to receive those outputs.
The recipients of those outputs may be any sort of l-values;
here they are a local variable and an out-parameter of the caller.
Those outputs are assigned in the `:-` call regardless of the `Status` value:

   * If `Callee` returns a failure value as its first output, then the other outputs are assigned, 
the _caller's_ first out-parameter (here `rr`) is assigned the value of `PropagateFailure`, and the caller returns.
   * If `Callee` returns a non-failure value as its first output, then the other outputs are assigned and the
caller continues execution as normal.

The desugaring of the `j, k :- Callee(i);` statement is
<!-- %no-check -->
```dafny
var tmp;
tmp, j, k := Callee(i);
if tmp.IsFailure() {
  rr := tmp.PropagateFailure();
  return;
}
```


### 20.7.4. Failure-returns with additional data {#sec-value-carrying}

The failure-compatible return value can carry additional data as shown in the `Outcome<T>` example above.
In this case there is a (first) LHS l-value to receive this additional data.

<!-- %check-resolve %use Outcome.tmp -->
```dafny
method Callee(i: int) returns (r: Outcome<nat>, v: int)
{
  if i < 0 { return Failure("negative"), i+i; }
  return Success(i), i+i;
}

method Caller(i: int) returns (rr: Outcome<int>, k: int)
{
  var j: int;
  j, k :- Callee(i);
  k := k + k;
  ...
}
```

Suppose `Caller` is called with an argument of `10`.
Then `Callee` is called with argument `10`
and returns `r` and `v` of `Outcome<nat>.Success(10)` and `20`.
Here `r.IsFailure()` is `false`, so control proceeds normally.
The `j` is assigned the result of `r.Extract()`, which will be `10`,
and `k` is assigned `20`.
Control flow proceeds to the next line, where `k` now gets the value `40`.

Suppose instead that `Caller` is called with an argument of `-1`.
Then `Callee` is called with the value `-1`
 and returns `r` and `v` with values `Outcome<nat>.Failure("negative")` and `-2`.
`k` is assigned the value of `v` (-2).
But `r.IsFailure()` is `true`, so control proceeds directly to return from `Caller`.
The first out-parameter of `Caller` (`rr`) gets the value of `r.PropagateFailure()`,
which is `Outcome<int>.Failure("negative")`; `k` already has the value `-2`.
The rest of the body of `Caller` is skipped.
In this example, the first out-parameter of `Caller` has a failure-compatible type
so the exceptional return will propagate up the call stack.
It will keep propagating up the call stack
as long as there are callers with this first special output type
and calls that use `:-`
and the return value keeps having `IsFailure()` true.

The desugaring of the `j, k :- Callee(i);` statement in this example is
<!-- %no-check -->
```dafny
var tmp;
tmp, k := Callee(i);
if tmp.IsFailure() {
  rr := tmp.PropagateFailure();
  return;
}
j := tmp.Extract();
```

### 20.7.5. RHS with expression list {#sec-failure-expressions}

Instead of a failure-returning method call on the RHS of the statement,
the RHS can instead be a list of expressions.
As for a `:=` statement, in this form, the expressions on the left and right sides of `:-` must correspond,
just omitting a LHS l-value for the first RHS expression if its type is not value-carrying.
The semantics is very similar to that in the previous subsection.

 * The first RHS expression must have a failure-compatible type.
 * All the assignments of RHS expressions to LHS values except for the first RHS value are made.
 * If the first RHS value (say `r`) responds `true` to `r.IsFailure()`,
then `r.PropagateFailure()` is assigned to the first out-parameter of the _caller_
and the execution of the caller's body is ended.
 * If the first RHS value (say `r`) responds `false` to `r.IsFailure()`, then
   * if the type of `r` is value-carrying, then `r.Extract()` is assigned to the first LHS value of the `:-` statement
(if `r` is not value-carrying, then the corresponding LHS l-value is omitted)
   * execution of the caller's body continues with the statement following the `:-` statement.

A RHS with a method call cannot be mixed with a RHS containing multiple expressions.

For example, the desugaring of
<!-- %check-resolve %use Status.tmp -->
```dafny
method m(r: Status) returns (rr: Status) {
  var k;
  k :- r, 7;
  ...
}
```
is
<!-- %no-check -->
```dafny
var k;
var tmp;
tmp, k := r, 7;
if tmp.IsFailure() {
  rr := tmp.PropagateFailure();
  return;
}
```
### 20.7.6. Failure with initialized declaration. {#sec-failure-with-declaration}

The `:-` syntax can also be used in initialization, as in
<!-- %no-check -->
```dafny
var s, t :- M();
```
This is equivalent to
<!-- %no-check -->
```dafny
var s, t;
s, t :- M();
```
with the semantics as described above.

### 20.7.7. Keyword alternative {#sec-failure-return-keyword}

In any of the above described uses of `:-`, the `:-` token may be followed immediately by the keyword `expect`, `assert` or `assume`.

* `assert` means that the RHS evaluation is expected to be successful, but that
the verifier should prove that this is so; that is, the verifier should prove
`assert !r.IsFailure()` (where `r` is the status return from the callee)
(cf. [Section 20.16](#sec-assert-statement))
* `assume` means that the RHS evaluation should be assumed to be successful,
as if the statement `assume !r.IsFailure()` followed the evaluation of the RHS
(cf. [Section 20.17](#sec-assume-statement))
* `expect` means that the RHS evaluation should be assumed to be successful
(like using `assume` above), but that the compiler should include a
run-time check for success. This is equivalent to including
`expect !r.IsFailure()` after the RHS evaluation; that is, if the status
return is a failure, the program halts.
(cf. [Section 20.18](#sec-expect-statement))

In each of these cases, there is no abrupt return from the caller. Thus
there is no evaluation of `PropagateFailure`. Consequently the first
out-parameter of the caller need not match the return type of
`PropagateFailure`; indeed, the failure-compatible type returned by the
callee need not have a `PropagateFailure` member.

The equivalent desugaring replaces
<!-- %no-check -->
```dafny
if tmp.IsFailure() {
  rr := tmp.PropagateFailure();
  return;
}
```
with
<!-- %no-check -->
```dafny
expect !tmp.IsFailure(), tmp;
```
or
<!-- %no-check -->
```dafny
assert !tmp.IsFailure();
```
or
<!-- %no-check -->
```dafny
assume !tmp.IsFailure();
```

There is a grammatical nuance that the user should be aware of.
The keywords `assert`, `assume`, and `expect` can start an expression.
For example, `assert P; E` can be an expression. However, in
`e :- assert P; E;` the `assert` is parsed as the keyword associated with
`:-`. To have the `assert` considered part of the expression use parentheses:
`e :- (assert P; E);`.

### 20.7.8. Key points

There are several points to note.

* The first out-parameter of the callee is special.
  It has a special type and that type indicates that the value is inspected to see if an abrupt return
  from the caller is warranted.
  This type is often a datatype, as shown in the examples above, but it may be any type with the appropriate members.
* The restriction on the type of caller's first out-parameter is
  just that it must be possible (perhaps through generic instantiation and type inference, as in these examples) 
  for `PropagateFailure` applied to the failure-compatible output from the callee to produce a value of 
  the caller's first out-parameter type.
  If the caller's first out-parameter type is failure-compatible (which it need not be),
  then failures can be propagated up the call chain.
<<<<<<< HEAD
  If the keyword form of the statement is used, then no `PropagateFailure` member
  is needed and there is no restriction on the caller's first out-parameter.
=======
  If the keyword form (e.g. `assume`) of the statement is used, then no `PropagateFailure` member
  is needed, because no failure can occur, and there is no restriction on the caller's first out-parameter.
>>>>>>> 4eea112b
* In the statement `j, k :- Callee(i);`,
  when the callee's return value has an `Extract` member,
  the type of `j` is not the type of the first out-parameter of `Callee`.
  Rather it is a type assignable from the output type of `Extract` applied to the first out-value of `Callee`.
* A method like `Callee` with a special first out-parameter type can still be used in the normal way:
  `r, k := Callee(i)`.
  Now `r` gets the first output value from `Callee`, of type `Status` or `Outcome<nat>` in the examples above.
  No special semantics or exceptional control paths apply.
  Subsequent code can do its own testing of the value of `r`
  and whatever other computations or control flow are desired.
* The caller and callee can have any (positive) number of output arguments,
  as long as the callee's first out-parameter has a failure-compatible type
  and the caller's first out-parameter type matches `PropagateFailure`.
* If there is more than one LHS, the LHSs must denote different l-values, 
  unless the RHS is a list of expressions and the corresponding RHS values are equal.
* The LHS l-values are evaluated before the RHS method call,
  in case the method call has side-effects or return values that modify the l-values prior to assignments being made.

It is important to note the connection between the failure-compatible types used in the caller and callee,
if they both use them.
They do not have to be the same type, but they must be closely related,
as it must be possible for the callee's `PropagateFailure` to return a value of the caller's failure-compatible type.
In practice this means that one such failure-compatible type should be used for an entire program.
If a Dafny program uses a library shared by multiple programs, the library should supply such a type 
and it should be used by all the client programs (and, effectively, all Dafny libraries).
It is also the case that it is inconvenient to mix types such as `Outcome` and `Status` above within the same program.
If there is a mix of failure-compatible types, then the program will need to use `:=` statements and code for
explicit handling of failure values.


### 20.7.9. Failure returns and exceptions

The `:-` mechanism is like the exceptions used in other programming languages, with some similarities and differences.

 * There is essentially just one kind of 'exception' in Dafny,
the variations of the failure-compatible data type.
 * Exceptions are passed up the call stack whether or not intervening methods are aware of the possibility of an exception,
that is, whether or not the intervening methods have declared that they throw exceptions.
Not so in Dafny: a failure is passed up the call stack only if each caller has a failure-compatible first out-parameter, is itself called in a `:-` statement, and returns a value that responds true to `IsFailure()`.
 * All methods that contain failure-return callees must explicitly handle those failures
using either `:-` statements or using `:=` statements with a LHS to receive the failure value.

## 20.8. Variable Declaration Statement ([grammar](#g-variable-declaration-statement)) {#sec-variable-declaration-statement}
<<<<<<< HEAD

Examples:
<!-- %check-resolve -->
```dafny
method m() {
  var x, y: int; // x's type is inferred, not necessarily 'int'
  var b: bool, k: int;
  x := 1; // settles x's type
}
```

=======

Examples:
<!-- %check-resolve -->
```dafny
method m() {
  var x, y: int; // x's type is inferred, not necessarily 'int'
  var b: bool, k: int;
  x := 1; // settles x's type
}
```

>>>>>>> 4eea112b
A variable declaration statement is used to declare one or more local variables in
a method or function. The type of each local variable must be given
unless its type can be inferred, either from a given initial value, or
from other uses of the variable. If initial values are given, the number
of values must match the number of variables declared.

The scope of the declared variable extends to the end of the block in which it is
declared. However, be aware that if a simple variable declaration is followed
by an expression (rather than a subsequent statement) then the `var` begins a
[Let Expression](#sec-let-expression) and the scope of the introduced variables is
only to the end of the expression. In this case, though, the `var` is in an expression
context, not a statement context.

Note that the type of each variable must be given individually. The following code

<!-- %no-check -->
```dafny
var x, y : int;
var x, y := 5, 6;
var x, y :- m();
var x, y :| 0 < x + y < 10;
var (x, y) := makePair();
<<<<<<< HEAD
=======
var Cons(x, y) = ConsMaker();
>>>>>>> 4eea112b
```
does not declare both `x` and `y` to be of type `int`. Rather it will give an
error explaining that the type of `x` is underspecified if it cannot be
inferred from uses of x.

The variables can be initialized with syntax similar to update statements (cf. [Section 20.6](#sec-update-and-call-statement)).

If the RHS is a call, then any variable receiving the value of a
formal ghost out-parameter will automatically be declared as ghost, even
if the `ghost` keyword is not part of the variable declaration statement.

The left-hand side can also contain a tuple of patterns that will be
matched against the right-hand-side. For example:

<!-- %check-resolve -->
```dafny
function returnsTuple() : (int, int)
{
    (5, 10)
}

function usesTuple() : int
{
    var (x, y) := returnsTuple();
    x + y
}
```

The assignment with failure operator `:-` returns from the method if the value evaluates to a failure value of a failure-compatible type (see [Section 20.7](#sec-update-with-failure-statement)).

## 20.9. Guards ([grammar](#g-guard)) {#sec-guard}

Examples (in `if` statements):
<!-- %check-resolve -->
```dafny
method m(i: int) {
  if (*) { print i; }
  if i > 0 { print i; }
}
```

Guards are used in `if` and `while` statements as boolean expressions. Guards
take two forms.

The first and most common form is just a boolean expression.

The second form is either `*` or `(*)`. These have the same meaning. An
unspecified boolean value is returned. The value returned
may be different each time it is executed.

## 20.10. Binding Guards ([grammar](#g-binding-guard)) {#sec-binding-guards}
<<<<<<< HEAD

Examples (in `if` statements):
<!-- %check-resolve-warn Statements.13.expect -->
```dafny
method m(i: int) {
  ghost var k: int;
  if i, j :| 0 < i+j < 10 { k := 0; } else { k := 1; }
}
```

=======

Examples (in `if` statements):
<!-- %check-resolve-warn Statements.13.expect -->
```dafny
method m(i: int) {
  ghost var k: int;
  if i, j :| 0 < i+j < 10 {
    k := 0;
  } else {
    k := 1;
  }
}
```

>>>>>>> 4eea112b
An `if` statement can also take a _binding guard_.
Such a guard checks if there exist values for the given variables that satisfy the given expression.
If so, it binds some satisfying values to the variables and proceeds
into the "then" branch; otherwise it proceeds with the "else" branch,
where the bound variables are not in scope.

In other words, the statement

<!-- %no-check -->
```dafny
if x :| P { S } else { T }
```

has the same meaning as

<!-- %no-check -->
```dafny
if exists x :: P { var x :| P; S } else { T }
```

The identifiers bound by the binding guard are ghost variables
and cannot be assigned to non-ghost variables. They are only
used in specification contexts.

Here is an example:

<!-- %check-verify -->
```dafny
predicate P(n: int)
{
  n % 2 == 0
}

method M1() returns (ghost y: int)
    requires exists x :: P(x)
    ensures P(y)
{
  if x : int :| P(x) {
      y := x;
  }
}
```

## 20.11. If Statement ([grammar](#g-if-statement)) {#sec-if-statement}

Examples:
<!-- %check-resolve-warn Statements.14.expect -->
```dafny
method m(i: int) {
  var x: int;
<<<<<<< HEAD
  if i > 0 { x := i; } else { x := -i; }
  if * { x := i; } else { x := -i; }
  if i: nat, j: nat :| i+j<10 { assert i < 10; }
  if i == 0 { x := 0; } else if i > 0 { x := 1; } else { x := -1; }
=======
  if i > 0 {
    x := i;
  } else {
    x := -i;
  }
  if * {
    x := i;
  } else {
    x := -i;
  }
  if i: nat, j: nat :| i+j<10 {
    assert i < 10;
  }
  if i == 0 {
    x := 0;
  } else if i > 0 {
    x := 1;
  } else {
    x := -1;
  }
>>>>>>> 4eea112b
  if 
    case i == 0 => x := 0;
    case i > 0 => x := 1;
    case i < 0 => x := -1;
}
```

The simplest form of an `if` statement uses a guard that is a boolean
expression. For example,

<!-- %no-check -->
```dafny
  if x < 0 {
    x := -x;
  }
```

Unlike `match` statements, `if` statements do not have to be exhaustive:
omitting the `else` block is the same as including an empty `else`
block.  To ensure that an `if` statement is exhaustive, use the
`if-case` statement documented below.

If the guard is an asterisk then a non-deterministic choice is made:

<!-- %no-check -->
```dafny
  if * {
    print "True";
  } else {
    print "False";
  }
```

<<<<<<< HEAD
The then alternative of the if-statement must be block statement;
the else alternative may be either a block statement or another if statement.
The condition of the if statement need not (but may) be enclosed in parentheses.

An if-statement with a binding guard is a ghost statement.
An if statement with `*` for a guard is non-deterministic.
=======
The then alternative of the if-statement must be a block statement;
the else alternative may be either a block statement or another if statement.
The condition of the if statement need not (but may) be enclosed in parentheses.

An if statement with a binding guard is non-deterministic;
it will not be compiled if `--enforce-determinism` is enabled
(even if it can be proved that there is a unique value).
An if statement with `*` for a guard is non-deterministic and ghost.
>>>>>>> 4eea112b

The `if-case` statement using the `AlternativeBlock` form is similar to the
`if ... fi` construct used in the book "A Discipline of Programming" by
Edsger W. Dijkstra. It is used for a multi-branch `if`.

For example:
<!-- %check-resolve -->
```dafny
method m(x: int, y: int) returns (max: int) 
{
  if {
    case x <= y => max := y;
    case y <= x => max := x;
  }
}
```

In this form, the expressions following the `case` keyword are called
_guards_. The statement is evaluated by evaluating the guards in an
undetermined order until one is found that is `true` and the statements
to the right of `=>` for that guard are executed. The statement requires
at least one of the guards to evaluate to `true` (that is, `if-case`
statements must be exhaustive: the guards must cover all cases).

<<<<<<< HEAD
In the if-with-cases, a seeqneuce of statements may follow the `=>`; it
=======
In the if-with-cases, a sequence of statements may follow the `=>`; it
>>>>>>> 4eea112b
need not be a block statement. Also the sequence of cases may be enclosed in 
braces but need not be.

The form that used `...` (a refinement feature) as the guard is deprecated.

## 20.12. While Statement ([grammar](#g-while-statement)) {#sec-while-statement}

Examples:
<!-- %check-resolve -->
```dafny
method m() {
  var i := 10;
  while 0 < i
    invariant 0 <= i <= 10;
    decreases i;
  {
    i := i-1;
  }
  while * {}
  i := *;
  while 
     decreases if i < 0 then -i else i
  {
     case i < 0 => i := i + 1;
     case i > 0 => i := i - 1;
  }
}
```

Loops
- may be a conventional loop with a condition and a block statement for a body
- the condition need not be in parentheses
- may have a `*` for the condition (the loop is then non-deterministic)
- binding guards are not allowed
- may have a case-based structure
- may have no body --- a bodyless loop is not compilable, but can be reaosnaed about

Importantly, loops need _loop specifications_ in order for Dafny to prove that
they obey expected behavior. In some cases Dafny can infer the loop specifications by analyzing the code,
so the loop specifications need not always be explicit.
These specifications are described in [Section 19.6](#sec-loop-specification) and [Section 20.14](#sec-loop-specifications).

The general loop statement in Dafny is the familiar `while` statement.
It has two general forms.

The first form is similar to a while loop in a C-like language. For
example:

<!-- %check-resolve -->
```dafny
method m(){
  var i := 0;
  while i < 5 {
    i := i + 1;
  }
}
```

In this form, the condition following the `while` is one of these:

* A boolean expression. If true it means execute one more
iteration of the loop. If false then terminate the loop.
* An asterisk (`*`), meaning non-deterministically yield either
`true` or `false` as the value of the condition

The _body_ of the loop is usually a block statement, but it can also
be missing altogether.
A loop with a missing body may still pass verification, but any attempt
to compile the containing program will result in an error message.
When verifying a loop with a missing body, the verifier will skip attempts
to prove loop invariants and decreases assertions that would normally be
asserted at the end of the loop body.
There is more discussion about bodyless loops in [Section 20.14.4](#sec-bodyless-constructs).

The second form uses the `AlternativeBlock`. It is similar to the
`do ... od` construct used in the book "A Discipline of Programming" by
Edsger W. Dijkstra. For example:

<!-- %check-verify -->
```dafny
method m(n: int){
  var r := n;
  while
    decreases if 0 <= r then r else -r;
  {
    case r < 0 =>
      r := r + 1;
    case 0 < r =>
      r := r - 1;
  }
}
```
For this form, the guards are evaluated in some undetermined order
until one is found that is true, in which case the corresponding statements
are executed and the while statement is repeated.
If none of the guards evaluates to true, then the
loop execution is terminated.

The form that used `...` (a refinement feature) as the guard is deprecated.
<<<<<<< HEAD

## 20.13. For Loops ([grammar](#g-for-statement)) {#sec-for-statement}

=======

## 20.13. For Loops ([grammar](#g-for-statement)) {#sec-for-statement}

>>>>>>> 4eea112b
Examples:
<!-- %check-resolve-warn Statements.15.expect -->
```dafny
method m() decreases * {
  for i := 0 to 10 {}
  for _ := 0 to 10 {}
  for i := 0 to * invariant i >= 0 decreases * {}
  for i: int := 10 downto 0 {}
  for i: int := 10 downto 0 
}
```
The `for` statement provides a convenient way to write some common loops.

The statement introduces a local variable with optional type, which is called
the _loop index_. The loop index is in scope in the specification and the body,
but not after the `for` loop. Assignments to the loop index are not allowed.
The type of the loop index can typically be inferred, so it need not be given
explicitly. If the identifier is not used, it can be written as `_`, as illustrated
in this repeat-20-times loop:
<!-- %no-check -->
```dafny
for _ := 0 to 20 {
  Body
}
```

There are four basic variations of the `for` loop:
<!-- %no-check -->
```dafny
for i: T := lo to hi
  LoopSpec
{ Body }

for i: T := hi downto lo
  LoopSpec
{ Body }

for i: T := lo to *
  LoopSpec
{ Body }

for i: T := hi downto *
  LoopSpec
{ Body }
```
Semantically, they are defined as the following respective `while` loops:
<!-- %no-check -->
```dafny
{
  var _lo, _hi := lo, hi;
  assert _lo <= _hi && forall _i: int :: _lo <= _i <= _hi ==> _i is T;
  var i := _lo;
  while i != _hi
    invariant _lo <= i <= _hi
    LoopSpec
    decreases _hi - i
  {
    Body
    i := i + 1;
  }
}

{
  var _lo, _hi := lo, hi;
  assert _lo <= _hi && forall _i: int :: _lo <= _i <= _hi ==> _i is T;
  var i := _hi;
  while i != lo
    invariant _lo <= i <= _hi
    LoopSpec
    decreases i - _lo
  {
    i := i - 1;
    Body
  }
}

{
  var _lo := lo;
  assert forall _i: int :: _lo <= _i ==> _i is T;
  var i := _lo;
  while true
    invariant _lo <= i
    LoopSpec
  {
    Body
    i := i + 1;
  }
}

{
  var _hi := hi;
  assert forall _i: int :: _i <= _hi ==> _i is T;
  var i := _hi;
  while true
    invariant i <= _hi
    LoopSpec
  {
    i := i - 1;
    Body
  }
}
```

Note that expressions `lo` and `hi` are evaluated just once, before the loop
iterations start.

Also, note in all variations that the values of `i` in the body are the values
from `lo` to, _but not including_, `hi`. This makes it convenient to
write common loops, including these:

<!-- %no-check -->
```dafny
for i := 0 to a.Length {
  Process(a[i]);
}
for i := a.Length downto 0 {
  Process(a[i]);
}
```
Nevertheless, `hi` must be a legal value for the type of the index variable,
since that is how the index variable is used in the invariant.

If the end-expression is not `*`, then no explicit `decreases` is
allowed, since such a loop is already known to terminate.
If the end-expression is `*`, then the absence of an explicit `decreases`
clause makes it default to `decreases *`. So, if the end-expression is `*` and no
explicit `decreases` clause is given, the loop is allowed only in methods
that are declared with `decreases *`.

The directions `to` or `downto` are contextual keywords. That is, these two
words are part of the syntax of the `for` loop, but they are not reserved
keywords elsewhere.

Just like for while loops, the body of a for-loop may be omitted during
verification. This suppresses attempts to check assertions (like invariants)
that would occur at the end of the loop. Eventually, however a body must
be provided; the compiler will not compile a method containing a body-less
for-loop. There is more discussion about bodyless loops in [Section 20.14.4](#sec-bodyless-constructs).


## 20.14. Loop Specifications {#sec-loop-specifications}
For some simple loops, such as those mentioned previously, Dafny can figure
out what the loop is doing without more help. However, in general the user
must provide more information in order to help Dafny prove the effect of
the loop. This information is provided by a _loop specification_. A
loop specification provides information about invariants, termination, and
what the loop modifies.
For additional tutorial information see [@KoenigLeino:MOD2011] or the
[online Dafny tutorial](../OnlineTutorial/guide).

### 20.14.1. Loop invariants {#sec-loop-invariants}

Loops present a problem for specification-based reasoning. There is no way to
know in advance how many times the code will go around the loop and
a tool cannot reason about every one of a possibly unbounded sequence of unrollings.
In order to consider all paths through a program, specification-based
program verification tools require loop invariants, which are another kind of
annotation.

A loop invariant is an expression that holds just prior to the loop test,
that is, upon entering a loop and
after every execution of the loop body. It captures something that is
invariant, i.e. does not change, about every step of the loop. Now,
obviously we are going to want to change variables, etc. each time around
the loop, or we wouldn't need the loop. Like pre- and postconditions, an
invariant is a property that is preserved for each execution of the loop,
expressed using the same boolean expressions we have seen. For example,

<!-- %no-check -->
```dafny
var i := 0;
while i < n
  invariant 0 <= i
{
  i := i + 1;
}
```

When you specify an invariant, Dafny proves two things: the invariant
holds upon entering the loop, and it is preserved by the loop. By
preserved, we mean that assuming that the invariant holds at the
beginning of the loop (just prior to the loop test), we must show that executing the loop body once
makes the invariant hold again. Dafny can only know upon analyzing the
loop body what the invariants say, in addition to the loop guard (the
loop condition). Just as Dafny will not discover properties of a method
on its own, it will not know that any but the most basic properties of a loop
are preserved unless it is told via an invariant.

### 20.14.2. Loop termination {#sec-loop-termination}

Dafny proves that code terminates, i.e. does not loop forever, by using
`decreases` annotations. For many things, Dafny is able to guess the right
annotations, but sometimes it needs to be made explicit.
There are two places Dafny proves termination: loops and recursion.
Both of these situations require either an explicit annotation or a
correct guess by Dafny.

A `decreases` annotation, as its name suggests, gives Dafny an expression
that decreases with every loop iteration or recursive call. There are two
conditions that Dafny needs to verify when using a `decreases` expression:

* that the expression actually gets smaller, and
* that it is bounded.

That is, the expression must strictly decrease in a well-founded ordering
(cf. [Section 24.7](#sec-well-founded-orders)).

Many times, an integral value (natural or plain integer) is the quantity
that decreases, but other values can be used as well. In the case of
integers, the bound is assumed to be zero.
For each loop iteration the `decreases` expression at the end of the loop
body must be strictly smaller than its value at the beginning of the loop
body (after the loop test). For integers, the well-founded relation between
`x` and `X` is `x < X && 0 <= X`.
Thus if the `decreases` value (`X`) is negative at the
loop test, it must exit the loop, since there is no permitted value for
`x` to have at the end of the loop body.

For example, the following is
a proper use of `decreases` on a loop:

<!-- %check-verify -->
```dafny
method m(n: nat){
  var i := n;
  while 0 < i
    invariant 0 <= i
    decreases i
  {
    i := i - 1;
  }
}
```

Here Dafny has all the ingredients it needs to prove termination. The
variable `i` becomes smaller each loop iteration, and is bounded below by
zero. When `i` becomes 0, the lower bound of the well-founded order, control
flow exits the loop.

This is fine, except the loop is backwards from most loops, which
tend to count up instead of down. In this case, what decreases is not the
counter itself, but rather the distance between the counter and the upper
bound. A simple trick for dealing with this situation is given below:

<!-- %check-verify -->
```dafny
method m(m: nat, n: int) {
  assume m <= n;
  var i := m;
  while i < n
    invariant 0 <= i <= n
    decreases n - i
  {
    i := i + 1;
  }
}
```

This is actually Dafny's guess for this situation, as it sees `i < n` and
assumes that `n - i` is the quantity that decreases. The upper bound of the
loop invariant implies that `0 <= n – i`, and gives Dafny a lower bound on
the quantity. This also works when the bound `n` is not constant, such as
in the binary search algorithm, where two quantities approach each other,
and neither is fixed.

If the `decreases` clause of a loop specifies `*`, then no
termination check will be performed. Use of this feature is sound only with
respect to partial correctness.

### 20.14.3. Loop framing {#sec-loop-framing}

The specification of a loop also includes _framing_, which says what the
loop modifies. The loop frame includes both local variables and locations
in the heap.

For local variables, the Dafny verifier performs a syntactic
scan of the loop body to find every local variable or out-parameter that occurs as a left-hand
side of an assignment. These variables are called
_syntactic assignment targets of the loop_, or _syntactic loop targets_ for short.
Any local variable or out-parameter that is not a syntactic assignment target is known by the
verifier to remain unchanged by the loop.

The heap may or may not be a syntactic loop target. It is when the loop body
syntactically contains a statement that can modify a heap location. This
includes calls to compiled methods, even if such a method has an empty
`modifies` clause, since a compiled method is always allowed to allocate
new objects and change their values in the heap.

If the heap is not a syntactic loop target, then the verifier knows the heap
remains unchanged by the loop. If the heap _is_ a syntactic loop target,
then the loop's effective `modifies` clause determines what is allowed to be
modified by iterations of the loop body.

A loop can use `modifies` clauses to declare the effective `modifies` clause
of the loop. If a loop does not explicitly declare any `modifies` clause, then
the effective `modifies` clause of the loop is the effective `modifies` clause
of the most tightly enclosing loop or, if there is no enclosing loop, the
`modifies` clause of the enclosing method.

In most cases, there is no need to give an explicit `modifies` clause for a
loop. The one case where it is sometimes needed is if a loop modifies less
than is allowed by the enclosing method. Here are two simple methods that
illustrate this case:

<!-- %check-verify Statements.2.expect -->
```dafny
class Cell {
  var data: int
}

method M0(c: Cell, d: Cell)
  requires c != d
  modifies c, d
  ensures c.data == d.data == 100
{
  c.data, d.data := 100, 0;
  var i := 0;
  while i < 100
    invariant d.data == i
    // Needs "invariant c.data == 100" or "modifies d" to verify
  {
    d.data := d.data + 1;
    i := i + 1;
  }
}

method M1(c: Cell)
  modifies c
  ensures c.data == 100
{
  c.data := 100;
  var i := 0;
  while i < 100
    // Needs "invariant c.data == 100" or "modifies {}" to verify
  {
    var tmp := new Cell;
    tmp.data := i;
    i := i + 1;
  }
}
```

In `M0`, the effective `modifies` clause of the loop is `modifies c, d`. Therefore,
the method's postcondition `c.data == 100` is not provable. To remedy the situation,
the loop needs to be declared either with `invariant c.data == 100` or with
`modifies d`.

Similarly, the effective `modifies` clause of the loop in `M1` is `modifies c`. Therefore,
the method's postcondition `c.data == 100` is not provable. To remedy the situation,
the loop needs to be declared either with `invariant c.data == 100` or with
`modifies {}`.

When a loop has an explicit `modifies` clause, there is, at the top of
every iteration, a proof obligation that

* the expressions given in the `modifies` clause are well-formed, and
* everything indicated in the loop `modifies` clause is allowed to be modified by the
  (effective `modifies` clause of the) enclosing loop or method.

### 20.14.4. Body-less methods, functions, loops, and aggregate statements {#sec-bodyless-constructs}

Methods (including lemmas), functions, loops, and `forall` statements are ordinarily
declared with a body, that is, a curly-braces pair that contains (for methods, loops, and `forall`)
a list of zero-or-more statements or (for a function) an expression. In each case, Dafny syntactically
allows these constructs to be given without a body (no braces at all). This is to allow programmers to
temporarily postpone the development of the implementation of the method, function, loop, or
aggregate statement.

If a method has no body, there is no difference for callers of the method. Callers still reason
about the call in terms of the method's specification. But without a body, the verifier has
no method implementation to check against the specification, so the verifier is silently happy.
The compiler, on the other hand, will complain if it encounters a body-less method, because the
compiler is supposed to generate code for the method, but it isn't clever enough to do that by
itself without a given method body. If the method implementation is provided by code written
outside of Dafny, the method can be marked with an `{:extern}` annotation, in which case the
compiler will no longer complain about the absence of a method body; the verifier will not 
object either, even though there is now no proof that the Dafny specifications are satisfied
by the external implementation.

A lemma is a special kind of method. Callers are therefore unaffected by the absence of a body,
and the verifier is silently happy with not having a proof to check against the lemma specification.
Despite a lemma being ghost, it is still the compiler that checks for, and complains about,
body-less lemmas. A body-less lemma is an unproven lemma, which is often known as an _axiom_.
If you intend to use a lemma as an axiom, omit its body and add the attribute `{:axiom}`, which
causes the compiler to suppress its complaint about the lack of a body.

Similarly, calls to a body-less function use only the specification of the function. The
verifier is silently happy, but the compiler complains (whether or not the function is ghost).
As for methods and lemmas, the `{:extern}` and `{:axiom}` attributes can be used to suppress the
compiler's complaint.

By supplying a body for a method or function, the verifier will in effect show the feasibility of
the specification of the method or function. By supplying an `{:extern}` or `{:axiom}` attribute,
you are taking that responsibility into your own hands. Common mistakes include forgetting to
provide an appropriate `modifies` or `reads` clause in the specification, or forgetting that
the results of functions in Dafny (unlike in most other languages) must be deterministic.

Just like methods and functions have two sides, callers and implementations, loops also have
two sides. One side (analogous to callers) is the context that uses the loop. That context treats
the loop in the same way regardless of whether or not the loop has a body. The other side
is the loop body, that is, the implementation of each loop iteration. The verifier checks
that the loop body maintains the loop invariant and that the iterations will eventually terminate,
but if there is no loop body, the verifier is silently happy. This allows you to temporarily
postpone the authoring of the loop body until after you've made sure that the loop specification
is what you need in the context of the loop.

There is one thing that works differently for body-less loops than for loops with bodies.
It is the computation of syntactic loop targets, which become part of the loop frame
(see [Section 20.14.3](#sec-loop-framing)). For a body-less loop, the local variables
computed as part of the loop frame are the mutable variables that occur free in the
loop specification. The heap is considered a part of the loop frame if it is used
for mutable fields in the loop specification or if the loop has an explicit `modifies` clause.
The IDE will display the computed loop frame in hover text.

For example, consider

<!-- %check-verify Statements.3.expect -->
```dafny
class Cell {
  var data: int
  const K: int
}

method BodylessLoop(n: nat, c: Cell)
  requires c.K == 8
  modifies c
{
  c.data := 5;
  var a, b := n, n;
  for i := 0 to n
    invariant c.K < 10
    invariant a <= n
    invariant c.data < 10
  assert a == n;
  assert b == n;
  assert c.data == 5;
}
```

The loop specification mentions local variable `a`, and thus `a` is considered part of
the loop frame. Since what the loop invariant says about `a` is not strong enough to
prove the assertion `a == n` that follows the loop, the verifier complains about that
assertion.

Local variable `b` is not mentioned in the loop specification, and thus `b` is not
included in the loop frame. Since in-parameter `n` is immutable, it is not included
in the loop frame, either, despite being mentioned in the loop specification. For
these reasons, the assertion `b == n` is provable after the loop.

Because the loop specification mentions the mutable field `data`, the heap becomes
part of the loop frame. Since the loop invariant is not strong enough to prove the
assertion `c.data == 5` that follows the loop, the verifier complains about that
assertion. On the other hand, had `c.data < 10` not been mentioned in the loop
specification, the assertion would be verified, since field `K` is then the only
field mentioned in the loop specification and `K` is immutable.

Finally, the aggregate statement (`forall`) can also be given without a body. Such
a statement claims that the given `ensures` clause holds true for all values of
the bound variables that satisfy the given range constraint. If the statement has
no body, the program is in effect omitting the proof, much like a body-less lemma
is omitting the proof of the claim made by the lemma specification. As with the
other body-less constructs above, the verifier is silently happy with a body-less
`forall` statement, but the compiler will complain.

## 20.15. Match Statement ([grammar](#g-match-statement)) {#sec-match-statement}

Examples:
<!-- %no-check -->
```dafny
<<<<<<< HEAD
match x case 1 => print x; case 2 => var y := x*x; print y; case _ => print "Other";
match list { case Nil => {} case Cons(head,tail) => print head; }
```

=======

match list {
  case Nil => {}
  case Cons(head,tail) => print head;
}
match x
case 1 =>
  print x;
case 2 =>
  var y := x*x;
  print y;
case _ =>
  print "Other";
  // Any statement after is captured in this case.
```

>>>>>>> 4eea112b
The `match` statement is used to do case analysis on a value of an expression.
The expression may be a value of a basic type (e.g. `int`), a newtype, or
an inductive or coinductive datatype (which includes the built-in tuple types). 
The expression after the `match` keyword is called the _selector_. 
The expression is evaluated and then matched against
each clause in order until a matching clause is found.

The process of matching the selector expression against the case patterns is
the same as for match expressions and is described in
[Section 21.31.2](#sec-case-pattern).

The selector need not be enclosed in parentheses; the sequence of cases may but need not be enclosed in braces.
The matches in the cases must be exhaustive.

The code below shows an example of a match statement.

<!-- %check-resolve -->
```dafny
datatype Tree = Empty | Node(left: Tree, data: int, right: Tree)

// Return the sum of the data in a tree.
method Sum(x: Tree) returns (r: int)
{
  match x {
    case Empty => r := 0;
    case Node(t1, d, t2) =>
      var v1 := Sum(t1);
      var v2 := Sum(t2);
      r := v1 + d + v2;
  }
}
```

Note that the `Sum` method is recursive yet has no `decreases` annotation.
In this case it is not needed because Dafny is able to deduce that
`t1` and `t2` are _smaller_ (structurally) than `x`. If `Tree` had been
coinductive this would not have been possible since `x` might have been
infinite.

## 20.16. Assert statement ([grammar](#g-assert-statement)) {#sec-assert-statement}

Examples:
<!-- %no-check -->
```dafny
assert i > 0;
assert IsPositive: i > 0;
assert i > 0 by {
 ...
}
```

`Assert` statements are used to express logical propositions that are
expected to be true. Dafny will attempt to prove that the assertion
is true and give an error if the assertion cannot be proven.
Once the assertion is proved,
its truth may aid in proving subsequent deductions.
Thus if Dafny is having a difficult time verifying a method,
the user may help by inserting assertions that Dafny can prove,
and whose truth may aid in the larger verification effort,
much as lemmas might be used in mathematical proofs.

`Assert` statements are ignored by the compiler.

In the `by` form of the `assert` statement, there is an additional block of statements that provide the Dafny verifier with additional proof steps.
Those statements are often a sequence of [lemmas](#sec-lemmas), [`calc`](#sec-calc-statement) statements, [`reveal`](#sec-reveal-statements) statements or other `assert` statements,
combined with ghost control flow, ghost variable declarations and ghost update statements of variables declared in the `by` block.
The intent is that those statements be evaluated in support of proving the `assert` statement.
For that purpose, they could be simply inserted before the `assert` statement.
But by using the `by` block, the statements in the block are discarded after the assertion is proved.
As a result, the statements in the block do not clutter or confuse the solver in performing subsequent
proofs of assertions later in the program. Furthermore, by isolating the statements in the `by` block
their purpose -- to assist in proving the given assertion -- is manifest in the structure of the code.

Examples of this form of assert are given in the section of the [`reveal`](#sec-reveal-statement) statement and in [_Different Styles of Proof_](http://leino.science/papers/krml276.html)

An assert statement may have a label. whose use is explained in [Section 20.20.1](#sec-reveal-assertions).

The attributes recognized for assert statements are discussed in [Section 23.3](#sec-verification-attributes-on-assertions).

Using `...` as the argument of the statement is deprecated.

## 20.17. Assume Statement ([grammar](#g-assume-statement)) {#sec-assume-statement}

Examples:
<!-- %no-check -->
```dafny
assume i > 0;
assume {:axiom} i > 0 ==> -i < 0;
```

The `assume` statement lets the user specify a logical proposition
that Dafny may assume to be true without proof. If in fact the
proposition is not true this may lead to invalid conclusions.

An `assume` statement would ordinarily be used as part of a larger
verification effort where verification of some other part of
the program required the proposition. By using the `assume` statement
the other verification can proceed. Then when that is completed the
user would come back and replace the `assume` with `assert`.

An `assume` statement cannot be compiled. In fact, the compiler
will complain if it finds an `assume` anywhere where it has not
been replaced through a refinement step.

Using an `{:axiom}` attribute makes the claim that the assume statement is
OK because it is known outside the Dafny program to be true.
The verifier will not complain about it, but it is the user's 
<<<<<<< HEAD
responsibility to be absolutelu=y sure that the proposition is
=======
responsibility to be absolutely sure that the proposition is
>>>>>>> 4eea112b
indeed true.

Using `...` as the argument of the statement is deprecated.

## 20.18. Expect Statement ([grammar](#g-expect-statement)) {#sec-expect-statement}

Examples:
<!-- %no-check -->
```dafny
expect i > 0;
expect i > 0, "i is positive";
```

The `expect` statement states a boolean expression that is
(a) assumed to be true by the verifier
and (b) checked to be true
at run-time. That is, the compiler inserts into the run-time executable a
check that the given expression is true; if the expression is false, then
the execution of the program halts immediately. If a second argument is
given, it may be a value of any type.
That value is converted to a string (just like the `print` statement)
and the string is included
in the message emitted by the program
when it halts; otherwise a default message is emitted.

Because the expect expression and optional second argument are compiled, they cannot be ghost expressions.

The `expect` statement behaves like
`assume` for the verifier, but also inserts a run-time check that the
assumption is indeed correct (for the test cases used at run-time).

Here are a few use-cases for the `expect` statement.

A) To check the specifications of external methods.

Consider an external method `Random` that takes a `nat` as input
and returns a `nat` value that is less than the input.
Such a method could be specified as
<!-- %no-check -->
```dafny
method {:extern} Random(n: nat) returns (r: nat)
  ensures r < n
```
But because there is no body for `Random` (only the external non-dafny implementation),
it cannot be verified that `Random` actually satisfies this specification.

To mitigate this situation somewhat, we can define a wrapper function, `Random'`,
that calls `Random` but in which we can put some run-time checks:
<!-- %check-resolve -->
```dafny
method {:extern} Random(n: nat) returns (r: nat)

method Random'(n: nat) returns (r: nat)
  ensures r < n
{
  r := Random(n);
  expect r < n;
}
```
Here we can verify that `Random'` satisfies its own specification,
relying on the unverified specification of `Random`.
But we are also checking at run-time that any input-output pairs for `Random`
encountered during execution
do satisfy the specification,
as they are checked by the `expect` statement.

Note, in this example, two problems still remain.
One problem is that the out-parameter of the extern `Random` has type `nat`,
but there is no check that the value returned really is non-negative.
It would be better to declare the out-parameter of `Random` to be `int` and
to include `0 <= r` in the condition checked by the `expect` statement in `Random'`.
The other problem is that `Random` surely will need `n` to be strictly positive.
This can be fixed by adding `requires n != 0` to `Random'` and `Random`.

B) Run-time testing

Verification and run-time testing are complementary
and both have their role in assuring that software does what is intended.
Dafny can produce executables
and these can be instrumented with unit tests.
Annotating a method with the `{:test}` attribute
indicates to the compiler
that it should produce target code
that is correspondingly annotated to mark the method
as a unit test (e.g., an XUnit test) in the target language.
Alternatively, the `dafny test` command will produce a main method
that invokes all methods with the `{:test}` attribute, and hence does not
depend on any testing framework in the target language.
Within such methods one might use `expect` statements (as well as `print` statements)
to insert checks that the target program is behaving as expected.

C) Compiler tests

If one wants to assure that compiled code is behaving at run-time consistently with the statically verified code,
one can use paired assert/expect statements with the same expression:
<!-- %no-check -->
```dafny
assert _P_;
expect _P_;
```
The verifier will check that _P_ is always true at the given point in a program
(at the `assert` statement).

At run-time, the compiler will insert checks that the same predicate,
in the `expect` statement, is true.
Any difference identifies a compiler bug.
Note that the `expect` must be after the `assert`.
If the `expect` is first,
then the verifier will interpret the `expect` like an `assume`,
in which case the `assert` will be proved trivially
and potential unsoundness will be hidden.

Using `...` as the argument of the statement is deprecated.

## 20.19. Print Statement ([grammar](#g-print-statement)) {#sec-print-statement}

Examples:
<!-- %no-check -->
```dafny
print 0, x, list, array;
```

The `print` statement is used to print the values of a comma-separated
list of expressions to the console (standard-out). The generated code uses
target-language-specific idioms to perform this printing.
The expressions may of course include strings that are used
for captions. There is no implicit new line added, so to add a new
line you should include `"\n"` as part of one of the expressions.
Dafny automatically creates implementations of methods that convert values to strings
for all Dafny data types. For example,

<!-- %check-run Statements.4.expect -->
```dafny
datatype Tree = Empty | Node(left: Tree, data: int, right: Tree)
method Main()
{
  var x : Tree := Node(Node(Empty, 1, Empty), 2, Empty);
  print "x=", x, "\n";
}
```

produces this output:

```text
x=Tree.Node(Tree.Node(Tree.Empty, 1, Tree.Empty), 2, Tree.Empty)
```

Note that Dafny does not have method overriding and there is no mechanism to
override the built-in value->string conversion.  Nor is there a way to
explicitly invoke this conversion.
One can always write an explicit function to convert a data value to a string
and then call it explicitly in a `print` statement or elsewhere.

By default, Dafny does not keep track of print effects, but this can be changed
using the `--track-print-effects` command line flag. `print` statements are allowed
only in non-ghost contexts and not in expressions, with one exception.
The exception is that a function-by-method may contain `print` statements,
whose effect may be observed as part of the run-time evaluation of such functions
(unless `--track-print-effects` is enabled).

The verifier checks that each expression is well-defined, but otherwise 
ignores the `print` statement.

<a id="print-encoding"></a>

**Note:** `print` writes to standard output.  To improve compatibility with
native code and external libraries, the process of encoding Dafny strings passed
to `print` into standard-output byte strings is left to the runtime of the
language that the Dafny code is compiled to (some language runtimes use UTF-8 in
all cases; others obey the current locale or console encoding).

In most cases, the standard-output encoding can be set before running the
compiled program using language-specific flags or environment variables
(e.g. `-Dfile.encoding=` for Java).  This is in fact how `dafny run` operates:
it uses language-specific flags and variables to enforce UTF-8 output regardless
of the target language (but note that the C++ and Go backends currently have
limited support for UTF-16 surrogates).

## 20.20. Reveal Statement ([grammar](#g-reveal-statement)) {#sec-reveal-statement}

Examples:
<!-- %no-check -->
```dafny
reveal f(), L;
```

The `reveal` statement makes available to the solver information that is otherwise not visible, as described in the following subsections.

### 20.20.1. Revealing assertions {#sec-reveal-assertions}

If an assert statement has an expression label, then a proof of that assertion is attempted, but the assertion itself
is not used subsequently.  For example, consider
<!-- %check-verify Statements.5.expect -->
```dafny
method m(i: int) {
  assert x: i == 0; // Fails
  assert i == 0; // Fails also because the x: makes the first assertion opaque
}
```
The first assertion fails. Without the label `x:`, the second would succeed because after a failing assertion, the 
assertion is assumed in the context of the rest of the program.  But with the label, the first assertion is hidden from
the rest of the program. That assertion can be _revealed_ by adding a `reveal` statement:

<!-- %check-verify Statements.6.expect -->
```dafny
method m(i: int) {
  assert x: i == 0; // Fails
  reveal x;
  assert i == 0; // Now succeeds
}
```
or
<!-- %check-verify Statements.7.expect -->
```dafny
method m(i: int) {
  assert x: i == 0; // Fails
  assert i == 0 by { reveal x; } // Now succeeds
}
```
At the point of the `reveal` statement, the labeled assertion is made visible and can be used in proving the second assertion.
In this example there is no point to labeling an assertion and then immediately revealing it. More useful are the cases where
the reveal is in an assert-by block or much later in the method body.

### 20.20.2. Revealing preconditions

In the same way as assertions, preconditions can be labeled.
Within the body of a method, a precondition is an assumption; if the precondition is labeled then that assumption is not visible in the body of the method.
A `reveal` statement naming the label of the precondition then makes the assumption visible.

Here is a toy example:
<!-- %check-verify Statements.8.expect -->
```dafny
method m(x: int, y: int) returns (z: int)
  requires L: 0 < y
  ensures z == x+y
  ensures x < z
{
  z := x + y;
}
```
The above method will not verify. In particular, the second postcondition cannot be proved.
However, if we add a `reveal L;` statement in the body of the method, then the precondition is visible 
and both postconditions can be proved.

One could also use this style:
<!-- %check-verify -->
```dafny
method m(x: int, y: int) returns (z: int)
  requires L: 0 < y
  ensures z == x+y
  ensures x < z
{
  z := x + y;
  assert x < z by { reveal L; }
}
```

The reason to possibly hide a precondition is the same as the reason to hide assertions: 
sometimes less information is better for the solver as it helps the solver focus attention on 
relevant information.

Section 7 of [http://leino.science/papers/krml276.html](http://leino.science/papers/krml276.html) provides 
an extended illustration of this technique to make all the dependencies of an `assert` explicit.

### 20.20.3. Revealing function bodies

Normally function bodies are transparent and available for constructing proofs of assertions that use those functions.
However, sometimes it is helpful to mark a function [`{:opaque}`](#sec-opaque) and treat it as an uninterpreted function, whose properties are
just its specifications.  This action limits the information available to the logical reasoning engine and may make a proof 
possible where there might be information overload otherwise.

But then there may be specific instances where the definition of that opaque function is needed. In that situation, the
body of the function can be _revealed_ using the reveal statement. Here is an example:
<!-- %check-verify Statements.9.expect -->
```dafny
function {:opaque} f(i: int): int { i + 1 }

method m(i: int) {
  assert f(i) == i + 1;
}
```
Without the [`{:opaque}`](#sec-opaque) attribute, the assertion is valid; with the attribute it cannot be proved because the body if the
function is not visible. However if a `reveal f();` statement is inserted before the assertion, the proof succeeds.
Note that the pseudo-function-call in the `reveal` statement is written without arguments and serves to mark `f` as a function name
instead of a label.

### 20.20.4. Revealing constants

<<<<<<< HEAD
=======
A `const` declaration can be `opaque`. If so the value of the constant is not known in reasoning about its uses, just its type and the
fact that the value does not change. The constant's identifier can be listed in a reveal statement. In that case, like other revealed items,
the value of the constant will be known to the reasonig engine until the end of the block containing the reveal statement.

>>>>>>> 4eea112b
## 20.21. Forall Statement ([grammar](#g-forall-statement)) {#sec-forall-statement}

Examples:
<!-- %no-check -->
```dafny
<<<<<<< HEAD
forall i | 0 <= i < a.Length { a[i] := 0; }
forall i | 0 <= i < 100 { P(i); } // P a lemma
forall i | 0 <= i < 100 ensures i < 1000 {  } 
=======
forall i | 0 <= i < a.Length {
  a[i] := 0;
}
forall i | 0 <= i < 100 {
  P(i); // P a lemma
}
forall i | 0 <= i < 100
  ensures i < 1000 {
} 
>>>>>>> 4eea112b
```

The `forall` statement executes the body
simultaneously for all quantified values in the specified quantifier domain.
<<<<<<< HEAD
See [Section 2.6.4](#sec-quantifier-domains) for more details on quantifier domains.
=======
You can find more details about [quantifier domains here](#sec-quantifier-domains).
>>>>>>> 4eea112b

There are several variant uses of the `forall`
statement and there are a number of restrictions.
A `forall` statement can be classified as one of the following:

* _Assign_ - the `forall` statement is used for simultaneous assignment.
The target must be an array element or an object field.
* _Call_ - The body consists of a single call to a ghost method without side effects
* _Proof_ - The `forall` has `ensure` expressions which are effectively
quantified or proved by the body (if present).

An _assign_ `forall` statement performs simultaneous assignment.
The left-hand sides must denote different l-values, unless the
corresponding right-hand sides also coincide.

The following is an excerpt of an example given by Leino in
[_Developing Verified Programs with Dafny_][leino233].
When the buffer holding the queue needs to be resized,
the `forall` statement is used to simultaneously copy the old contents
into the new buffer.

[leino233]: http://research.microsoft.com/en-us/um/people/leino/papers/krml233.pdf

<!-- %check-verify %options --relax-definite-assignment -->
```dafny
class SimpleQueue<Data(0)>
{
  ghost var Contents: seq<Data>;
  var a: array<Data>  // Buffer holding contents of queue.
  var m: int          // Index head of queue.
  var n: int          // Index just past end of queue
   
  method Enqueue(d: Data)
    requires a.Length > 0;
    requires 0 <= m <= n <= a.Length;
    modifies this, this.a;
    ensures Contents == old(Contents) + [d]
  {
    if n == a.Length {
      var b := a;
      if m == 0 { b := new Data[2 * a.Length]; }
      forall i | 0 <= i < n - m {
      	b[i] := a[m + i];
      }
      a, m, n := b, 0, n - m;
    }
    a[n], n, Contents := d, n + 1, Contents + [d];
  }
}
```

Here is an example of a _call_ `forall` statement and the
callee. This is contained in the `CloudMake-ConsistentBuilds.dfy`
test in the Dafny repository.

<!-- %no-check Too many undeclared symbols -->
```dafny
method m() {
  forall cmd', deps', e' |
       Hash(Loc(cmd', deps', e')) == Hash(Loc(cmd, deps, e)) {
    HashProperty(cmd', deps', e', cmd, deps, e);
  }
}

lemma HashProperty(cmd: Expression, deps: Expression, ext: string,
    cmd': Expression, deps': Expression, ext': string)
  requires Hash(Loc(cmd, deps, ext)) == Hash(Loc(cmd', deps', ext'))
  ensures cmd == cmd' && deps == deps' && ext == ext'
```

The following example of a _proof_ `forall` statement comes from the same file:

<!-- %no-check Too many undeclared symbols -->
```dafny
forall p | p in DomSt(stCombinedC.st) && p in DomSt(stExecC.st)
  ensures GetSt(p, stCombinedC.st) == GetSt(p, stExecC.st)
{
  assert DomSt(stCombinedC.st) <= DomSt(stExecC.st);
  assert stCombinedC.st == Restrict(DomSt(stCombinedC.st),
                                               stExecC.st);
}
```

More generally, the statement
<!-- %no-check -->
```dafny
forall x | P(x) { Lemma(x); }
```
is used to invoke `Lemma(x)` on all `x` for which `P(x)` holds. If
`Lemma(x)` ensures `Q(x)`, then the forall statement establishes
<!-- %no-check -->
```dafny
forall x :: P(x) ==> Q(x).
```

The `forall` statement is also used extensively in the de-sugared forms of
co-predicates and co-lemmas. See [datatypes](#sec-coinductive-datatypes).

## 20.22. Modify Statement ([grammar](#g-modify-statement)) {#sec-modify-statement}

The effect of the `modify` statement
is to say that some undetermined
modifications have been made to any or all of the memory
locations specified by the [frame expressions](#sec-frame-expression).
In the following example, a value is assigned to field `x`
followed by a `modify` statement that may modify any field
in the object. After that we can no longer prove that the field
`x` still has the value we assigned to it. The now unknown values
still are values of their type (e.g. of the subset type or newtype).

<!-- %check-verify Statements.10.expect -->
```dafny
class MyClass {
  var x: int
  method N()
    modifies this
  {
    x := 18;
    modify this;
    assert x == 18;  // error: cannot conclude this here
  }
}
```

Using `...` as the argument of the statement is deprecated.

The form of the `modify` statement which includes a block
statement is also deprecated.

The [havoc assignment](#sec-havoc-statement) also sets a variable or field
to some arbitrary (but type-consistent) value. The difference is that
the havoc assignment acts on one LHS variable or memory location;
the modify statement acts on all the fields of an object.

## 20.23. Calc Statement ([grammar](#g-calc-statement)) {#sec-calc-statement}

[Verified Calculations]: http://research.microsoft.com/en-us/um/people/leino/papers/krml231.pdf

The `calc` statement supports _calculational proofs_ using a language
feature called _program-oriented calculations_ (poC). This feature was
introduced and explained in the [_Verified Calculations_] paper by Leino
and Polikarpova[@LEINO:Dafny:Calc]. Please see that paper for a more
complete explanation of the `calc` statement. We here mention only the
highlights.

Calculational proofs are proofs by stepwise formula manipulation
as is taught in elementary algebra. The typical example is to prove
an equality by starting with a left-hand-side and through a series of
transformations morph it into the desired right-hand-side.

Non-syntactic rules further restrict hints to only ghost and side-effect
free statements, as well as imposing a constraint that only
chain-compatible operators can be used together in a calculation. The
notion of chain-compatibility is quite intuitive for the operators
supported by poC; for example, it is clear that "<" and ">" cannot be used within
the same calculation, as there would be no relation to conclude between
the first and the last line. See the [paper][Verified Calculations] for
a more formal treatment of chain-compatibility.

Note that we allow a single occurrence of the intransitive operator "!=" to
appear in a chain of equalities (that is, "!=" is chain-compatible with
equality but not with any other operator, including itself). Calculations
with fewer than two lines are allowed, but have no effect. If a step
operator is omitted, it defaults to the calculation-wide operator,
defined after the `calc` keyword. If that operator is omitted, it defaults
to equality.

Here is an example using `calc` statements to prove an elementary
algebraic identity. As it turns out, Dafny is able to prove this without
the `calc` statements, but the example illustrates the syntax.

<!-- %check-verify -->
```dafny
lemma docalc(x : int, y: int)
  ensures (x + y) * (x + y) == x * x + 2 * x * y + y * y
{
  calc {
    (x + y) * (x + y);
    ==
    // distributive law: (a + b) * c == a * c + b * c
    x * (x + y) + y * (x + y);
    ==
    // distributive law: a * (b + c) == a * b + a * c
    x * x + x * y + y * x + y * y;
    ==
    calc {
	    y * x;
      ==
	    x * y;
    }
    x * x + x * y + x * y + y * y;
    ==
    calc {
      x * y + x * y;
      ==
      // a = 1 * a
      1 * x * y + 1 * x * y;
      ==
      // Distributive law
      (1 + 1) * x * y;
      ==
      2 * x * y;
    }
    x * x + 2 * x * y + y * y;
  }
}
```

Here we started with `(x + y) * (x + y)` as the left-hand-side
expressions and gradually transformed it using distributive,
commutative and other laws into the desired right-hand-side.

The justification for the steps are given as comments or as
nested `calc` statements that prove equality of some sub-parts
of the expression.

The `==` operators show the relation between
the previous expression and the next. Because of the transitivity of
equality we can then conclude that the original left-hand-side is
equal to the final expression.

We can avoid having to supply the relational operator between
every pair of expressions by giving a default operator between
the `calc` keyword and the opening brace as shown in this abbreviated
version of the above calc statement:

<!-- %check-verify -->
```dafny
lemma docalc(x : int, y: int)
  ensures (x + y) * (x + y) == x * x + 2 * x * y + y * y
{
  calc == {
    (x + y) * (x + y);
    x * (x + y) + y * (x + y);
    x * x + x * y + y * x + y * y;
    x * x + x * y + x * y + y * y;
    x * x + 2 * x * y + y * y;
  }
}
```

And since equality is the default operator, we could have omitted
it after the `calc` keyword.
The purpose of the block statements or the `calc` statements between
the expressions is to provide hints to aid Dafny in proving that
step. As shown in the example, comments can also be used to aid
the human reader in cases where Dafny can prove the step automatically.

<|MERGE_RESOLUTION|>--- conflicted
+++ resolved
@@ -3,11 +3,6 @@
 Many of Dafny's statements are similar to those in traditional
 programming languages, but a number of them are significantly different.
 Dafny's various kinds of statements are described in subsequent sections.
-<<<<<<< HEAD
-
-Statements have zero or more labels.
-=======
->>>>>>> 4eea112b
 
 Statements have zero or more labels and typically end with either a semicolon (`;`) or a closing curly brace ('}').
 
@@ -18,14 +13,9 @@
 ```dafny
 class A { var f: int }
 method m(a: A) {
-<<<<<<< HEAD
-  label x: while true {
-       if (*) { break x; }
-=======
   label x:
   while true {
      if (*) { break x; }
->>>>>>> 4eea112b
   }
   a.f := 0;
   label y:
@@ -49,11 +39,7 @@
 must have been encountered during the control flow en route to the `old`
 expression. We say in this case that the (program point of the) label _dominates_
 the (program point of the) use of the label.
-<<<<<<< HEAD
-Similarly, labels are used to indicates previous states in calls of [two-state predicates](#sec-two-state),
-=======
 Similarly, labels are used to indicate previous states in calls of [two-state predicates](#sec-two-state),
->>>>>>> 4eea112b
 [fresh](#sec-fresh-expression) expressions, [unchanged expressions](#sec-unchanged-expression), 
 and [allocated](#sec-allocated-expression) expressions.
 
@@ -82,28 +68,6 @@
 }
 ```
 
-<<<<<<< HEAD
-## 20.2. Break and Continue Statements ([grammar](#g-break-continue-statement)) {#sec-break-continue-statement}
-
-Examples:
-<!-- %check-resolve -->
-```dafny
-class A { var f: int }
-method m(a: A) {
-  label x: while true {
-       if (*) { break; }
-  }
-  label y: {
-    var z := 1;
-    if * { break y; }
-    z := 2;
-  }
-
-}
-```
-
-=======
->>>>>>> 4eea112b
 Break and continue statements provide a means to transfer control
 in a way different than the usual nested control structures.
 There are two forms of each of these statements: with and without a label.
@@ -333,19 +297,11 @@
 ```dafny
 {
   print 0;
-<<<<<<< HEAD
-  var x:= 0;
-}
-```
-
-A block statement is just a sequence of zero or more statements enclosed by curly braces.
-=======
   var x := 0;
 }
 ```
 
 A block statement is a sequence of zero or more statements enclosed by curly braces.
->>>>>>> 4eea112b
 Local variables declared in the block end their scope at the end of the block.
 
 ## 20.4. Return Statement ([grammar](#g-return-statement)) {#sec-return-statement}
@@ -356,9 +312,6 @@
 method m(i: int) returns (r: int) {
   return i+1;
 }
-<<<<<<< HEAD
-method p() {
-=======
 method n(i: int) returns (r: int, q: int) {
   return i+1, i + 2;
 }
@@ -367,7 +320,6 @@
   return;
 }
 method q() {
->>>>>>> 4eea112b
   return;
 }
 ```
@@ -392,11 +344,7 @@
 ## 20.5. Yield Statement ([grammar](#g-yield-statement)) {#sec-yield-statement}
 
 A yield statement can only be used in an iterator.
-<<<<<<< HEAD
-See [Section 15](#sec-iterator-types) for more details
-=======
 See [iterator types](#sec-iterator-types) for more details
->>>>>>> 4eea112b
 about iterators.
 
 The body of an iterator is a _co-routine_. It is used
@@ -422,15 +370,6 @@
 <!-- %check-resolve -->
 ```dafny
 class C { var f: int }
-<<<<<<< HEAD
-method q(i: int, j: int) {}
-method r() returns (s: int, t: int) { return 2,3; }
-method m() {
-  var ss: int, tt: int, c: C?, a: array<int>;
-  q(0,1);
-  ss, c.f := r();
-  c := new C;
-=======
 class D {
   var i: int
   constructor(i: int) {
@@ -445,7 +384,6 @@
   ss, c.f := r();
   c := new C;
   d := new D(2);
->>>>>>> 4eea112b
   a := new int[10];
   ss, tt := 212, 33;
   ss :| ss > 7;
@@ -497,10 +435,7 @@
 Of course, the most common case will have only one
 ``Rhs`` and one ``Lhs``.
 
-<<<<<<< HEAD
-=======
 ### 20.6.4. Havoc assignment {#sec-havoc-statement}
->>>>>>> 4eea112b
 4) The form with a right-hand-side that is `*` is a _havoc_ assignment.
 It assigns an arbitrary but type-correct value to the corresponding left-hand-side.
 
@@ -573,10 +508,7 @@
  * if the failure-compatible type of the RHS does not have an `Extract` member,
 then the LHS of the `:-` statement has one less expression than the RHS
 (or than the number of out-parameters from the method call), the value of the first out-parameter or expression being dropped
-<<<<<<< HEAD
-=======
 (see the discussion and examples in [Section 20.7.2](#sec-simple-fc-return))
->>>>>>> 4eea112b
  * if the failure-compatible type of the RHS does have an `Extract` member,
 then the LHS of the `:-` statement has the same number of expressions as the RHS
 (or as the number of out-parameters from the method call)
@@ -893,13 +825,8 @@
   the caller's first out-parameter type.
   If the caller's first out-parameter type is failure-compatible (which it need not be),
   then failures can be propagated up the call chain.
-<<<<<<< HEAD
-  If the keyword form of the statement is used, then no `PropagateFailure` member
-  is needed and there is no restriction on the caller's first out-parameter.
-=======
   If the keyword form (e.g. `assume`) of the statement is used, then no `PropagateFailure` member
   is needed, because no failure can occur, and there is no restriction on the caller's first out-parameter.
->>>>>>> 4eea112b
 * In the statement `j, k :- Callee(i);`,
   when the callee's return value has an `Extract` member,
   the type of `j` is not the type of the first out-parameter of `Callee`.
@@ -943,7 +870,6 @@
 using either `:-` statements or using `:=` statements with a LHS to receive the failure value.
 
 ## 20.8. Variable Declaration Statement ([grammar](#g-variable-declaration-statement)) {#sec-variable-declaration-statement}
-<<<<<<< HEAD
 
 Examples:
 <!-- %check-resolve -->
@@ -955,19 +881,6 @@
 }
 ```
 
-=======
-
-Examples:
-<!-- %check-resolve -->
-```dafny
-method m() {
-  var x, y: int; // x's type is inferred, not necessarily 'int'
-  var b: bool, k: int;
-  x := 1; // settles x's type
-}
-```
-
->>>>>>> 4eea112b
 A variable declaration statement is used to declare one or more local variables in
 a method or function. The type of each local variable must be given
 unless its type can be inferred, either from a given initial value, or
@@ -990,10 +903,7 @@
 var x, y :- m();
 var x, y :| 0 < x + y < 10;
 var (x, y) := makePair();
-<<<<<<< HEAD
-=======
 var Cons(x, y) = ConsMaker();
->>>>>>> 4eea112b
 ```
 does not declare both `x` and `y` to be of type `int`. Rather it will give an
 error explaining that the type of `x` is underspecified if it cannot be
@@ -1045,18 +955,6 @@
 may be different each time it is executed.
 
 ## 20.10. Binding Guards ([grammar](#g-binding-guard)) {#sec-binding-guards}
-<<<<<<< HEAD
-
-Examples (in `if` statements):
-<!-- %check-resolve-warn Statements.13.expect -->
-```dafny
-method m(i: int) {
-  ghost var k: int;
-  if i, j :| 0 < i+j < 10 { k := 0; } else { k := 1; }
-}
-```
-
-=======
 
 Examples (in `if` statements):
 <!-- %check-resolve-warn Statements.13.expect -->
@@ -1071,7 +969,6 @@
 }
 ```
 
->>>>>>> 4eea112b
 An `if` statement can also take a _binding guard_.
 Such a guard checks if there exist values for the given variables that satisfy the given expression.
 If so, it binds some satisfying values to the variables and proceeds
@@ -1122,12 +1019,6 @@
 ```dafny
 method m(i: int) {
   var x: int;
-<<<<<<< HEAD
-  if i > 0 { x := i; } else { x := -i; }
-  if * { x := i; } else { x := -i; }
-  if i: nat, j: nat :| i+j<10 { assert i < 10; }
-  if i == 0 { x := 0; } else if i > 0 { x := 1; } else { x := -1; }
-=======
   if i > 0 {
     x := i;
   } else {
@@ -1148,7 +1039,6 @@
   } else {
     x := -1;
   }
->>>>>>> 4eea112b
   if 
     case i == 0 => x := 0;
     case i > 0 => x := 1;
@@ -1182,14 +1072,6 @@
   }
 ```
 
-<<<<<<< HEAD
-The then alternative of the if-statement must be block statement;
-the else alternative may be either a block statement or another if statement.
-The condition of the if statement need not (but may) be enclosed in parentheses.
-
-An if-statement with a binding guard is a ghost statement.
-An if statement with `*` for a guard is non-deterministic.
-=======
 The then alternative of the if-statement must be a block statement;
 the else alternative may be either a block statement or another if statement.
 The condition of the if statement need not (but may) be enclosed in parentheses.
@@ -1198,7 +1080,6 @@
 it will not be compiled if `--enforce-determinism` is enabled
 (even if it can be proved that there is a unique value).
 An if statement with `*` for a guard is non-deterministic and ghost.
->>>>>>> 4eea112b
 
 The `if-case` statement using the `AlternativeBlock` form is similar to the
 `if ... fi` construct used in the book "A Discipline of Programming" by
@@ -1223,11 +1104,7 @@
 at least one of the guards to evaluate to `true` (that is, `if-case`
 statements must be exhaustive: the guards must cover all cases).
 
-<<<<<<< HEAD
-In the if-with-cases, a seeqneuce of statements may follow the `=>`; it
-=======
 In the if-with-cases, a sequence of statements may follow the `=>`; it
->>>>>>> 4eea112b
 need not be a block statement. Also the sequence of cases may be enclosed in 
 braces but need not be.
 
@@ -1327,15 +1204,9 @@
 loop execution is terminated.
 
 The form that used `...` (a refinement feature) as the guard is deprecated.
-<<<<<<< HEAD
 
 ## 20.13. For Loops ([grammar](#g-for-statement)) {#sec-for-statement}
 
-=======
-
-## 20.13. For Loops ([grammar](#g-for-statement)) {#sec-for-statement}
-
->>>>>>> 4eea112b
 Examples:
 <!-- %check-resolve-warn Statements.15.expect -->
 ```dafny
@@ -1805,12 +1676,6 @@
 Examples:
 <!-- %no-check -->
 ```dafny
-<<<<<<< HEAD
-match x case 1 => print x; case 2 => var y := x*x; print y; case _ => print "Other";
-match list { case Nil => {} case Cons(head,tail) => print head; }
-```
-
-=======
 
 match list {
   case Nil => {}
@@ -1827,7 +1692,6 @@
   // Any statement after is captured in this case.
 ```
 
->>>>>>> 4eea112b
 The `match` statement is used to do case analysis on a value of an expression.
 The expression may be a value of a basic type (e.g. `int`), a newtype, or
 an inductive or coinductive datatype (which includes the built-in tuple types). 
@@ -1935,11 +1799,7 @@
 Using an `{:axiom}` attribute makes the claim that the assume statement is
 OK because it is known outside the Dafny program to be true.
 The verifier will not complain about it, but it is the user's 
-<<<<<<< HEAD
-responsibility to be absolutelu=y sure that the proposition is
-=======
 responsibility to be absolutely sure that the proposition is
->>>>>>> 4eea112b
 indeed true.
 
 Using `...` as the argument of the statement is deprecated.
@@ -2228,23 +2088,15 @@
 
 ### 20.20.4. Revealing constants
 
-<<<<<<< HEAD
-=======
 A `const` declaration can be `opaque`. If so the value of the constant is not known in reasoning about its uses, just its type and the
 fact that the value does not change. The constant's identifier can be listed in a reveal statement. In that case, like other revealed items,
 the value of the constant will be known to the reasonig engine until the end of the block containing the reveal statement.
 
->>>>>>> 4eea112b
 ## 20.21. Forall Statement ([grammar](#g-forall-statement)) {#sec-forall-statement}
 
 Examples:
 <!-- %no-check -->
 ```dafny
-<<<<<<< HEAD
-forall i | 0 <= i < a.Length { a[i] := 0; }
-forall i | 0 <= i < 100 { P(i); } // P a lemma
-forall i | 0 <= i < 100 ensures i < 1000 {  } 
-=======
 forall i | 0 <= i < a.Length {
   a[i] := 0;
 }
@@ -2254,16 +2106,11 @@
 forall i | 0 <= i < 100
   ensures i < 1000 {
 } 
->>>>>>> 4eea112b
 ```
 
 The `forall` statement executes the body
 simultaneously for all quantified values in the specified quantifier domain.
-<<<<<<< HEAD
-See [Section 2.6.4](#sec-quantifier-domains) for more details on quantifier domains.
-=======
 You can find more details about [quantifier domains here](#sec-quantifier-domains).
->>>>>>> 4eea112b
 
 There are several variant uses of the `forall`
 statement and there are a number of restrictions.
