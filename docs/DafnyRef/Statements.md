# 20. Statements
````grammar
Stmt = { "label" LabelName ":" } NonLabeledStmt
NonLabeledStmt =
  ( AssertStmt | AssumeStmt | BlockStmt | BreakStmt
  | CalcStmt | ExpectStmt | ForallStmt | IfStmt
  | MatchStmt | ModifyStmt
  | PrintStmt | ReturnStmt | RevealStmt | SkeletonStmt
  | UpdateStmt | UpdateFailureStmt
  | VarDeclStatement | WhileStmt | ForLoopStmt | YieldStmt
  )
````
<!--
TODO: RevealStmt, SkeletonStmt
-->

Many of Dafny's statements are similar to those in traditional
programming languages, but a number of them are significantly different.
This grammar production shows the different kinds of Dafny statements.
They are described in subsequent sections.

## 20.1. Labeled Statement {#sec-labeled-stmt}
````grammar
Stmt = { "label" LabelName ":" } NonLabeledStmt
````
A labeled statement is just the keyword `label` followed by an identifier
which is the label, followed by a colon and a statement. The label may be
referenced in a `break` or `continue` statement within the labeled statement
(see [Section 20.2](#sec-break-continue)). That is, the break or continue that
mentions the label must be _enclosed_ in the labeled statement.
The label may also be used in an `old` expression ([Section 21.24](#sec-old-expression)). In this case, the label
must have been encountered during the control flow en route to the `old`
expression. We say in this case that the (program point of the) label _dominates_
the (program point of the) use of the label.

A statement can be given several labels. It makes no difference which of these
labels is used to reference the statement---they are synonyms of each other.
The labels must be distinct from each other, and are not allowed to be the
same as any previous enclosing or dominating label.

## 20.2. Break and Continue Statements {#sec-break-continue}
````grammar
BreakStmt =
  ( "break" LabelName ";"
  | "continue" LabelName ";"
  | { "break" } "break" ";"
  | { "break" } "continue" ";"
  )
````
Break and continue statements provide a means to transfer control
in a way different than the usual nested control structures.
There are two forms of each of these statements: with and without a label.

If a label is used, the break or continue statement must be enclosed in a statement
with that label. The enclosing statement is called the _target_ of the break
or continue.

A `break` statement transfers control to the point immediately
following the target statement. For example, such a break statement can be
used to exit a sequence of statements in a block statement before
reaching the end of the block.

For example,
```dafny
label L: {
  var n := ReadNext();
  if n < 0 {
    break L;
  }
  DoSomething(n);
}
```
is equivalent to
```dafny
{
  var n := ReadNext();
  if 0 <= n {
    DoSomething(n);
  }
}
```

If no label is specified and the statement lists `n`
occurrences of `break`, then the statement must be enclosed in
at least `n` levels of loop statements. Control continues after exiting `n`
enclosing loops. For example,

```dafny
for i := 0 to 10 {
  for j := 0 to 10 {
    label X: {
      for k := 0 to 10 {
        if j + k == 15 {
          break break;
        }
      }
    }
  }
  // control continues here after the "break break", exiting two loops
}
```

Note that a non-labeled `break` pays attention only to loop, not to labeled
statements. For example, the labeled block `X` in the previous example
does not play a role in determining the target statement of the `break break;`.

For a `continue` statement, the target statement must be a loop statement.
The continue statement transfers control to the point immediately
before the closing curly-brace of the loop body.

For example,
```dafny
for i := 0 to 100 {
  if i == 17 {
    continue;
  }
  DoSomething(i);
}
```
is equivalent to
```dafny
for i := 0 to 100 {
  if i != 17 {
    DoSomething(i);
  }
}
```
The same effect can also be obtained by wrapping the loop body in a labeled
block statement and then using `break` with a label, but that usually makes
for a more cluttered program:
```dafny
for i := 0 to 100 {
  label LoopBody: {
    if i == 17 {
      break LoopBody;
    }
    DoSomething(i);
  }
}
```

Stated differently, `continue` has the effect of ending the current loop iteration,
after which control continues with any remaining iterations. This is most natural
for `for` loops. For a `while` loop, be careful to make progress toward termination
before a `continue` statement. For example, the following program snippet shows
an easy mistake to make (the verifier will complain that the loop may not terminate):

```dafny
var i := 0;
while i < 100 {
  if i == 17 {
    continue; // error: this would cause an infinite loop
  }
  DoSomething(i);
  i := i + 1;
}
```

The `continue` statement can give a label, provided the label is a label of a loop.
For example,

```dafny
label Outer:
for i := 0 to 100 {
  for j := 0 to 100 {
    if i + j == 19 {
      continue Outer;
    }
    WorkIt(i, j);
  }
  PostProcess(i);
  // the "continue Outer" statement above transfers control to here
}
```

If a non-labeled continue statement lists `n` occurrences of `break` before the
`continue` keyword, then the statement must be enclosed in at least `n + 1` levels
of loop statements. The effect is to `break` out of the `n` most closely enclosing
loops and then `continue` the iterations of the next loop. That is, `n` occurrences
of `break` followed by one more `break;` will break out of `n` levels of loops
and then do a `break`, whereas `n` occurrences of `break` followed by `continue;`
will break out of `n` levels of loops and then do a `continue`.

For example, the `WorkIt` example above can equivalently be written without labels
as
```dafny
for i := 0 to 100 {
  for j := 0 to 100 {
    if i + j == 19 {
      break continue;
    }
    WorkIt(i, j);
  }
  PostProcess(i);
  // the "break continue" statement above transfers control to here
}
```

Note that a loop invariant is checked on entry to a loop and at the closing curly-brace
of the loop body. It is not checked at break statements. It also isn't checked at continue
statements per se, but the loop invariant is checked as usual at the closing curly-brace
that the continue statement jumps to.
This checking ensures that the loop invariant holds at the very top of
every iteration. Commonly, the only exit out of a loop happens when the loop guard evaluates
to `false`. Since no state is changed between the top of an iteration (where the loop
invariant is known to hold) and the evaluation of the loop guard, one can also rely on
the loop invariant to hold immediately following the loop. But the loop invariant may
not hold immediately following a loop if a loop iteration changes the program state and
then exits the loop with a break statement.

For example, the following program verifies:
```dafny
var i := 0;
while i < 10
  invariant 0 <= i <= 10
{
  if P(i) {
    i := i + 200;
    break;
  }
  i := i + 1;
}
assert i == 10 || 200 <= i < 210;
```
To explain the example, the loop invariant `0 <= i <= 10` is known to hold at the very top
of each iteration,
that is, just before the loop guard `i < 10` is evaluated. If the loop guard evaluates
to `false`, then the negated guard condition (`10 <= i`) and the invariant hold, so
`i == 10` will hold immediately after the loop. If the loop guard evaluates to `true`
(that is, `i < 10` holds), then the loop body is entered. If the test `P(i)` then evaluates
to `true`, the loop adds `200` to `i` and breaks out of the loop, so on such a
path, `200 <= i < 210` is known to hold immediately after the loop. This is summarized
in the assert statement in the example.
So, remember, a loop invariant holds at the very top of every iteration, not necessarily
immediately after the loop.

## 20.3. Block Statement
````grammar
BlockStmt = "{" { Stmt } "}"
````
A block statement is just a sequence of statements enclosed by curly braces.
Local variables declared in the block end their scope at the end of the block.

## 20.4. Return Statement {#sec-return-statement}
````grammar
ReturnStmt = "return" [ Rhs { "," Rhs } ] ";"
````
A return statement can only be used in a method. It is used
to terminate the execution of the method.

To return a value from a method, the value is assigned to one
of the named out-parameters sometime before a return statement.
In fact, the out-parameters act very much like local variables,
and can be assigned to more than once. Return statements are
used when one wants to return before reaching the end of the
body block of the method.

Return statements can be just the `return` keyword (where the current values
of the out-parameters are used), or they can take a list of expressions to
return. If a list is given, the number of expressions given must be the same
as the number of named out-parameters. These expressions are
evaluated, then they are assigned to the out-parameters, and then the
method terminates.

## 20.5. Yield Statement {#sec-yield-statement}
````grammar
YieldStmt = "yield" [ Rhs { "," Rhs } ] ";"
````

A yield statement can only be used in an iterator.
See [Section 16](#sec-iterator-types) for more details
about iterators.

The body of an iterator is a _co-routine_. It is used
to yield control to its caller, signaling that a new
set of values for the iterator's yield (out-)parameters (if any)
are available. Values are assigned to the yield parameters
at or before a yield statement.
In fact, the yield parameters act very much like local variables,
and can be assigned to more than once. Yield statements are
used when one wants to return new yield parameter values
to the caller. Yield statements can be just the
`yield` keyword (where the current values of the yield parameters
are used), or they can take a list of expressions to yield.
If a list is given, the number of expressions given must be the
same as the number of named iterator out-parameters.
These expressions are then evaluated, then they are
assigned to the yield parameters, and then the iterator
yields.

## 20.6. Update and Call Statements {#sec-update-and-call-statement}
````grammar
UpdateStmt =
    Lhs
    ( {Attribute} ";"
    |
     { "," Lhs }
     ( ":=" Rhs { "," Rhs }
     | ":|" [ "assume" ]
               Expression(allowLemma: false, allowLambda: true)
     )
     ";"
    )
````
If more than one
left-hand side is used, these must denote different l-values, unless the
corresponding right-hand sides also denote the same value.

The update statement serves several logical purposes.


1) The form

```
Lhs {Attribute} ";"
```
is assumed to be a call to a method with no out-parameters.

2) The form

```
    Lhs { , Lhs } ":=" Rhs ";"
```
can occur in the ``UpdateStmt`` grammar when there is a single Rhs that
takes the special form of a ``Lhs`` that is a call.
This is the only case
where the number of left-hand sides can be different than the number of
right-hand sides in the ``UpdateStmt``. In that case the number of
left-hand sides must match the number of out-parameters of the
method that is called or there must be just one ``Lhs`` to the left of
the `:=`, which then is assigned a tuple of the out-parameters.
Note that the result of a method call is not allowed to be used as an argument of
another method call, as if it were an expression.

3) This is the typical parallel-assignment form, in which no call is involved:
```
    Lhs { , Lhs } ":=" Rhs { "," Rhs } ";"
```
This ``UpdateStmt`` is a parallel
assignment of right-hand-side values to the left-hand sides. For example,
`x,y := y,x` swaps the values of `x` and `y`. If more than one
left-hand side is used, these must denote different l-values, unless the
corresponding right-hand sides also denote the same value. There must
be an equal number of left-hand sides and right-hand sides in this case.
Of course, the most common case will have only one
``Rhs`` and one ``Lhs``.

4) The form
```
  Lhs { "," Lhs } :| [ "assume" ] Expression<false,false>
```
using "`:|`" assigns some values to the left-hand side
variables such that the boolean expression on the right hand side
is satisfied. This can be used to make a choice as in the
following example where we choose an element in a set.
The given boolean expression need not constrain the LHS values uniquely.

```dafny
method Sum(X: set<int>) returns (s: int)
{
  s := 0; var Y := X;
  while Y != {}
    decreases Y
  {
    var y: int;
    y :| y in Y;
    s, Y := s + y, Y - {y};
  }
}
```

Dafny will report an error if it cannot prove that values
exist that satisfy the condition.

In addition, as the choice is arbitrary,
assignment statements using `:|` may be non-deterministic
when executed.

Note that the form

````grammar
    Lhs ":"
````

is diagnosed as a label in which the user forgot the `label` keyword.

## 20.7. Update with Failure Statement (`:-`) {#sec-update-failure}
````grammar
UpdateFailureStmt  =
    [ Lhs { "," Lhs } ]
    ":-"
    [ "expect"  | "assert" | "assume" ]
    Expression(allowLemma: false, allowLambda: false)
    { "," Rhs }
    ";"
````

A `:-`[^elephant] statement is an alternate form of the `:=` statement that allows for abrupt return if a failure is detected.
This is a language feature somewhat analogous to exceptions in other languages.

[^elephant]: The `:-` token is called the elephant symbol or operator.

An update-with-failure statement uses _failure-compatible_ types.
A failure-compatible type is a type that has the following members (each with no in-parameters and one out-parameter):

 * a function method `IsFailure()` that returns a `bool`
 * an optional function method `PropagateFailure()` that returns a value assignable to the first out-parameter of the caller
 * an optional method or function `Extract()`

A failure-compatible type with an `Extract` member is called _value-carrying_.


To use this form of update,

 * if the RHS of the update-with-failure statement is a method call, the first out-parameter of the callee must be failure-compatible
 * if instead the RHS of the update-with-failure statement is one or more expressions, the first of these expressions must be a value with a failure-compatible type
 * the caller must have a first out-parameter whose type matches the output of `PropagateFailure` applied to the first output of the callee, unless an
`expect`, `assume`, or `assert` keyword is used after `:-` (cf. [Section 20.7.7](#sec-failure-return-keyword)).
 * if the failure-compatible type of the RHS does not have an `Extract` member,
then the LHS of the `:-` statement has one less expression than the RHS
(or than the number of out-parameters from the method call)
 * if the failure-compatible type of the RHS does have an `Extract` member,
then the LHS of the `:-` statement has the same number of expressions as the RHS
(or as the number of out-parameters from the method call)
and the type of the first LHS expression must be assignable from the return type of the `Extract` member
* the `IsFailure` and `PropagateFailure` methods may not be ghost
* the LHS expression assigned the output of the `Extract` member is ghost precisely if `Extract` is ghost

The following subsections show various uses and alternatives.

### 20.7.1. Failure compatible types

A simple failure-compatible type is the following:
```dafny
{% include_relative examples/Example-Fail1.dfy %}
```

A commonly used alternative that carries some value information is something like this generic type:
```dafny
{% include_relative examples/Example-Fail2.dfy %}
```


### 20.7.2. Simple status return with no other outputs

The simplest use of this failure-return style of programming is to have a method call that just returns a non-value-carrying `Status` value:
```dafny
method Callee(i: int) returns (r: Status)
{
  if i < 0 { return Failure("negative"); }
  return Success;
}

method Caller(i: int) returns (rr: Status)
{
  :- Callee(i);
  ...
}
```

Note that there is no LHS to the `:-` statement.
If `Callee` returns `Failure`, then the caller immediately returns,
not executing any statements following the call of `Callee`.
The value returned by `Caller` (the value of `rr` in the code above) is the result of `PropagateFailure` applied to the value returned by `Callee`, which is often just the same value.
If `Callee` does not return `Failure` (that is, returns a value for which `IsFailure()` is `false`)
then that return value is forgotten and execution proceeds normally with the statements following the call of `Callee` in the body of `Caller`.

The desugaring of the `:- Callee(i);` statement is
```dafny
var tmp;
tmp := Callee(i);
if tmp.IsFailure() {
  rr := tmp.PropagateFailure();
  return;
}
```
In this and subsequent examples of desugaring, the `tmp` variable is a new, unique variable, unused elsewhere in the calling member.

### 20.7.3. Status return with additional outputs

The example in the previous subsection affects the program only through side effects or the status return itself.
It may well be convenient to have additional out-parameters, as is allowed for `:=` updates;
these out-parameters behave just as for `:=`.
Here is an example:

```dafny
method Callee(i: int) returns (r: Status, v: int, w: int)
{
  if i < 0 { return Failure("negative"), 0, 0; }
  return Success, i+i, i*i;
}

method Caller(i: int) returns (rr: Status, k: int)
{
  var j: int;
  j, k :- Callee(i);
  k := k + k;
  ...
}
```

Here `Callee` has two outputs in addition to the `Status` output.
The LHS of the `:-` statement accordingly has two l-values to receive those outputs.
The recipients of those outputs may be any sort of l-values;
here they are a local variable and an out-parameter of the caller.
Those outputs are assigned in the `:-` call regardless of the `Status` value:

   * If `Callee` returns a failure value as its first output, then the other outputs are assigned, the _caller's_ first out-parameter (here `rr`) is assigned the value of `PropagateFailure`, and the caller returns.
   * If `Callee` returns a non-failure value as its first output, then the other outputs are assigned and the
caller continues execution as normal.

The desugaring of the `j, k :- Callee(i);` statement is
```dafny
var tmp;
tmp, j, k := Callee(i);
if tmp.IsFailure() {
  rr := tmp.PropagateFailure();
  return;
}
```


### 20.7.4. Failure-returns with additional data

The failure-compatible return value can carry additional data as shown in the `Outcome<T>` example above.
In this case there is a (first) LHS l-value to receive this additional data.

```dafny
method Callee(i: int) returns (r: Outcome<nat>, v: int)
{
  if i < 0 { return Failure("negative"), i+i; }
  return Success(i), i+i;
}

method Caller(i: int) returns (rr: Outcome<int>, k: int)
{
  var j: int;
  j, k :- Callee(i);
  k := k + k;
  ...
}
```

Suppose `Caller` is called with an argument of `10`.
Then `Callee` is called with argument `10`
and returns `r` and `v` of `Outcome<nat>.Success(10)` and `20`.
Here `r.IsFailure()` is `false`, so control proceeds normally.
The `j` is assigned the result of `r.Extract()`, which will be `10`,
and `k` is assigned `20`.
Control flow proceeds to the next line, where `k` now gets the value `40`.

Suppose instead that `Caller` is called with an argument of `-1`.
Then `Callee` is called with the value `-1`
 and returns `r` and `v` with values `Outcome<nat>.Failure("negative")` and `-2`.
`k` is assigned the value of `v` (-2).
But `r.IsFailure()` is `true`, so control proceeds directly to return from `Caller`.
The first out-parameter of `Caller` (`rr`) gets the value of `r.PropagateFailure()`,
which is `Outcome<int>.Failure("negative")`; `k` already has the value `-2`.
The rest of the body of `Caller` is skipped.
In this example, the first out-parameter of `Caller` has a failure-compatible type
so the exceptional return will propagate up the call stack.
It will keep propagating up the call stack
as long as there are callers with this first special output type
and calls that use `:-`
and the return value keeps having `IsFailure()` true.

The desugaring of the `j, k :- Callee(i);` statement in this example is
```dafny
var tmp;
tmp, k := Callee(i);
if tmp.IsFailure() {
  rr := tmp.PropagateFailure();
  return;
}
j := tmp.Extract();
```

### 20.7.5. RHS with expression list

Instead of a failure-returning method call on the RHS of the statement,
the RHS can instead be a list of expressions.
As for a `:=` statement, in this form, the expressions on the left and right sides of `:-` must correspond,
just omitting a LHS l-value for the first RHS expression if its type is not value-carrying.
The semantics is very similar to that in the previous subsection.

 * The first RHS expression must have a failure-compatible type.
 * All the assignments of RHS expressions to LHS values except for the first RHS value are made.
 * If the first RHS value (say `r`) responds `true` to `r.IsFailure()`,
then `r.PropagateFailure()` is assigned to the first out-parameter of the _caller_
and the execution of the caller's body is ended.
 * If the first RHS value (say `r`) responds `false` to `r.IsFailure()`, then
   * if the type of `r` is value-carrying, then `r.Extract()` is assigned to the first LHS value of the `:-` statement
(if `r` is not value-carrying, then the corresponding LHS l-value is omitted)
   * execution of the caller's body continues with the statement following the `:-` statement.

A RHS with a method call cannot be mixed with a RHS containing multiple expressions.

For example, the desugaring of
```dafny
method m(Status r) returns (rr: Status) {
  var k;
  k :- r, 7;
  ...
}
```
is
```dafny
var k;
var tmp;
tmp, k := r, 7;
if tmp.IsFailure() {
  rr := tmp.PropagateFailure();
  return;
}
```
### 20.7.6. Failure with initialized declaration.

The `:-` syntax can also be used in initialization, as in
```dafny
var s :- M();
```
This is equivalent to
```dafny
var s;
s :- M();
```
with the semantics as described above.

### 20.7.7. Keyword alternative {#sec-failure-return-keyword}

In any of the above described uses of `:-`, the `:-` token may be followed immediately by the keyword `expect`, `assert` or `assume`.

* `assert` means that the RHS evaluation is expected to be successful, but that
the verifier should prove that this is so; that is, the verifier should prove
`assert !r.IsFailure()` (where `r` is the status return from the callee)
(cf. [Section 20.16](#sec-assert-statement))
* `assume` means that the RHS evaluation should be assumed to be successful,
as if the statement `assume !r.IsFailure()` followed the evaluation of the RHS
(cf. [Section 20.17](#sec-assume-statement))
* `expect` means that the RHS evaluation should be assumed to be successful
(like using `assume` above), but that the compiler should include a
run-time check for success. This is equivalent to including
`expect !r.IsFailure()` after the RHS evaluation; that is, if the status
return is a failure, the program halts.
(cf. [Section 20.18](#sec-expect-statement))

In each of these cases, there is no abrupt return from the caller. Thus
there is no evaluation of `PropagateFailure`. Consequently the first
out-parameter of the caller need not match the return type of
`PropagateFailure`; indeed, the failure-compatible type returned by the
callee need not have a `PropagateFailure` member.

The equivalent desugaring replaces
```dafny
if tmp.IsFailure() {
  rr := tmp.PropagateFailure();
  return;
}
```
with
```dafny
expect !tmp.IsFailure(), tmp;
```
or
```dafny
assert !tmp.IsFailure();
```
or
```dafny
assume !tmp.IsFailure();
```

There is a grammatical nuance that the user should be aware of.
The keywords `assert`, `assume`, and `expect` can start an expression.
For example, `assert P; E` can be an expression. However, in
`e :- assert P; E;` the `assert` is parsed as the keyword associated with
`:-`. To have the `assert` considered part of the expression use parentheses:
`e :- (assert P; E);`.

### 20.7.8. Key points

There are several points to note.

 * The first out-parameter of the callee is special.
It has a special type and that type indicates that the value is inspected to see if an abrupt return
from the caller is warranted.
This type is often a datatype, as shown in the examples above, but it may be any type with the appropriate members.
 * The restriction on the type of caller's first out-parameter is
just that it must be possible (perhaps through generic instantiation and type inference, as in these examples) for `PropagateFailure` applied to the failure-compatible output from the callee to produce a value of the caller's first out-parameter type.
If the caller's first out-parameter type is failure-compatible (which it need not be),
 then failures can be propagated up the call chain.
If the keyword form of the statement is used, then no `PropagateFailure` member
is needed and there is no restriction on the caller's first out-parameter.
 * In the statement `j, k :- Callee(i);`,
 when the callee's return value has an `Extract` member,
the type of `j` is not the type of the first out-parameter of `Callee`.
Rather it is a type assignable from the output type of `Extract` applied to the first out-value of `Callee`.
 * A method like `Callee` with a special first out-parameter type can still be used in the normal way:
`r, k := Callee(i)`.
Now `r` gets the first output value from `Callee`, of type `Status` or `Outcome<nat>` in the examples above.
No special semantics or exceptional control paths apply.
Subsequent code can do its own testing of the value of `r`
and whatever other computations or control flow are desired.
 * The caller and callee can have any (positive) number of output arguments,
as long as the callee's first out-parameter has a failure-compatible type
and the caller's first out-parameter type matches `PropagateFailure`.
 * If there is more than one LHS, the LHSs must denote different l-values, unless the RHS is a list of expressions and the corresponding RHS values are equal.
 * The LHS l-values are evaluated before the RHS method call,
in case the method call has side-effects or return values that modify the l-values prior to assignments being made.

It is important to note the connection between the failure-compatible types used in the caller and callee,
if they both use them.
They do not have to be the same type, but they must be closely related,
as it must be possible for the callee's `PropagateFailure` to return a value of the caller's failure-compatible type.
In practice this means that one such failure-compatible type should be used for an entire program.
If a Dafny program uses a library shared by multiple programs, the library should supply such a type and it should be used by all the client programs (and, effectively, all Dafny libraries).
It is also the case that it is inconvenient to mix types such as `Outcome` and `Status` above within the same program.
If there is a mix of failure-compatible types, then the program will need to use `:=` statements and code for
explicit handling of failure values.


### 20.7.9. Failure returns and exceptions

The `:-` mechanism is like the exceptions used in other programming languages, with some similarities and differences.

 * There is essentially just one kind of 'exception' in Dafny,
the variations of the failure-compatible data type.
 * Exceptions are passed up the call stack whether or not intervening methods are aware of the possibility of an exception,
that is, whether or not the intervening methods have declared that they throw exceptions.
Not so in Dafny: a failure is passed up the call stack only if each caller has a failure-compatible first out-parameter, is itself called in a `:-` statement, and returns a value that responds true to `IsFailure()`.
 * All methods that contain failure-return callees must explicitly handle those failures
using either `:-` statements or using `:=` statements with a LHS to receive the failure value.

## 20.8. Variable Declaration Statement {#sec-var-decl-statement}
````grammar
VarDeclStatement =
  [ "ghost" ] "var" { Attribute }
  (
    LocalIdentTypeOptional
    { "," { Attribute } LocalIdentTypeOptional }
    [ ":="
      Rhs { "," Rhs }
    | ":-"
      [ "expect" | "assert" | "assume" ]
      Expression(allowLemma: false, allowLambda: false)
      { "," Rhs }
    | { Attribute }
      ":|"
      [ "assume" ] Expression(allowLemma: false, allowLambda: true)
    ]
  |
    CasePatternLocal
    ( ":=" | { Attribute } ":|" )
    Expression(allowLemma: false, allowLambda: true)
  )
  ";"

CasePatternLocal = ( [ Ident ] "(" CasePatternLocsl { "," CasePatternLocal } ")"
                   | LocalIdentTypeOptional
                   )
````

A ``VarDeclStatement`` is used to declare one or more local variables in
a method or function. The type of each local variable must be given
unless its type can be inferred, either from a given initial value, or
from other uses of the variable. If initial values are given, the number
of values must match the number of variables declared.

Note that the type of each variable must be given individually. The following code

```dafny
var x, y : int;
```
does not declare both `x` and `y` to be of type `int`. Rather it will give an
error explaining that the type of `x` is underspecified if it cannot be
inferred from uses of x.

What follows the ``LocalIdentTypeOptional`` optionally combines the variable
declarations with an update statement (cf. [Section 20.6](#sec-update-and-call-statement)).
If the RHS is a call, then any variable receiving the value of a
formal ghost out-parameter will automatically be declared as ghost, even
if the `ghost` keyword is not part of the variable declaration statement.

The left-hand side can also contain a tuple of patterns that will be
matched against the right-hand-side. For example:

```dafny
function returnsTuple() : (int, int)
{
    (5, 10)
}

function usesTuple() : int
{
    var (x, y) := returnsTuple();
    x + y
}
```

<<<<<<< HEAD
The assignment with failure operator `:-` returns from the method if the value evaluates to a failure value of a failure-compatible type, see [Section 20.7](sec-update-failure).
=======
The assignment with failure operator `:-` returns from the method if the value evaluates to a failure value of a failure-compatible type (see [Section 20.7](#sec-update-failure)).
>>>>>>> c706f5d6

## 20.9. Guards
````grammar
Guard = ( "*"
        | "(" "*" ")"
        | Expression(allowLemma: true, allowLambda: true)
        )
````
Guards are used in `if` and `while` statements as boolean expressions. Guards
take two forms.

The first and most common form is just a boolean expression.

The second form is either `*` or `(*)`. These have the same meaning. An
unspecified boolean value is returned. The value returned
may be different each time it is executed.

## 20.10. Binding Guards
````grammar
BindingGuard(allowLambda) =
  IdentTypeOptional { "," IdentTypeOptional }
  { Attribute }
  ":|"
  Expression(allowLemma: true, allowLambda)
````

``IfStmt``s can also take a ``BindingGuard``.
It checks if there exist values for the given variables that satisfy the given expression.
If so, it binds some satisfying values to the variables and proceeds
into the "then" branch; otherwise it proceeds with the "else" branch,
where the bound variables are not in scope.

In other words, the statement

```dafny
if x :| P { S } else { T }
```

has the same meaning as

```dafny
if exists x :| P { var x :| P; S } else { T }
```

The identifiers bound by ``BindingGuard`` are ghost variables
and cannot be assigned to non-ghost variables. They are only
used in specification contexts.

Here is an example:

```dafny
predicate P(n: int)
{
  n % 2 == 0
}

method M1() returns (ghost y: int)
    requires exists x :: P(x)
    ensures P(y)
{
  if x : int :| P(x) {
      y := x;
  }
}
```

## 20.11. If Statement {#sec-if-statement}
````grammar
IfStmt = "if"
  ( AlternativeBlock(allowBindingGuards: true)
  |
    ( BindingGuard(allowLambda: true)
    | Guard
    | ellipsis
    )
    BlockStmt [ "else" ( IfStmt | BlockStmt ) ]
  )

AlternativeBlock(allowBindingGuards) =
  ( { AlternativeBlockCase(allowBindingGuards) }
  | "{" { AlternativeBlockCase(allowBindingGuards) } "}"
  )

AlternativeBlockCase(allowBindingGuards) =
      { "case"
      (
        BindingGuard(allowLambda: false) // permitted iff allowBindingGuards == true
      | Expression(allowLemma: true, allowLambda: false)
      ) "=>" { Stmt } } .
````

The simplest form of an `if` statement uses a guard that is a boolean
expression. For example,

```dafny
  if x < 0 {
    x := -x;
  }
```

Unlike `match` statements, `if` statements do not have to be exhaustive:
omitting the `else` block is the same as including an empty `else`
block.  To ensure that an `if` statement is exhaustive, use the
`if-case` statement documented below.

If the guard is an asterisk then a non-deterministic choice is made:

```dafny
  if * {
    print "True";
  } else {
    print "False";
  }
```

The `if-case` statement using the `AlternativeBlock` form is similar to the
`if ... fi` construct used in the book "A Discipline of Programming" by
Edsger W. Dijkstra. It is used for a multi-branch `if`.

For example:
```dafny
  if {
    case x <= y => max := y;
    case y <= x => max := x;
  }
```

In this form, the expressions following the `case` keyword are called
_guards_. The statement is evaluated by evaluating the guards in an
undetermined order until one is found that is `true` and the statements
to the right of `=>` for that guard are executed. The statement requires
at least one of the guards to evaluate to `true` (that is, `if-case`
statements must be exhaustive: the guards must cover all cases).

TODO: Describe the ... refinement

## 20.12. While Statement {#sec-while-statement}
````grammar
WhileStmt =
  "while"
  ( LoopSpec
    AlternativeBlock(allowBindingGuards: false)
  | ( Guard | ellipsis )
    LoopSpec
    ( BlockStmt
    | ellipsis
    | /* go body-less */
    )
  )
````

Loops need _loop specifications_ (``LoopSpec`` in the grammar) in order for Dafny to prove that
they obey expected behavior. In some cases Dafny can infer the loop specifications by analyzing the code,
so the loop specifications need not always be explicit.
These specifications are described in [Section 20.14](#sec-loop-specification).

The general loop statement in Dafny is the familiar `while` statement.
It has two general forms.

The first form is similar to a while loop in a C-like language. For
example:

```dafny
  var i := 0;
  while i < 5 {
    i := i + 1;
  }
```

In this form, the condition following the `while` is one of these:

* A boolean expression. If true it means execute one more
iteration of the loop. If false then terminate the loop.
* An asterisk (`*`), meaning non-deterministically yield either
`true` or `false` as the value of the condition

<!--
Keep the following commented out until we decide a better
place to put it.

* An ellipsis (`...`), which makes the while statement a _skeleton_
`while` statement. TODO: What does that mean?

The _body_ of the loop is usually a block statement, but it can also
be a _skeleton_, denoted by ellipsis, or missing altogether.
TODO: Wouldn't a missing body cause problems? Isn't it clearer to have
a block statement with no statements inside?
-->

The second form uses the `AlternativeBlock`. It is similar to the
`do ... od` construct used in the book "A Discipline of Programming" by
Edsger W. Dijkstra. For example:

```dafny
  while
    decreases if 0 <= r then r else -r;
  {
    case r < 0 =>
      r := r + 1;
    case 0 < r =>
      r := r - 1;
  }
```
For this form, the guards are evaluated in some undetermined order
until one is found that is true, in which case the corresponding statements
are executed and the while statement is repeated.
If none of the guards evaluates to true, then the
loop execution is terminated.

TODO: Describe ... refinement

## 20.13. For Loops {#sec-for-loops}
````grammar
ForLoopStmt =
  "for" IdentTypeOptional ":="
    Expression(allowLemma: false, allowLambda: false)
    ( "to" | "downto" )
    ( Expression(allowLemma: false, allowLambda: false)
    | "*"
    )
    LoopSpec
    ( BlockStmt
    | /* go body-less */
    )
  )
````

The `for` statement provides a convenient way to write some common loops.

The statement introduces a local variable `IdentTypeOptional`, which is called
the _loop index_. The loop index is in scope in the `LoopSpec` and `BlockStmt`,
but not after the `for` loop. Assignments to the loop index are not allowed.
The type of the loop index can typically be inferred, so it need not be given
explicitly. If the identifier is not used, it can be written as `_`, as illustrated
in this repeat-20-times loop:
```dafny
for _ := 0 to 20 {
  Body
}
```

There are four basic variations of the `for` loop:
```dafny
for i: T := lo to hi
  LoopSpec
{ Body }

for i: T := hi downto lo
  LoopSpec
{ Body }

for i: T := lo to *
  LoopSpec
{ Body }

for i: T := hi downto *
  LoopSpec
{ Body }
```
Semantically, they are defined as the following respective `while` loops:
```dafny
{
  var _lo, _hi := lo, hi;
  assert _lo <= _hi && forall _i: int :: _lo <= _i <= _hi ==> _i is T;
  var i := _lo;
  while i != _hi
    invariant _lo <= i <= _hi
    LoopSpec
    decreases _hi - i
  {
    Body
    i := i + 1;
  }
}

{
  var _lo, _hi := lo, hi;
  assert _lo <= _hi && forall _i: int :: _lo <= _i <= _hi ==> _i is T;
  var i := _hi;
  while i != lo
    invariant _lo <= i <= _hi
    LoopSpec
    decreases i - _lo
  {
    i := i - 1;
    Body
  }
}

{
  var _lo := lo;
  assert forall _i: int :: _lo <= _i ==> _i is T;
  var i := _lo;
  while true
    invariant _lo <= i
    LoopSpec
  {
    Body
    i := i + 1;
  }
}

{
  var _hi := hi;
  assert forall _i: int :: _i <= _hi ==> _i is T;
  var i := _hi;
  while true
    invariant i <= _hi
    LoopSpec
  {
    i := i - 1;
    Body
  }
}
```

Note that expressions `lo` and `hi` are evaluated just once, before the loop
iterations start.

Also, note in all variations that the values of `i` in the body are the values
from `lo` to, _but not including_, `hi`. This makes it convenient to
write common loops, including these:

```dafny
for i := 0 to a.Length {
  Process(a[i]);
}
for i := a.Length downto 0 {
  Process(a[i]);
}
```
Nevertheless, `hi` must be a legal value for the type of the index variable,
since that is how the index variable is used in the invariant.

If the end-expression is not `*`, then no explicit `decreases` is
allowed, since such a loop is already known to terminate.
If the end-expression is `*`, then the absence of an explicit `decreases`
clause makes it default to `decreases *`. So, if the end-expression is `*` and no
explicit `decreases` clause is given, the loop is allowed only in methods
that are declared with `decreases *`.

The directions `to` or `downto` are contextual keywords. That is, these two
words are part of the syntax of the `for` loop, but they are not reserved
keywords elsewhere.

## 20.14. Loop Specifications {#sec-loop-specification}
For some simple loops, such as those mentioned previously, Dafny can figure
out what the loop is doing without more help. However, in general the user
must provide more information in order to help Dafny prove the effect of
the loop. This information is provided by a ``LoopSpec``. A
``LoopSpec`` provides information about invariants, termination, and
what the loop modifies.
For additional tutorial information see [@KoenigLeino:MOD2011] or the
[online Dafny tutorial](../OnlineTutorial/guide).

### 20.14.1. Loop invariants

Loops present a problem for specification-based reasoning. There is no way to
know in advance how many times the code will go around the loop and
a tool cannot reason about every one of a possibly unbounded sequence of unrollings.
In order to consider all paths through a program, specification-based
program verification tools require loop invariants, which are another kind of
annotation.

A loop invariant is an expression that holds just prior to the loop test,
that is, upon entering a loop and
after every execution of the loop body. It captures something that is
invariant, i.e. does not change, about every step of the loop. Now,
obviously we are going to want to change variables, etc. each time around
the loop, or we wouldn't need the loop. Like pre- and postconditions, an
invariant is a property that is preserved for each execution of the loop,
expressed using the same boolean expressions we have seen. For example,

```dafny
var i := 0;
while i < n
  invariant 0 <= i
{
  i := i + 1;
}
```

When you specify an invariant, Dafny proves two things: the invariant
holds upon entering the loop, and it is preserved by the loop. By
preserved, we mean that assuming that the invariant holds at the
beginning of the loop (just prior to the loop test), we must show that executing the loop body once
makes the invariant hold again. Dafny can only know upon analyzing the
loop body what the invariants say, in addition to the loop guard (the
loop condition). Just as Dafny will not discover properties of a method
on its own, it will not know that any but the most basic properties of a loop
are preserved unless it is told via an invariant.

### 20.14.2. Loop termination {#sec-loop-termination}

Dafny proves that code terminates, i.e. does not loop forever, by using
`decreases` annotations. For many things, Dafny is able to guess the right
annotations, but sometimes it needs to be made explicit.
There are two places Dafny proves termination: loops and recursion.
Both of these situations require either an explicit annotation or a
correct guess by Dafny.

A `decreases` annotation, as its name suggests, gives Dafny an expression
that decreases with every loop iteration or recursive call. There are two
conditions that Dafny needs to verify when using a `decreases` expression:

* that the expression actually gets smaller, and
* that it is bounded.

That is, the expression must strictly decrease in a well-founded ordering
(cf. [Section 24.7](#sec-well-founded-orders)).

Many times, an integral value (natural or plain integer) is the quantity
that decreases, but other values can be used as well. In the case of
integers, the bound is assumed to be zero.
For each loop iteration the `decreases` expression at the end of the loop
body must be strictly smaller than the value at the beginning of the loop
body (after the loop test). For integers, the well-founded relation between
`x` and `X` is `x < X && 0 <= X`.
Thus if the `decreases` value (`X`) is negative at the
loop test, it must exit the loop, since there is no permitted value for
`x` to have at the end of the loop body.

For example, the following is
a proper use of `decreases` on a loop:

```dafny
  while 0 < i
    invariant 0 <= i
    decreases i
  {
    i := i - 1;
  }
```

Here Dafny has all the ingredients it needs to prove termination. The
variable `i` becomes smaller each loop iteration, and is bounded below by
zero. When `i` becomes 0, the lower bound of the well-founded order, control
flow exits the loop.

This is fine, except the loop is backwards from most loops, which
tend to count up instead of down. In this case, what decreases is not the
counter itself, but rather the distance between the counter and the upper
bound. A simple trick for dealing with this situation is given below:

```dafny
  while i < n
    invariant 0 <= i <= n
    decreases n - i
  {
    i := i + 1;
  }
```

This is actually Dafny's guess for this situation, as it sees `i < n` and
assumes that `n - i` is the quantity that decreases. The upper bound of the
loop invariant implies that `0 <= n – i`, and gives Dafny a lower bound on
the quantity. This also works when the bound `n` is not constant, such as
in the binary search algorithm, where two quantities approach each other,
and neither is fixed.

If the `decreases` clause of a loop specifies `*`, then no
termination check will be performed. Use of this feature is sound only with
respect to partial correctness.

### 20.14.3. Loop framing {#sec-loop-framing}

The specification of a loop also includes _framing_, which says what the
loop modifies. The loop frame includes both local variables and locations
in the heap.

For local variables, the Dafny verifier performs a syntactic
scan of the loop body to find every local variable or out-parameter that occurs as a left-hand
side of an assignment. These variables are called
_syntactic assignment targets of the loop_, or _syntactic loop targets_ for short.
Any local variable or out-parameter that is not a syntactic assignment target is known by the
verifier to remain unchanged by the loop.

The heap may or may not be a syntactic loop target. It is when the loop body
syntactically contains a statement that can modify a heap location. This
includes calls to compiled methods, even if such a method has an empty
`modifies` clause, since a compiled method is always allowed to allocate
new objects and change their values in the heap.

If the heap is not a syntactic loop target, then the verifier knows the heap
remains unchanged by the loop. If the heap _is_ a syntactic loop target,
then the loop's effective `modifies` clause determines what is allowed to be
modified by iterations of the loop body.

A loop can use `modifies` clauses to declare the effective `modifies` clause
of the loop. If a loop does not explicitly declare any `modifies` clause, then
the effective `modifies` clause of the loop is the effective `modifies` clause
of the most tightly enclosing loop or, if there is no enclosing loop, the
`modifies` clause of the enclosing method.

In most cases, there is no need to give an explicit `modifies` clause for a
loop. The one case where it is sometimes needed is if a loop modifies less
than is allowed by the enclosing method. Here are two simple methods that
illustrate this case:

```
class Cell {
  var data: int
}

method M0(c: Cell, d: Cell)
  requires c != d
  modifies c, d
  ensures c.data == d.data == 100
{
  c.data, d.data := 100, 0;
  var i := 0;
  while i < 100
    invariant d.data == i
    // Needs "invariant c.data == 100" or "modifies d" to verify
  {
    d.data := d.data + 1;
    i := i + 1;
  }
}

method M1(c: Cell)
  modifies c
  ensures c.data == 100
{
  c.data := 100;
  var i := 0;
  while i < 100
    // Needs "invariant c.data == 100" or "modifies {}" to verify
  {
    var tmp := new Cell;
    tmp.data := i;
    i := i + 1;
  }
}
```

In `M0`, the effective `modifies` clause of the loop is `modifies c, d`. Therefore,
the method's postcondition `c.data == 100` is not provable. To remedy the situation,
the loop needs to be declared either with `invariant c.data == 100` or with
`modifies d`.

Similarly, the effective `modifies` clause of the loop in `M1` is `modifies c`. Therefore,
the method's postcondition `c.data == 100` is not provable. To remedy the situation,
the loop needs to be declared either with `invariant c.data == 100` or with
`modifies {}`.

When a loop has an explicit `modifies` clause, there is, at the top of
every iteration, a proof obligation that

* the expressions given in the `modifies` clause are well-formed, and
* everything indicated in the loop `modifies` clause is allowed to be modified by the
  (effective `modifies` clause of the) enclosing loop or method.

### 20.14.4. Body-less methods, functions, loops, and aggregate statements

Methods (including lemmas), functions, loops, and `forall` statements are ordinarily
declared with a body, that is, a curly-braces pair that contains (for methods, loops, and `forall`)
a list of statements or (for a function) an expression. In each case, Dafny syntactically
allows these constructs to be given without a body. This is to allow programmers to
temporarily postpone the development of the implementation of the method, function, loop, or
aggregate statement.

If a method has no body, there is no difference for callers of the method. Callers still reason
about the call in terms of the method's specification. But without a body, the verifier has
no method implementation to check against the specification, so the verifier is silently happy.
The compiler, on the other hand, will complain if it encounters a body-less method, because the
compiler is supposed to generate code for the method, but it isn't clever enough to do that by
itself without a given method body. If the method implementation is provided by code written
outside of Dafny, the method can be marked with an `{:extern}` annotation, in which case the
compiler will no longer complain about the absence of a method body; the verifier will not 
object either, even though there is now no proof that the Dafny specifications are satisfied
by the external implementation.

A lemma is a special kind of method. Callers are therefore unaffected by the absence of a body,
and the verifier is silently happy with not having a proof to check against the lemma specification.
Despite a lemma being ghost, it is still the compiler that checks for, and complains about,
body-less lemmas. A body-less lemma is an unproven lemma, which is often known as an _axiom_.
If you intend to use a lemma as an axiom, omit its body and add the attribute `{:axiom}`, which
causes the compiler to suppress its complaint about the lack of a body.

Similarly, calls to a body-less function use only the specification of the function. The
verifier is silently happy, but the compiler complains (whether or not the function is ghost).
As for methods and lemmas, the `{:extern}` and `{:axiom}` attributes can be used to suppress the
compiler's complaint.

By supplying a body for a method or function, the verifier will in effect show the feasibility of
the specification of the method or function. By supplying an `{:extern}` or `{:axiom}` attribute,
you are taking that responsibility into your own hands. Common mistakes include forgetting to
provide an appropriate `modifies` or `reads` clause in the specification, or forgetting that
the results of functions in Dafny (unlike in most other languages) must be deterministic.

Just like methods and functions have two sides, callers and implementations, loops also have
two sides. One side (analogous to callers) is the context that uses the loop. That context treats
the loop in the same way regardless of whether or not the loop has a body. The other side
is the loop body, that is, the implementation of each loop iteration. The verifier checks
that the loop body maintains the loop invariant and that the iterations will eventually terminate,
but if there is no loop body, the verifier is silently happy. This allows you to temporarily
postpone the authoring of the loop body until after you've made sure that the loop specification
is what you need in the context of the loop.

There is one thing that works differently for body-less loops than for loops with bodies.
It is the computation of syntactic loop targets, which become part of the loop frame
(see [Section 20.14.3](#sec-loop-framing)). For a body-less loop, the local variables
computed as part of the loop frame are the mutable variables that occur free in the
loop specification. The heap is considered a part of the loop frame if it is used
for mutable fields in the loop specification or if the loop has an explicit `modifies` clause.
The IDE will display the computed loop frame in hover text.

For example, consider

```dafny
class Cell {
  var data: int
  const K: int
}

method BodylessLoop(n: nat, c: Cell)
  requires c.K == 8
  modifies c
{
  c.data := 5;
  var a, b := n, n;
  for i := 0 to n
    invariant c.K < 10
    invariant a <= n
    invariant c.data < 10
  assert a == n;
  assert b == n;
  assert c.data == 5;
}
```

The loop specification mentions local variable `a`, and thus `a` is considered part of
the loop frame. Since what the loop invariant says about `a` is not strong enough to
prove the assertion `a == n` that follows the loop, the verifier complains about that
assertion.

Local variable `b` is not mentioned in the loop specification, and thus `b` is not
included in the loop frame. Since in-parameter `n` is immutable, it is not included
in the loop frame, either, despite being mentioned in the loop specification. For
these reasons, the assertion `b == n` is provable after the loop.

Because the loop specification mentions the mutable field `data`, the heap becomes
part of the loop frame. Since the loop invariant is not strong enough to prove the
assertion `c.data == 5` that follows the loop, the verifier complains about that
assertion. On the other hand, had `c.data < 10` not been mentioned in the loop
specification, the assertion would be verified, since field `K` is then the only
field mentioned in the loop specification and `K` is immutable.

Finally, the aggregate statement (`forall`) can also be given without a body. Such
a statement claims that the given `ensures` clause holds true for all values of
the bound variables that satisfy the given range constraint. If the statement has
no body, the program is in effect omitting the proof, much like a body-less lemma
is omitting the proof of the claim made by the lemma specification. As with the
other body-less constructs above, the verifier is silently happy with a body-less
`forall` statement, but the compiler will complain.

## 20.15. Match Statement {#sec-match-statement}
````grammar
MatchStmt =
  "match"
  Expression(allowLemma: true, allowLambda: true)
  ( "{" { CaseStmt } "}"
  | { CaseStmt }
  )

CaseStmt = "case" ExtendedPattern "=>" { Stmt }
````

[ `ExtendedPattern` is defined in [Section 21.32](#sec-case-pattern).]

The `match` statement is used to do case analysis on a value of an inductive or co-inductive datatype (which includes the built-in tuple types), a base type, or newtype. The expression after the `match` keyword is called the _selector_. The expression is evaluated and then matched against
each clause in order until a matching clause is found.

The process of matching the selector expression against the `CaseBinding_`s is
the same as for match expressions and is described in
[Section 21.32](#sec-case-pattern).

The code below shows an example of a match statement.

```dafny
datatype Tree = Empty | Node(left: Tree, data: int, right: Tree)

// Return the sum of the data in a tree.
method Sum(x: Tree) returns (r: int)
{
  match x {
    case Empty => r := 0;
    case Node(t1, d, t2) =>
      var v1 := Sum(t1);
      var v2 := Sum(t2);
      r := v1 + d + v2;
  }
}
```

Note that the `Sum` method is recursive yet has no `decreases` annotation.
In this case it is not needed because Dafny is able to deduce that
`t1` and `t2` are _smaller_ (structurally) than `x`. If `Tree` had been
coinductive this would not have been possible since `x` might have been
infinite.

## 20.16. Assert Statement {#sec-assert-statement}
````grammar
AssertStmt =
    "assert"
    { Attribute }
    ( [ LabelName ":" ]
      Expression(allowLemma: false, allowLambda: true)
      ( ";"
      | "by" BlockStmt
      )
    | ellipsis
      ";"
````

`Assert` statements are used to express logical proposition that are
expected to be true. Dafny will attempt to prove that the assertion
is true and give an error if the assertion cannot be proven.
Once the assertion is proved,
its truth may aid in proving subsequent deductions.
Thus if Dafny is having a difficult time verifying a method,
the user may help by inserting assertions that Dafny can prove,
and whose truth may aid in the larger verification effort,
much as lemmas might be used in mathematical proofs.

`Assert` statements are ignored by the compiler.

Using `...` as the argument of the statement is part of module refinement, as described in [Section 22](#sec-module-refinement).

TO BE WRITTEN - assert by statements

## 20.17. Assume Statement {#sec-assume-statement}
````grammar
AssumeStmt =
    "assume"
    { Attribute }
    ( Expression(allowLemma: false, allowLambda: true)
    | ellipsis
    )
    ";"
````

The `assume` statement lets the user specify a logical proposition
that Dafny may assume to be true without proof. If in fact the
proposition is not true this may lead to invalid conclusions.

An `assume` statement would ordinarily be used as part of a larger
verification effort where verification of some other part of
the program required the proposition. By using the `assume` statement
the other verification can proceed. Then when that is completed the
user would come back and replace the `assume` with `assert`.

An `assume` statement cannot be compiled. In fact, the compiler
will complain if it finds an `assume` anywhere where it has not
been replaced through a refinement step.

Using `...` as the argument of the statement is part of module refinement, as described in [Section 22](#sec-module-refinement).

## 20.18. Expect Statement {#sec-expect-statement}

````grammar
ExpectStmt =
    "expect"
    { Attribute }
    ( Expression(allowLemma: false, allowLambda: true)
    | ellipsis
    )
    [ "," Expression(allowLemma: false, allowLambda: true) ]
    ";"
````

The `expect` statement states a boolean expression that is
(a) assumed to be true by the verifier
and (b) checked to be true
at run-time. That is, the compiler inserts into the run-time executable a
check that the given expression is true; if the expression is false, then
the execution of the program halts immediately. If a second argument is
given, it may be a value of any type.
That value is converted to a string (just like the `print` statement)
and  the string is included
in the message emitted by the program
when it halts; otherwise a default message is emitted.

Because the expect expression and optional second argument are compiled, they cannot be ghost expressions.

`assume` statements are ignored at run-time. The `expect` statement behaves like
`assume` for the verifier, but also inserts a run-time check that the
assumption is indeed correct (for the test cases used at run-time).

Here are a few use-cases for the `expect` statement.

A) To check the specifications of external methods.

Consider an external method `Random` that takes a `nat` as input
and returns a `nat` value that is less than the input.
Such a method could be specified as
```dafny
method {:extern} Random(n: nat) returns (r: nat)
  ensures r < n
```
But because there is no body for `Random` (only the external non-dafny implementation),
it cannot be verified that `Random` actually satisfies this specification.

To mitigate this situation somewhat, we can define a wrapper function, `Random'`,
that calls `Random` but in which we can put some run-time checks:
```dafny
method {:extern} Random(n: nat) returns (r: nat)

method Random'(n: nat) returns (r: nat)
  ensures r < n
{
  r := Random(n);
  expect r < n;
}
```
Here we can verify that `Random'` satisfies its own specification,
relying on the unverified specification of `Random`.
But we are also checking at run-time that any input-output pairs for `Random`
encountered during execution
do satisfy the specification,
as they are checked by the `expect` statement.

Note, in this example, two problems still remain.
One problem is that the out-parameter of the extern `Random` has type `nat`,
but there is no check that the value returned really is non-negative.
It would be better to declare the out-parameter of `Random` to be `int` and
to include `0 <= r` in the condition checked by the `expect` statement in `Random'`.
The other problem is that `Random` surely will need `n` to be strictly positive.
This can be fixed by adding `requires n != 0` to `Random'` and `Random`.

B) Run-time testing

Verification and run-time testing are complementary
and both have their role in assuring that software does what is intended.
Dafny can produce executables
and these can be instrumented with unit tests.
Annotating a method with the `{:test}` attribute
indicates to the compiler
that it should produce target code
that is correspondingly annotated to mark the method
as a unit test (e.g., an XUnit test) in the target language.
Alternatively, the `/runAllTests` option will produce a main method
that invokes all methods with the `{:test}` attribute, and hence does not
depend on any testing framework in the target language.
Within such methods one might use `expect` statements (as well as `print` statements)
to insert checks that the target program is behaving as expected.

C) Compiler tests

If one wants to assure that compiled code is behaving at run-time consistently with the statically verified code,
one can use paired assert/expect statements with the same expression:
```dafny
assert _P_;
expect _P_;
```
The verifier will check that _P_ is always true at the given point in a program
(at the `assert` statement).

At run-time, the compiler will insert checks that the same predicate,
in the `expect` statement, is true.
Any difference identifies a compiler bug.
Note that the `expect` must be after the `assert`.
If the `expect` is first,
then the verifier will interpret the `expect` like an `assume`,
in which case the `assert` will be proved trivially
and potential unsoundness will be hidden.

Using `...` as the argument of the `expect` statement is part of module refinement, as described in [Section 22](#sec-module-refinement).

<!--
Describe where refinement is described.

If the proposition is `...` then (TODO: what does this mean?).
-->

## 20.19. Print Statement {#sec-print-statement}
````grammar
PrintStmt =
    "print"
    Expression(allowLemma: false, allowLambda: true)
    { "," Expression(allowLemma: false, allowLambda: true) }
    ";"
````

The `print` statement is used to print the values of a comma-separated
list of expressions to the console. The generated code uses
target-language-specific idioms to perform this printing.
The expressions may of course include strings that are used
for captions. There is no implicit new line added, so to add a new
line you should include `"\n"` as part of one of the expressions.
Dafny automatically creates implementations of methods that convert values to strings
for all Dafny data types. For example,

```dafny
datatype Tree = Empty | Node(left: Tree, data: int, right: Tree)
method Main()
{
  var x : Tree := Node(Node(Empty, 1, Empty), 2, Empty);
  print "x=", x, "\n";
}
```

produces this output:

```
x=Tree.Node(Tree.Node(Tree.Empty, 1, Tree.Empty), 2, Tree.Empty)
```

Note that Dafny does not have method overriding and there is no mechanism to
override the built-in value->string conversion.  Nor is there a way to
explicitly invoke this conversion.
One can always write an explicit function to convert a data value to a string
and then call it explicitly in a `print` statement or elsewhere.

Dafny does not keep track of print effects. `print` statements are allowed
only in non-ghost contexts and not in expressions, with one exception.
The exception is that a function-by-method may contain `print` statements,
whose effect may be observed as part of the run-time evaluation of such functions.

The verifier checks that each expression is well-defined, but otherwise 
ignores the `print` statement.

## 20.20. Reveal Statement {#sec-reveal-statement}
````grammar
RevealStmt =
    "reveal"
    Expression(allowLemma: false, allowLambda: true)
    { "," Expression(allowLemma: false, allowLambda: true) }
    ";"
````


TODO

## 20.21. Forall Statement {#sec-forall-statement}
````grammar
ForallStmt =
  "forall"
  ( "(" [ QuantifierDomain ] ")"
  | [ QuantifierDomain ]
  )
  { EnsuresClause(allowLambda: true) }
  [ BlockStmt ]
````

The `forall` statement executes the body
simultaneously for all quantified values in the specified quantifier domain.
See [Section 2.6.5](#sec-quantifier-domains) for more details on quantifier domains.

There are several variant uses of the `forall`
statement and there are a number of restrictions.
In particular, a `forall` statement can be classified as one of the following:

* _Assign_ - the `forall` statement is used for simultaneous assignment.
The target must be an array element or an object field.
* _Call_ - The body consists of a single call to a ghost method without side effects
* _Proof_ - The `forall` has `ensure` expressions which are effectively
quantified or proved by the body (if present).

An _assign_ `forall` statement performs simultaneous assignment.
The left-hand sides must denote different l-values, unless the
corresponding right-hand sides also coincide.

The following is an excerpt of an example given by Leino in
[_Developing Verified Programs with Dafny_][leino233].
When the buffer holding the queue needs to be resized,
the `forall` statement is used to simultaneously copy the old contents
into the new buffer.

[leino233]: http://research.microsoft.com/en-us/um/people/leino/papers/krml233.pdf

```dafny
class {:autocontracts} SimpleQueue<Data>
{
  ghost var Contents: seq<Data>;
  var a: array<Data>  // Buffer holding contents of queue.
  var m: int          // Index head of queue.
  var n: int          // Index just past end of queue
  ...
  method Enqueue(d: Data)
    ensures Contents == old(Contents) + [d]
  {
    if n == a.Length {
      var b := a;
      if m == 0 { b := new Data[2 * a.Length]; }
      forall i | 0 <= i < n - m {
      	b[i] := a[m + i];
      }
      a, m, n := b, 0, n - m;
    }
    a[n], n, Contents := d, n + 1, Contents + [d];
  }
}
```

Here is an example of a _call_ `forall` statement and the
callee. This is contained in the `CloudMake-ConsistentBuilds.dfy`
test in the Dafny repository.

```dafny
forall cmd', deps', e' |
       Hash(Loc(cmd', deps', e')) == Hash(Loc(cmd, deps, e)) {
  HashProperty(cmd', deps', e', cmd, deps, e);
}

lemma HashProperty(cmd: Expression, deps: Expression, ext: string,
    cmd': Expression, deps': Expression, ext': string)
  requires Hash(Loc(cmd, deps, ext)) == Hash(Loc(cmd', deps', ext'))
  ensures cmd == cmd' && deps == deps' && ext == ext'
```

The following example of a _proof_ `forall` statement comes from the same file:

```dafny
forall p | p in DomSt(stCombinedC.st) && p in DomSt(stExecC.st)
  ensures GetSt(p, stCombinedC.st) == GetSt(p, stExecC.st)
{
  assert DomSt(stCombinedC.st) <= DomSt(stExecC.st);
  assert stCombinedC.st == Restrict(DomSt(stCombinedC.st),
                                               stExecC.st);
}
```

More generally, the statement
```dafny
forall x | P(x) { Lemma(x); }
```
is used to invoke `Lemma(x)` on all `x` for which `P(x)` holds. If
`Lemma(x)` ensures `Q(x)`, then the forall statement establishes
```dafny
forall x :: P(x) ==> Q(x).
```

The `forall` statement is also used extensively in the de-sugared forms of
co-predicates and co-lemmas. See [datatypes](#sec-co-inductive-datatypes).

## 20.22. Modify Statement {#sec-modify-statement}
````grammar
ModifyStmt =
  "modify"
  { Attribute }
  ( FrameExpression(allowLemma: false, allowLambda: true)
    { "," FrameExpression(allowLemma: false, allowLambda: true) }
  | ellipsis
  )
  ( BlockStmt
  | ";"
  )
````

The `modify` statement has two forms which have two different
purposes.

When the `modify` statement ends with a semi-colon rather than
a block statement its effect is to say that some undetermined
modifications have been made to any or all of the memory
locations specified by the [frame expressions](#sec-frame-expression).
In the following example, a value is assigned to field `x`
followed by a `modify` statement that may modify any field
in the object. After that we can no longer prove that the field
`x` still has the value we assigned to it.

```dafny
class MyClass {
  var x: int
  method N()
    modifies this
  {
    x := 18;
    modify this;
    assert x == 18;  // error: cannot conclude this here
  }
}
```

When the `modify` statement is followed by a block statement,
we are instead specifying what can be modified in that
block statement. Namely, only memory locations specified
by the frame expressions of the block `modify` statement
may be modified. Consider the following example.

```dafny
class ModifyBody {
  var x: int
  var y: int
  method M0()
    modifies this
  {
    modify {} {
      x := 3;  // error: violates the modifies clause
               // on the line above
    }
  }

  method M1()
    modifies this
  {
    modify {} {
      var o := new ModifyBody;
      o.x := 3;  // fine
    }
  }

  method M2()
    modifies this
  {
    modify this {
      x := 3;
    }
  }

  method M3()
    modifies this
  {
    var k: int;
    modify {} { k := 4; } // fine. k is local
  }
}
```

The first `modify` statement in the example has an empty
frame expression so the statement guarded by the
modifies clause cannot modify any heap memory locations.
So an error is reported when it tries to modify field `x`.

The second `modify` statement also has an empty frame
expression. But it allocates a new object and modifies it.
Thus we see that the frame expressions on a block `modify`
statement only limit what may be modified in already allocated
memory. It does not limit what may be modified in
new memory that is allocated within the block.

The third `modify` statement has a frame expression that
allows it to modify any of the fields of the current object,
so the modification of field `x` is allowed.

Finally, the fourth example shows that the restrictions imposed by
the modify statement do not apply to local variables, only those
that are heap-based.

Using `...` as the argument of the statement is part of module refinement, as described in [Section 22](#sec-module-refinement).

## 20.23. Calc Statement {#sec-calc-statement}
````grammar
CalcStmt = "calc" { Attribute } [ CalcOp ] "{" CalcBody_ "}"

CalcBody_ = { CalcLine_ [ CalcOp ] Hints_ }

CalcLine_ = Expression(allowLemma: false, allowLambda: true) ";"

Hints_ = { ( BlockStmt | CalcStmt ) }

CalcOp =
  ( "==" [ "#" "["
           Expression(allowLemma: true, allowLambda: true) "]" ]
  | "<" | ">"
  | "!=" | "<=" | ">="
  | "<==>" | "==>" | "<=="
  )
````

[Verified Calculations]: http://research.microsoft.com/en-us/um/people/leino/papers/krml231.pdf

The `calc` statement supports _calculational proofs_ using a language
feature called _program-oriented calculations_ (poC). This feature was
introduced and explained in the [_Verified Calculations_] paper by Leino
and Polikarpova[@LEINO:Dafny:Calc]. Please see that paper for a more
complete explanation of the `calc` statement. We here mention only the
highlights.

Calculational proofs are proofs by stepwise formula manipulation
as is taught in elementary algebra. The typical example is to prove
an equality by starting with a left-hand-side and through a series of
transformations morph it into the desired right-hand-side.

Non-syntactic rules further restrict hints to only ghost and side-effect
free statements, as well as imposing a constraint that only
chain-compatible operators can be used together in a calculation. The
notion of chain-compatibility is quite intuitive for the operators
supported by poC; for example, it is clear that "<" and ">" cannot be used within
the same calculation, as there would be no relation to conclude between
the first and the last line. See the [paper][Verified Calculations] for
a more formal treatment of chain-compatibility.

Note that we allow a single occurrence of the intransitive operator "!=" to
appear in a chain of equalities (that is, "!=" is chain-compatible with
equality but not with any other operator, including itself). Calculations
with fewer than two lines are allowed, but have no effect. If a step
operator is omitted, it defaults to the calculation-wide operator,
defined after the `calc` keyword. If that operator is omitted, it defaults
to equality.

Here is an example using `calc` statements to prove an elementary
algebraic identity. As it turns out, Dafny is able to prove this without
the `calc` statements, but the example illustrates the syntax.

```dafny
lemma docalc(x : int, y: int)
  ensures (x + y) * (x + y) == x * x + 2 * x * y + y * y
{
  calc {
    (x + y) * (x + y);
    ==
    // distributive law: (a + b) * c == a * c + b * c
    x * (x + y) + y * (x + y);
    ==
    // distributive law: a * (b + c) == a * b + a * c
    x * x + x * y + y * x + y * y;
    ==
    calc {
	    y * x;
      ==
	    x * y;
    }
    x * x + x * y + x * y + y * y;
    ==
    calc {
      x * y + x * y;
      ==
      // a = 1 * a
      1 * x * y + 1 * x * y;
      ==
      // Distributive law
      (1 + 1) * x * y;
      ==
      2 * x * y;
    }
    x * x + 2 * x * y + y * y;
  }
}
```

Here we started with `(x + y) * (x + y)` as the left-hand-side
expressions and gradually transformed it using distributive,
commutative and other laws into the desired right-hand-side.

The justification for the steps are given as comments or as
nested `calc` statements that prove equality of some sub-parts
of the expression.

The `==` operators show the relation between
the previous expression and the next. Because of the transitivity of
equality we can then conclude that the original left-hand-side is
equal to the final expression.

We can avoid having to supply the relational operator between
every pair of expressions by giving a default operator between
the `calc` keyword and the opening brace as shown in this abbreviated
version of the above calc statement:

```dafny
calc == {
  (x + y) * (x + y);
  x * (x + y) + y * (x + y);
  x * x + x * y + y * x + y * y;
  x * x + x * y + x * y + y * y;
  x * x + 2 * x * y + y * y;
}
```

And since equality is the default operator, we could have omitted
it after the `calc` keyword.
The purpose of the block statements or the `calc` statements between
the expressions is to provide hints to aid Dafny in proving that
step. As shown in the example, comments can also be used to aid
the human reader in cases where Dafny can prove the step automatically.


## 20.24. Skeleton Statement
````grammar
SkeletonStmt =
  ellipsis
  ";"
````
TODO: Move to discussion of refinement?<|MERGE_RESOLUTION|>--- conflicted
+++ resolved
@@ -797,11 +797,7 @@
 }
 ```
 
-<<<<<<< HEAD
-The assignment with failure operator `:-` returns from the method if the value evaluates to a failure value of a failure-compatible type, see [Section 20.7](sec-update-failure).
-=======
 The assignment with failure operator `:-` returns from the method if the value evaluates to a failure value of a failure-compatible type (see [Section 20.7](#sec-update-failure)).
->>>>>>> c706f5d6
 
 ## 20.9. Guards
 ````grammar
