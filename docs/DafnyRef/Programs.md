# 3. Programs
````grammar
Dafny = { IncludeDirective_ } { TopDecl } EOF
````
At the top level, a Dafny program (stored as files with extension `.dfy`)
is a set of declarations. The declarations introduce (module-level)
constants, methods, functions, lemmas, types (classes, traits, inductive and
co-inductive datatypes, newtypes, type synonyms, opaque types, and
iterators) and modules, where the order of introduction is irrelevant. A
class also contains a set of declarations, introducing fields, methods,
and functions.

When asked to compile a program, Dafny looks for the existence of a
Main() method. If a legal Main() method is found, the compiler will emit
an executable appropriate to the target langauge; otherwise it will emit
a library or individual files.
<<<<<<< HEAD
The conditions for a legal Main() method are described in the User Guide
([Section 0](#sec-user-guide-main)).
If there is more than one Main(), Dafny will emit an error message.
=======
If there is more than one Main(), Dafny will emit an error message.

In order to be a legal Main() method, the following must be true:

* The method takes no parameters
* The method is not a ghost method
* The method has no requires clause
* The method has no modifies clause
* If the method is an instance (that is, non-static) method in a class,
  then the enclosing class must not declare any constructor

Note, however, that the following are allowed:

* The method is allowed to be an instance method as long as the enclosing
  class does not declare any constructor. In this case, the runtime
  system will allocate an object of the enclosing class and will invoke
  Main() on it.
* The method is allowed to have `ensures` clauses
* The method is allowed to have `decreases` clauses, including a
  `decreases *`. (If Main() has a `decreases *`, then its execution may
  go on forever, but in the absence of a `decreases *` on Main(), Dafny
  will have verified that the entire execution will eventually
  terminate.)
>>>>>>> 94e6327b

An invocation of Dafny may specify a number of source files.
Each Dafny file follows the grammar of the ``Dafny`` non-terminal.

A file consists of a sequence of optional _include_ directives followed by top
level declarations followed by the end of the file.

## 3.1. Include Directives
````grammar
IncludeDirective_ = "include" stringToken
````

Include directives have the form ``"include" stringToken`` where
the string token is either a normal string token or a
verbatim string token. The ``stringToken`` is interpreted as the name of
a file that will be included in the Dafny source. These included
files also obey the ``Dafny`` grammar. Dafny parses and processes the
transitive closure of the original source files and all the included files,
but will not invoke the verifier on the included files unless they have been listed
explicitly on the command line.

The file name may be a path using the customary `/`, `.`, and `..` specifiers.
The interpretation of the name (e.g., case-sensitivity) will depend on the
underlying operating system. A path not beginning with `/` is looked up in
the underlying file system relative to the current working directory (the
one in which the dafny tool is invoked). Paths beginning with a device
designator (e.g., `C:`) are only permitted on Windows systems.

## 3.2. Top Level Declarations
````grammar
TopDecl = {
  { DeclModifier }
  ( SubModuleDecl
  | ClassDecl
  | DatatypeDecl
  | NewtypeDecl
  | SynonymTypeDecl  // includes opaque types
  | IteratorDecl
  | TraitDecl
  | ClassMemberDecl(moduleLevelDecl: true)
  )
  }
````
Top-level declarations may appear either at the top level of a Dafny file,
or within a ``SubModuleDecl``. A top-level declaration is one of
various kinds of declarations described later. Top-level declarations are
implicitly members of a default (unnamed) top-level module.

The ``ClassDecl``, ``DatatypeDecl``, ``NewtypeDecl``,
``SynonymTypeDecl``, ``IteratorDecl``, and ``TraitDecl`` declarations are
type declarations and are described in [Section 6](#sec-types) and
the following sections. Ordinarily
``ClassMemberDecl``s appear in class declarations but they can also
appear at the top level. In that case they are included as part of an
implicit top-level class and are implicitly `static` (but cannot be
declared as static). In addition a ``ClassMemberDecl`` that appears at
the top level cannot be a ``FieldDecl``.

## 3.3. Declaration Modifiers
````grammar
DeclModifier = ( "abstract" | "ghost" | "static" )
````

Top level declarations may be preceded by zero or more declaration
modifiers. Not all of these are allowed in all contexts.

The `abstract` modifiers may only be used for module declarations.
An abstract module can leave some entities underspecified.
Abstract modules are not compiled.

The `ghost` modifier is used to mark entities as being used for
specification only, not for compilation to code.

The `static` modifier is used for class members that that
are associated with the class as a whole rather than with
an instance of the class.

The following table shows modifiers that are available
for each of the kinds of declaration. In the table
we use already-ghost (already-non-ghost) to denote that the item is not
allowed to have the ghost modifier because it is already
implicitly ghost (non-ghost).


 Declaration              | allowed modifiers
--------------------------|---------------------------------------
 module                   | abstract
 class                    | -
 trait                    | -
 datatype or codatatype   | -
 field                    | ghost
 newtype                  | -
 synonym types            | -
 iterators                | -
 method                   | ghost static
 lemma, colemma, comethod | already-ghost static
 inductive lemma          | already-ghost static
 constructor              | -
 function (non-method)    | already-ghost static
 function method          | already-non-ghost static
 predicate (non-method)   | already-ghost static
 predicate method         | already-non-ghost static
 inductive predicate      | already-ghost static
 copredicate              | already-ghost static

<|MERGE_RESOLUTION|>--- conflicted
+++ resolved
@@ -14,35 +14,9 @@
 Main() method. If a legal Main() method is found, the compiler will emit
 an executable appropriate to the target langauge; otherwise it will emit
 a library or individual files.
-<<<<<<< HEAD
 The conditions for a legal Main() method are described in the User Guide
 ([Section 0](#sec-user-guide-main)).
 If there is more than one Main(), Dafny will emit an error message.
-=======
-If there is more than one Main(), Dafny will emit an error message.
-
-In order to be a legal Main() method, the following must be true:
-
-* The method takes no parameters
-* The method is not a ghost method
-* The method has no requires clause
-* The method has no modifies clause
-* If the method is an instance (that is, non-static) method in a class,
-  then the enclosing class must not declare any constructor
-
-Note, however, that the following are allowed:
-
-* The method is allowed to be an instance method as long as the enclosing
-  class does not declare any constructor. In this case, the runtime
-  system will allocate an object of the enclosing class and will invoke
-  Main() on it.
-* The method is allowed to have `ensures` clauses
-* The method is allowed to have `decreases` clauses, including a
-  `decreases *`. (If Main() has a `decreases *`, then its execution may
-  go on forever, but in the absence of a `decreases *` on Main(), Dafny
-  will have verified that the entire execution will eventually
-  terminate.)
->>>>>>> 94e6327b
 
 An invocation of Dafny may specify a number of source files.
 Each Dafny file follows the grammar of the ``Dafny`` non-terminal.
