--- conflicted
+++ resolved
@@ -624,17 +624,7 @@
 ### 23.5.2. `{:induction}` {#sec-induction-quantifier}
 See [`{:induction}`](#sec-induction) for functions and methods.
 
-<<<<<<< HEAD
 ### 23.5.3. `{:trigger}` {#sec-trigger}
-=======
-### 23.5.3. `{:layerQuantifier}`
-
-This attribute is only used internally.
-Dafny issue [35](https://github.com/Microsoft/dafny/issues/35) tracks
-further effort for this attribute.
-
-### 23.5.4. `{:trigger}` {#sec-trigger}
->>>>>>> 448cb44c
 Trigger attributes are used on quantifiers and comprehensions.
 
 The verifier instantiates the body of a quantified expression only when it can find an expression that matches the provided trigger.  
