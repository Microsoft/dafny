--- conflicted
+++ resolved
@@ -203,13 +203,9 @@
 Dafny still verifies the well-formedness of pre-conditions, of post-conditions, and of the body if provided.
 To prevent Dafny from running all these checks, one would use [`{:verify false}`](#sec-verify), which is not recommended.
 
-<<<<<<< HEAD
 The compiler will still emit code for an [`{:axiom}`](#sec-axiom), if it is a [`function method`, a `method` or a `function by method`](#sec-function-declarations) with a body.
 
-### 22.2.3. `{:compile}`
-=======
 ### 23.2.3. `{:compile}`
->>>>>>> bc52f721
 The `{:compile}` attribute takes a boolean argument. It may be applied to
 any top-level declaration. If that argument is false, then that declaration
 will not be compiled at all.
@@ -293,15 +289,9 @@
 
 More information about the Boogie implementation of `{:opaque}` is [here](https://github.com/dafny-lang/dafny/blob/master/docs/Compilation/Boogie.md).
 
-<<<<<<< HEAD
-### 22.2.9. `{:print}` {#sec-print}
-This attribute declares that a method may have print effects,
-that is, it may use `print` statements and may call other methods
-=======
 ### 23.2.9. `{:print}` {#sec-print}
 This attributes declares that a method may have print effects,
 that is, it may use 'print' statements and may call other methods
->>>>>>> bc52f721
 that have print effects. The attribute can be applied to compiled
 methods, constructors, and iterators, and it gives an error if
 applied to functions or ghost methods. An overriding method is
@@ -650,13 +640,8 @@
 which may depend on the heap, is also valid for any good heap that is either the
 same as the current heap, or that is derived from it by heap update operations.
 
-<<<<<<< HEAD
-### 22.5.2. `{:induction}` {#sec-induction-quantifier}
+### 23.5.2. `{:induction}` {#sec-induction-quantifier}
 See [`{:induction}`](#sec-induction) for functions and methods.
-=======
-### 23.5.2. `{:induction}` {#sec-induction-quantifier}
-See [`{:induction}`](#sec-induction).
->>>>>>> bc52f721
 
 ### 23.5.3. `{:layerQuantifier}`
 The word 'layer' actually refers to the [`{:fuel}`](#sec-fuel).
