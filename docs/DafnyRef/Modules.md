# 4. Modules {#sec-modules}
([grammar](#g-module))

Examples:
```dafny
module N  { }
import A
export A reveals f
```

Structuring a program by breaking it into parts is an important part of
creating large programs. In Dafny, this is accomplished via _modules_.
Modules provide a way to group together related types, classes, methods,
functions, and other modules, as well as to control the scope of
declarations. Modules may import each other for code reuse, and it is
possible to abstract over modules to separate an implementation from an
interface.

Module declarations are of three types:
- a module definition
- a module import
- a module export definition

Module definitions and imports each declare a submodule
of its enclosing module, if only of the
implicit, undeclared, top-level module. 

<<<<<<< HEAD
## 4.1. Declaring New Modules {#sec-module-definition}
([grammar](#g-module-definition))

Examples:
```dafny
module P { const i: int }
abstract module A.Q { method m() {} }
module M { module N { } }
=======
<!-- %check-resolve -->
```dafny
module Mod { 
   ...
}
>>>>>>> d0ca0ede
```

A _module definition_
- has an optional modifier (only "abstract" is allowed)
- followed by the keyword "module"
- followed by a name (a sequence of dot-separated identifiers)
- followed by a body enclosed in curly braces

A module body can consist of anything that you could put at the top
level. This includes classes, datatypes, types, methods, functions, etc.

<!-- %check-resolve -->
```dafny
module Mod {
  class C {
    var f: int
    method m()
  }
  datatype Option = A(int) | B(int)
  type T
  method m()
  function f(): int
}
```

You can also put a module inside another, in a nested fashion:

<!-- %check-resolve -->
```dafny
module Mod {
  module Helpers {
    class C {
      method doIt()
      var f: int
    }
  }
}
```

Then you can refer to the members of the `Helpers` module within the
`Mod` module by prefixing them with "Helpers.". For example:

<!-- %check-resolve -->
```dafny
module Mod {
  module Helpers {
    class C {
      constructor () { f := 0; }
      method doIt()
      var f: int
    }
  }
  method m() {
    var x := new Helpers.C();
    x.doIt();
    x.f := 4;
  }
}
```

Methods and functions defined at the module level are available like
classes, with just the module name prefixing them. They are also
available in the methods and functions of the classes in the same
module.

<!-- %check-resolve -->
```dafny
module Mod {
  module Helpers {
    function method addOne(n: nat): nat {
      n + 1
    }
  }
  method m() {
    var x := 5;
    x := Helpers.addOne(x); // x is now 6
  }
}
```

Note that everything declared at the top-level
(in all the files constituting the program) is implicitly part
of a single implicit unnamed global module.

## 4.2. Declaring nested modules standalone

As described in the previous section, module declarations can be nested.
It is also permitted to declare a nested module _outside_ of its
"containing" module. So instead of
<!-- %check-resolve -->
```dafny
module A {
  module B {
  }
}
```
one can write
<!-- %check-resolve -->
```dafny
module A {
}
module A.B {
}
```
The second module is completely separate; for example, it can be in
a different file.
This feature provides flexibility in writing and maintenance;
for example, it can reduce the size of module `A` by extracting module `A.B`
into a separate body of text.

However, it can also lead to confusion, and program authors need to take care.
It may not be apparent to a reader of module `A` that module `A.B` exists;
the existence of `A.B` might cause names to be resolved differently and
the semantics of the program might be (silently) different if `A.B` is
present or absent.

## 4.3. Importing Modules {#sec-importing-modules}
([grammar](#g-module-import))

Examples:
```dafny
import A
import opened B
import A = B
import A : B
import A.B
import A`E
import X = A.B`{E,F}
```

Sometimes you want to refer to
things from an existing module, such as a library. In this case, you
can _import_ one module into another. This is done via the `import`
keyword, which has two forms with different meanings.
The simplest form is the concrete import, which has
the form `import A = B`. This declaration creates a reference to the
module `B` (which must already exist), and binds it to the new name
`A`. This form can also be used to create a reference to a nested
module, as in `import A = B.C`. The other form, using a `:`, is
described in [Section 4.6](#sec-module-abstraction).

As modules in the same scope must have different names, this ability
to bind a module to a new name allows disambiguating separately developed
external modules that have the same name.
Note that the new name is only bound in the scope containing
the import declaration; it does not create a global alias. For
example, if `Helpers` was defined outside of `Mod`, then we could import
it:

<!-- %check-verify -->
```dafny
module Helpers {
  function method addOne(n: nat): nat {
    n + 1
  }
}
module Mod {
  import A = Helpers
  method m() {
    assert A.addOne(5) == 6;
  }
}
```

Note that inside `m()`, we have to use `A` instead of `Helpers`, as we bound
it to a different name. The name `Helpers` is not available inside `m()` (or anywhere else inside `Mod`),
as only names that have been bound inside `Mod` are available. In order
to use the members from another module, that other module either has to be declared
there with `module` or imported with `import`. (As described below, the
resolution of the `ModuleQualifiedName` that follows the `=` in the `import`
statement or the `refines` in a module declaration uses slightly
different rules.)

We don't have to give `Helpers` a new name, though, if we don't want
to. We can write `import Helpers = Helpers` to import the module under
its own name; Dafny
even provides the shorthand `import Helpers` for this behavior. You
can't bind two modules with the same name at the same time, so
sometimes you have to use the = version to ensure the names do not
clash. When importing nested modules, `import B.C` means `import C = B.C`;
the implicit name is always the last name segment of the module designation.

The first identifier in the dot-separated sequence of identifers that constitute
the ``ModuleQualifiedName`` of the module being imported is resolved as (in order)
- a submodule of the importing module, 
- or a sibling module of the importing module, 
- or a sibling module of some containing module, traversing outward. 
There is no way to refer to a containing module, only
sibling modules (and their submodules).

Import statements may occur at the top-level of a program
(that is, in the implicit top-level module of the program) as well.
There they serve as a way to give a new name, perhaps a
shorthand name, to a module. For example,

<!-- %check-resolve Modules.1.expect -->
```dafny
module MyModule { } // declare MyModule
import MyModule  // error: cannot add a module named MyModule
                 // because there already is one
import M = MyModule // OK. M and MyModule are equivalent
```

## 4.4. Opening Modules {#sec-opening-modules}

Sometimes, prefixing the members of the module you imported with its
name is tedious and ugly, even if you select a short name when
importing it. In this case, you can import the module as `opened`,
which causes all of its members to be available without adding the
module name. The `opened` keyword, if present, must immediately follow `import`.
For example, we could write the previous example as:

<!-- %check-verify -->
```dafny
module Helpers {
  function method addOne(n: nat): nat {
    n + 1
  }
}
module Mod {
  import opened Helpers
  method m() {
    assert addOne(5) == 6;
  }
}
```

When opening modules, the newly bound members have lower priority
than local definitions. This means if you define
a local function called `addOne`, the function from `Helpers` will no
longer be available under that name. When modules are opened, the
original name binding is still present however, so you can always use
the name that was bound to get to anything that is hidden.

<!-- %check-verify Modules.2.expect -->
```dafny
module Helpers {
  function method addOne(n: nat): nat {
    n + 1
  }
}
module Mod {
  import opened Helpers
  function addOne(n: nat): nat {
    n - 1
  }
  method m() {
    assert addOne(5) == 6; // this is now false,
                           // as this is the function just defined
    assert Helpers.addOne(5) == 6; // this is still true
  }
}
```

If you open two modules that both declare members with the same name,
then neither member can be referred to without a module prefix, as it
would be ambiguous which one was meant. Just opening the two modules
is not an error, however, as long as you don't attempt to use members
with common names. However, if the ambiguous references actually
refer to the same declaration, then they are permitted.
The `opened` keyword may be used with any kind of
`import` declaration, including the module abstraction form.

An `import opened` may occur at the top-level as well. For example,
<!-- %check-resolve -->
```dafny
module MyModule {  } // declares MyModule
import opened MyModule // does not declare a new module, but does
                       // make all names in MyModule available in
                       // the current scope, without needing
                       // qualification
import opened M = MyModule // names in MyModule are available in
                       // the current scope without qualification
                       // or qualified with either M (because of this
                       // import) or MyModule (because of the original
                       // module definition)
```

The Dafny style guidelines suggest using opened imports sparingly.
They are best used when the names being imported have obvious
and unambiguous meanings and when using qualified names would be
verbose enough to impede understanding.

There is a special case in which the behavior described above is altered.
If a module `M` declares a type `M` and `M` is `import opened` without renaming inside 
another module `X`, then the rules above would have, within `X`,
`M` mean the module and `M.M` mean the type. This is verbose. So in this 
somewhat common case, the type `M` is effectively made a local declaration of `X`
so that it has precedence over the module name. Now `M` refers to the type.
If one needs to refer to the module, it will have to be renamed as part of
the `import opened` statement.	

This special-case behavior does give rise to a source of ambiguity. Consider
the example
<!-- %check-resolve Modules.3.expect -->
```dafny
module Option {
  const a := 1
  datatype Option = A|B { static const a := 2 }
}

module X {
  import opened Option
  method M() { print Option.a; }
}
```
`Option.a` now means the `a` in the datatype instead of the `a` in the module.
To avoid confusion in such cases, it is an ambiguity error to `import open`
a module without renaming that contains a declaration with the same name as a declaration in 
a type in the module when the type has the same name as the module.

## 4.5. Export Sets and Access Control {#sec-export-sets}
([grammar](#g-module-export))

Examples:
```dafny
export E extends F reveals f,g provides g,h
export E reveals *
export reveals f
export E
export
export E ... reveals f
```

In some programming languages, keywords such as `public`, `private`, and `protected`
are used to control access to (that is, visibility of) declared program entities.
In Dafny, modules and export sets provide that capability.
Modules combine declarations into logically related groups.
Export sets then permit selectively exposing subsets of a module's declarations;
another module can import the export set appropriate to its needs.
A user can define as many export sets as are needed to provide different
kinds of access to the module's declarations.
Each export set designates a list of names, which must be
names that are declared in the module (or in a refinement parent).

By default (in the absence of any export set declarations)
all the names declared in a module are available outside the
module using the `import` mechanism.
An _export set_ enables a module to disallow the
use of some declarations outside the module.

Export sets have names; those names are used in `import` statements to
designate which export set of a module is being imported.
If a module `M` has export sets
`E1` and `E2`, we can write ``import A = M`E1`` to create a module alias
`A` that contains only the
names in `E1`. Or we can write ``import A = M`{E1,E2}`` to import the union
of names in `E1` and `E2` as module alias `A`.
As before, ``import M`E1`` is an
abbreviation of ``import M = M`E1``.

If no export set is given in an import
statement, the default export set of the module is used.

 There are various
defaults that apply differently in different cases.
The following description is with respect to an example module `M`:

_`M` has no export sets declared_. Then another module may simply `import Z = M`
to obtain access to all of M's declarations.

_`M` has one or more named export sets (e.g., `E`, `F`)_. Then another module can
write ``import Z = M`E`` or ``import Z = M`{E,F}`` to obtain access to the
names that are listed in export set `E` or to the union of those in export sets
`E` and `F`, respectively. If no export set has the same name as the module,
then an export set designator must be used: in that case you cannot write
simply ``import Z = M``.

_`M` has an unnamed export set, along with other export sets (e.g., named `E`)_. The unnamed
export set is the default export set and implicitly has the same name as
the module. Because there is a default export set, another module may write
either ``import Z = M`` or ``import Z = M`M`` to import the names in that
default export set. You can also still use the other export sets with the
explicit designator: ``import Z = M`E``

_`M` declares an export set with the same name as the module_. This is equivalent
to declaring an export set without a name. ``import M`` and ``import M`M``
perform the same function in either case; the export set with or without
the name of the module is the default export set for the module.

Note that names of module aliases (declared by import statements) are
just like other names in a module; they can be included or omitted from
export sets.
Names brought into a module by [_refinement_](#sec-module-refinement) are treated the same as
locally declared names and can be listed in export set declarations.
However, names brought into a module by `import opened` (either into a module
or a refinement parent of a module) may
not be further exported. For example,
<!-- %check-verify -->
```dafny
module A {
  const a := 10;
  const z := 10;
}
module B {
  import opened Z = A // includes a, declares Z
  const b := Z.a; // OK
}
module C {
  import opened B // includes b, Z, but not a
  method m() {
    //assert b == a; // error: a is not known
    //assert b == B.a; // error: B.a is not valid
    //assert b == A.a; // error: A is not known
    assert b == Z.a; // OK: module Z is known and includes a
  }
}
```

However, in the above example,

* if `A` has one export set `export Y reveals a`
then the import in module `B` is invalid because `A` has no default
export set;
* if `A` has one export set `export Y reveals a` and `B` has ``import Z = A`Y``
then `B`'s import is OK. So is the use of `Z.a` in the assert because `B`
declares `Z` and `C` brings in `Z` through the `import opened` and
`Z` contains `a` by virtue of its declaration. (The alias `Z` is not able to
have export sets; all of its names are visible.)
* if `A` has one export set `export provides z` then `A` does have a
default export set, so the import in `B` is OK, but neither the use of `a`
in `B` nor as `Z.a` in C would be valid, because `a` is not in `Z`.

The default export set is important in the resolution of qualified
names, as described in [Section 4.8](#sec-name-resolution).

There are a few unusual cases to be noted:
- an export set can be completely empty, as in `export Nothing`
- an eponymous export set can be completely empty, as in `export`, which by default has the same name as the enclosing module; this is a way to make the module completely private
- an export set declaration followed by an extreme predicate declaration looks like this:
`export least predicate P() { true }`
In this case, the `least` (or `greatest`) is the identifier naming the export set.
Consequently, `export least predicate P[nat]() { true }` is illegal because `[nat]` cannot be part of a non-extreme predicate.
Also, it is not possible to declare an eponymous, empty export set by omitting the export id immediately prior to a declaration of an extreme predicate,
because the `least` or `greatest` token is parsed as the export set identifier. The workaround for this situation is to 
either put the name of the module in explicitly as the export ID (not leaving it to the default) or reorder the declarations.
- To avoid confusion, the code
<!-- %check-verify-warn Modules.10.expect -->
```dafny
module M {
  export
  least predicate P() { true }
}
```
provokes a warning telling the user that the `least` goes with the `export`.

### 4.5.1. Provided and revealed names {#sec-provided-and-revealed-names}

Names can be exported from modules in two ways, designated by `provides`
and `reveals` in the export set declaration.

When a name is exported as _provided_, then inside a module that has
imported the name only the name is known, not the details of the
name's declaration.

For example, in the following code the constant `a` is exported as provided.
<!-- %check-verify Modules.4.expect -->
```dafny
module A {
  export provides a
  const a := 10;
  const b := 20;
}

module B {
  import A
  method m() {
    assert A.a == 10; // a is known, but not its value
    // assert A.b == 20; // b is not known through A`A
  }
}
```
Since `a` is imported into module `B` through the default export set ``A`A``,
it can be referenced in the assert statement. The constant `b` is not
exported, so it is not available. But the assert about `a` is not provable
because the value of `a` is not known in module `B`.

In contrast, if `a` is exported as _revealed_, as shown in the next example,
its value is known and the assertion can be proved.
<!-- %check-verify -->
```dafny
module A {
  export reveals a
  const a := 10;
  const b := 20;
}

module B {
  import A
  method m() {
    assert A.a == 10; // a and its value are known
    // assert A.b == 20; // b is not known through A`A
  }
}
```

The following table shows which parts of a declaration are exported by an
export set that `provides` or `reveals` the declaration.

```text
 declaration         | what is exported    | what is exported
                     | with provides       | with reveals
---------------------|---------------------|---------------------
 const x: X := E     | const x: X          | const x: X := E
---------------------|---------------------|---------------------
 var x: X            | var x: X            | not allowed
---------------------|---------------------|---------------------
 function F(x: X): Y | function F(x: X): Y | function F(x: X): Y
   specification...  |   specification...  |   specification...
 {                   |                     | {
   Body              |                     |   Body
 }                   |                     | }
---------------------|---------------------|---------------------
 method M(x: X)      | method M(x: X)      | not allowed
   returns (y: Y)    |   returns (y: Y)    |
   specification...  |   specification...  |
 {                   |                     |
   Body;             |                     |
 }                   |                     |
---------------------|---------------------|---------------------
 type Opaque         | type Opaque         | type Opaque
 {                   |                     |
   // members...     |                     |
 }                   |                     |
---------------------|---------------------|---------------------
 type Synonym = T    | type Synonym        | type Synonym = T
---------------------|---------------------|---------------------
 type S = x: X       | type S              | type S = x: X
   | P witness E     |                     |   | P witness E
---------------------|---------------------|---------------------
 newtype N = x: X    | type N              | newtype N = x: X
   | P witness E     |                     |   | P witness E
 {                   |                     |
   // members...     |                     |
 }                   |                     |
```
```text
---------------------|---------------------|---------------------
 datatype D =        | type D              | datatype D =
     Ctor0(x0: X0)   |                     |    Ctor0(x0: X0)
   | Ctor1(x1: X1)   |                     |  | Ctor1(x1: X1)
   | ...             |                     |  | ...
 {                   |                     |
   // members...     |                     |
 }                   |                     |
---------------------|---------------------|---------------------
 class Cl            | type Cl             | class Cl
   extends T0, ...   |                     |   extends T0, ...
 {                   |                     | {
   constructor ()    |                     |   constructor ()
     spec...         |                     |     spec...
   {                 |                     |
     Body;           |                     |
   }                 |                     |
   // members...     |                     |
 }                   |                     | }
---------------------|---------------------|---------------------
 trait Tr            | type Tr             | trait Tr
   extends T0, ...   |                     |   extends T0, ...
 {                   |                     |
   // members...     |                     |
 }                   |                     |
---------------------|---------------------|---------------------
 iterator Iter(x: X) | type Iter           | iterator Iter(x: X)
   yields (y: Y)     |                     |   yields (y: Y)
   specification...  |                     |   specification...
 {                   |                     |
   Body;             |                     |
 }                   |                     |
---------------------|---------------------|---------------------
 module SubModule    | module SubModule    | not allowed
   ...               |   ...               |
 {                   | {                   |
   export SubModule  |   export SubModule  |
     ...             |     ...             |
   export A ...      |                     |
   // decls...       |   // decls...       |
 }                   | }                   |
---------------------|---------------------|---------------------
 import L = MS       | import L = MS       | not allowed
---------------------|---------------------|---------------------
```

Variations of functions (e.g., `predicate`, `twostate function`) are
handled like `function` above, and variations of methods (e.g.,
`lemma` and `twostate lemma`) are treated like `method` above. Since
the whole signature is exported, a function or method is exported to
be of the same kind, even through `provides`. For example, an exported
`twostate lemma` is exported as a `twostate lemma` (and thus is known
by importers to have two implicit heap parameters), and an exported
`least predicate P` is exported as a `least predicate P` (and thus
importers can use both `P` and its prefix predicate `P#`).

If `C` is a `class`, `trait`, or `iterator`, then `provides C` exports
the non-null reference type `C` as an opaque type. This does not reveal
that `C` is a reference type, nor does it export the nullable type `C?`.

In most cases, exporting a `class`, `trait`, `datatype`, `codatatype`, or
opaque type does not automatically export its members. Instead, any member
to be exported must be listed explicitly. For example, consider the type
declaration

<!-- %check-resolve -->
```dafny
trait Tr {
  function F(x: int): int { 10 }
  function G(x: int): int { 12 }
  function H(x: int): int { 14 }
}
```

An export set that contains only `reveals Tr` has the effect of exporting

<!-- %check-resolve -->
```dafny
trait Tr {
}
```

and an export set that contains only `provides Tr, Tr.F reveals Tr.H` has
the effect of exporting

<!-- %check-resolve -->
```dafny
type Tr {
  function F(x: int): int
  function H(x: int): int { 14 }
}
```

There is no syntax (for example, `Tr.*`) to export all members of a type.

Some members are exported automatically when the type is revealed.
Specifically:
- Revealing a `datatype` or `codatatype` automatically exports the type's
  discriminators and destructors.
- Revealing an `iterator` automatically exports the iterator's members.
- Revealing a class automatically exports the class's anonymous constructor, if any.

For a `class`, a `constructor` member can be exported only if the class is revealed.
For a `class` or `trait`, a `var` member can be exported only if the class or trait is revealed
(but a `const` member can be exported even if the enclosing class or trait is only provided).

When exporting a sub-module, only the sub-module's eponymous export set is exported.
There is no way for a parent module to export any other export set of a sub-module, unless
it is done via an `import` declaration of the parent module.

The effect of declaring an import as `opened` is confined to the importing module. That
is, the ability of use such imported names as unqualified is not passed on to further
imports, as the following example illustrates:

<!-- %check-resolve Modules.5.expect -->
```dafny
module Library {
  const xyz := 16
}

module M {
  export
    provides Lib
    provides xyz // error: 'xyz' is not declared locally

  import opened Lib = Library

  const k0 := Lib.xyz
  const k1 := xyz
}

module Client {
  import opened M

  const a0 := M.Lib.xyz
  const a1 := Lib.xyz
  const a2 := M.xyz // error: M does not have a declaration 'xyz'
  const a3 := xyz // error: unresolved identifier 'xyz'
}
```

As highlighted in this example, module `M` can use `xyz` as if it were a local
name (see declaration `k1`), but the unqualified name `xyz` is not made available
to importers of `M` (see declarations `a2` and `a3`), nor is it possible for
`M` to export the name `xyz`.

A few other notes:

* A `provides` list can mention `*`, which means that all local names
  (except export set names) in the module are exported as `provides`.
* A `reveals` list can mention `*`, which means that all local names
  (except export set names) in the module are exported as `reveals`, if
  the declaration is allowed to appear in a `reveals` clause, or as
  `provides`, if the declaration is not allowed to appear in a `reveals`
  clause.
* If no export sets are declared, then the implicit
  export set is `export reveals *`.
* A refinement module acquires all the export sets from its refinement parent.
* Names acquired by a module from its refinement parent are also subject to
  export lists. (These are local names just like those declared directly.)

### 4.5.2. Extends list {#sec-extends-list}
An export set declaration may include an _extends_ list, which is a list of
one or more export set names from the same module containing the declaration
(including export set names obtained from a refinement parent).
The effect is to include in the declaration the union of all the names in
the export sets in the extends list, along with any other names explicitly
included in the declaration. So for example in
<!-- %check-resolve -->
```dafny
module M {
  const a := 10;
  const b := 10;
  const c := 10;
  export A reveals a
  export B reveals b
  export C extends A, B
    reveals c
}
```
export set `C` will contain the names `a`, `b`, and `c`.

## 4.6. Module Abstraction {#sec-module-abstraction}

Sometimes, using a specific implementation is unnecessary; instead,
all that is needed is a module that implements some interface.  In
that case, you can use an _abstract_ module import. In Dafny, this is
written `import A : B`.  This means bind the name `A` as before, but
instead of getting the exact module `B`, you get any module which
_adheres_ to `B`.  Typically, the module `B` may have abstract type
definitions, classes with bodiless methods, or otherwise be unsuitable
to use directly.  Because of the way refinement is defined, any
refinement of `B` can be used safely. For example, suppose we start with
these declarations:

<!-- %check-verify -->
```dafny
module Interface {
  function method addSome(n: nat): nat
    ensures addSome(n) > n
}
abstract module Mod {
  import A : Interface
  method m() {
    assert 6 <= A.addSome(5);
  }
}
```

We can be more precise if we know that `addSome` actually adds
exactly one. The following module has this behavior. Further, the
postcondition is stronger, so this is actually a refinement of the
Interface module.

<!-- %check-verify -->
```dafny
module Implementation {
  function method addSome(n: nat): nat
    ensures addSome(n) == n + 1
  {
    n + 1
  }
}
```

We can then substitute `Implementation` for `A` in a new module, by
declaring a refinement of `Mod` which defines  `A` to be `Implementation`.

<!-- %check-verify -->
```dafny
module Interface {
  function method addSome(n: nat): nat
    ensures addSome(n) > n
}
abstract module Mod {
  import A : Interface
  method m() {
    assert 6 <= A.addSome(5);
  }
}
module Implementation {
  function method addSome(n: nat): nat
    ensures addSome(n) == n + 1
  {
    n + 1
  }
}
module Mod2 refines Mod {
  import A = Implementation
  ...
}
```

When you refine an abstract import into a concrete one
Dafny checks that the concrete module is a
refinement of the abstract one. This means that the methods must have
compatible signatures, all the classes and datatypes with their
constructors and fields in the abstract one must be present in the
concrete one, the specifications must be compatible, etc.

A module that includes an abstract import must be declared `abstract`.

## 4.7. Module Ordering and Dependencies {#sec-module-ordering}

Dafny isn't particular about the textual order in which modules are
declared, but
they must follow some rules to be well formed. In particular,
there must be a way to order the modules in a program such that each
only refers to things defined **before** it in the ordering. That
doesn't mean the modules have to be given textually in that order in
the source text. Dafny will
figure out that order for you, assuming you haven't made any circular
references. For example, this is pretty clearly meaningless:

<!-- %check-resolve Modules.6.expect -->
```dafny
import A = B
import B = A // error: circular
```

You can have import statements at the toplevel and you can import
modules defined at the same level:

<!-- %check-verify -->
```dafny
import A = B
method m() {
  A.whatever();
}
module B { method whatever() {} }
```

In this case, everything is well defined because we can put `B` first,
followed by the `A` import, and then finally `m()`. If there is no
permitted ordering, then Dafny will give an error, complaining about a cyclic
dependency.

Note that when rearranging modules and imports, they have to be kept
in the same containing module, which disallows some pathological
module structures. Also, the imports and submodules are always
considered to be before their containing module, even at the toplevel. This means that the
following is not well formed:

<!-- %check-resolve Modules.7.expect -->
```dafny
method doIt() { }
module M {
  method m() {
    doIt(); // error: M precedes doIt
  }
}
```

because the module `M` must come before any other kind of members, such
as methods. To define global functions like this, you can put them in
a module (called `Globals`, say) and open it into any module that needs
its functionality. Finally, if you import via a path, such as `import A
= B.C`, then this creates a dependency of `A` on `B`, and `B` itself
depends on its own nested module `B.C`.

## 4.8. Name Resolution {#sec-name-resolution}

When Dafny sees something like `A<T>.B<U>.C<V>`, how does it know what each part
refers to? The process Dafny uses to determine what identifier
sequences like this refer to is name resolution. Though the rules may
seem complex, usually they do what you would expect. Dafny first looks
up the initial identifier. Depending on what the first identifier
refers to, the rest of the identifier is looked up in the appropriate
context.

In terms of the grammar, sequences like the above are represented as
a ``NameSegment`` followed by 0 or more ``Suffix``es.
The form shown above contains three instances of
``AugmentedDotSuffix_``.

The resolution is different depending on whether it is in
a module context, an expression context or a type context.

### 4.8.1. Modules and name spaces

A module is a collection of declarations, each of which has a name.
These names are held in two namespaces.

* The names of export sets
* The names of all other declarations, including submodules and aliased modules

In addition names can be classified as _local_ or _imported_.

* Local declarations of a module are the declarations
 that are explicit in the module and the
local declarations of the refinement parent. This includes, for
example, the `N` of `import N = ` in the refinement parent, recursively.
* Imported names of a module are those brought in by `import opened` plus
the imported names in the refinement parent.

Within each namespace, the local names are unique. Thus a module may
not reuse a name that a refinement parent has declared (unless it is a
refining declaration, which replaces both declarations, as described
in [Section 22](#sec-module-refinement)).

Local names take precedence over imported names. If a name is used more than
once among imported names (coming from different imports), then it is
ambiguous to _use_ the name without qualification.

### 4.8.2. Module Id Context Name Resolution

A qualified name may be used to refer to a module in an import statement or a refines clause of a module declaration.
Such a qualified name is resolved as follows, with respect to its syntactic
location within a module `Z`:

1. The leading identifier of the qualified name is resolved as a local or imported module name of `Z`, if there
is one with a matching name. The target of a `refines` clause does not
consider local names, that is, in `module Z refines A.B.C`, any contents of `Z`
are not considered in finding `A`.

2. Otherwise, it is resolved as a local or imported module name of the most enclosing module of `Z`,
   iterating outward to each successive enclosing module until a match is
found or the default toplevel module is reached without a match.
No consideration of export sets, default or otherwise, is used in this step.
However, if at any stage a matching name is found that is not a module
declaration, the resolution fails. See the examples below.

3a. Once the leading identifier is resolved as say module `M`, the next
   identifier in the quallified name
   is resolved as a local or imported module name within `M`.
   The resolution is restricted to the default export set of `M`.

3b. If the resolved module name is a module alias (from an `import` statement)
   then the target of the alias is resolved as a new qualified name
   with respect to its syntactic context (independent of any resolutions or
modules so far). Since `Z` depends on `M`, any such alias target will
already have been resolved, because modules are resolved in order of
dependency.

4. Step 3 is iterated for each identifier in the qualified module id,
   resulting in a module that is the final resolution of the complete
   qualified id.

Ordinarily a module must be _imported_ in order for its constituent
declarations to be visible inside a given module `M`. However, for the
resolution of qualified names this is not the case.

This example shows that the resolution of the refinement parent does not
use any local names:
<!-- %check-verify -->
```dafny
module A {
  const a := 10
}

module B refines A { // the top-level A, not the submodule A
  module A { const a := 30 }
  method m() { assert a == 10; } // true
}
```
In the example, the `A` in `refines A` refers to the global `A`, not the submodule `A`.


### 4.8.3. Expression Context Name Resolution

The leading identifier is resolved using the first following
rule that succeeds.

0. Local variables, parameters and bound variables. These are things like
   `x`, `y`, and `i` in `var x;, ... returns (y: int)`, and
   `forall i :: ....` The declaration chosen is the match from the
   innermost matching scope.

1. If in a class, try to match a member of the class. If the member that
   is found is not static an implicit `this` is inserted. This works for
   fields, functions, and methods of the current class (if in a static
   context, then only static methods and functions are allowed). You can
   refer to fields of the current class either as `this.f` or `f`,
   assuming of course that `f` is not hidden by one of the above. You
   can always prefix `this` if needed, which cannot be hidden. (Note that a
   field whose name is a string of digits must always have some prefix.)

2. If there is no ``Suffix``, then look for a datatype constructor, if
   unambiguous. Any datatypes that don't need qualification (so the
   datatype name itself doesn't need a prefix) and also have a uniquely
   named constructor can be referred to just by name.  So if
   `datatype List = Cons(List) | Nil` is the only datatype that declares
   `Cons` and `Nil` constructors, then you can write `Cons(Cons(Nil))`.
   If the constructor name is not unique, then you need to prefix it with
   the name of the datatype (for example `List.Cons(List.Nil)))`. This is
   done per constructor, not per datatype.

3. Look for a member of the enclosing module.

4. Module-level (static) functions and methods

In each module, names from opened modules are also potential matches, but
only after names declared in the module.
If an ambiguous name is found or a name of the wrong kind (e.g. a module
instead of an expression identifier), an error is generated, rather than continuing
down the list.

After the first identifier, the rules are basically the
same, except in the new context. For example, if the first identifier is
a module, then the next identifier looks into that module. Opened modules
only apply within the module it is opened into. When looking up into
another module, only things explicitly declared in that module are
considered.

To resolve expression `E.id`:

First resolve expression E and any type arguments.

* If `E` resolved to a module `M`:
  0. If `E.id<T>` is not followed by any further suffixes, look for
     unambiguous datatype constructor.
  1. Member of module M: a sub-module (including submodules of imports),
     class, datatype, etc.
  2. Static function or method.
* If `E` denotes a type:
  3. Look up id as a member of that type
* If `E` denotes an expression:
  4. Let T be the type of E. Look up id in T.

### 4.8.4. Type Context Name Resolution

In a type context the priority of identifier resolution is:

1. Type parameters.

2. Member of enclosing module (type name or the name of a module).

To resolve expression `E.id`:

* If `E` resolved to a module `M`:
  0. Member of module M: a sub-module (including submodules of imports),
     class, datatype, etc.
* If `E` denotes a type:
  1. Then the validity and meaning of `id` depends on the type and
     must be a user-declared or pre-defined member of the type.<|MERGE_RESOLUTION|>--- conflicted
+++ resolved
@@ -25,22 +25,15 @@
 of its enclosing module, if only of the
 implicit, undeclared, top-level module. 
 
-<<<<<<< HEAD
 ## 4.1. Declaring New Modules {#sec-module-definition}
 ([grammar](#g-module-definition))
 
 Examples:
+<!-- %check-resolve -->
 ```dafny
 module P { const i: int }
 abstract module A.Q { method m() {} }
 module M { module N { } }
-=======
-<!-- %check-resolve -->
-```dafny
-module Mod { 
-   ...
-}
->>>>>>> d0ca0ede
 ```
 
 A _module definition_
@@ -161,6 +154,7 @@
 ([grammar](#g-module-import))
 
 Examples:
+<!-- %no-check -->
 ```dafny
 import A
 import opened B
@@ -356,6 +350,7 @@
 ([grammar](#g-module-export))
 
 Examples:
+<!-- %no-check -->
 ```dafny
 export E extends F reveals f,g provides g,h
 export E reveals *
