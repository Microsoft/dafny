--- conflicted
+++ resolved
@@ -88,15 +88,6 @@
   /pmtrace
       Print pattern-match compiler debug info.
   
-<<<<<<< HEAD
-  /titrace
-      Print type-inference debug info.
-  
-  /ntitrace
-      Print type-inference debug info for the new type inference.
-  
-=======
->>>>>>> 61aeccf6
   /printTooltips
       Dump additional positional information (displayed as mouse-over
       tooltips by the VS Code plugin) to stdout as 'Info' messages.
