--- conflicted
+++ resolved
@@ -15,21 +15,12 @@
 ## 4.1. Declaring New Modules
 ````grammar
 ModuleDefinition_ = "module" { Attribute } ModuleName
-<<<<<<< HEAD
         [ [ "exclusively" ] "refines" QualifiedModuleName ]
         "{" { TopDecl } "}"
 
 QualifiedModuleName = ModuleName { "." ModuleName }
 ````
 A `ModuleQualifiedNamed` is a qualified name that is expected to refer to a module;
-=======
-        [ [  "exclusively" ] "refines" ModuleQualifiedId ]
-        "{" { TopDecl } "}"
-
-ModuleQualifiedId = Ident { "." Ident }
-````
-A `ModuleQualifiedId` is a qualified name that is expected to refer to a module;
->>>>>>> 068a3089
 a _qualified name_ is a sequence of `.`-separated identifiers, which designates
 a program entity by representing increasingly-nested scopes.
 
@@ -109,11 +100,7 @@
 (in all the files constituting the program) is implicitly part
 of a single implicit unnamed global module.
 
-<<<<<<< HEAD
 ## Declaring nested modules standalone
-=======
-## 4.2. Declaring nested modules standalone
->>>>>>> 068a3089
 
 As described in the previous section, module declarations can be nested.
 It is also permitted to declare a nested module _outside_ of its 
@@ -135,11 +122,7 @@
 a different file. 
 This feature provides flexibility in writing and maintenance;
 for example, it can reduce the size of module `A` by extracting module `A.B`
-<<<<<<< HEAD
 into a separate body of text.
-=======
-into a separate set of text.
->>>>>>> 068a3089
 
 However, it can also lead to confusion and program authors need to take care.
 It may not be apparent to a reader of module `A` that module `A.B` exists;
@@ -147,7 +130,6 @@
 the semantics of the program might be (silently) different if `A.B` is
 present or absent.
 
-<<<<<<< HEAD
 ## Importing Modules
 ````grammar
 ModuleImport_ = "import" ["opened" ]
@@ -156,16 +138,6 @@
     | ModuleName "=" ModuleQualifiedName
           [ "`" ( ExportId | "{" ExportId { "," ExportId } "}" ) ]
     | ModuleName ":" ModuleQualifiedName
-=======
-## 4.3. Importing Modules
-````grammar
-ModuleImport_ = "import" ["opened" ]
-    [ ModuleQualifiedId
-          [ "`" ( ExportId | "{" ExportId { "," ExportId } "}" ) ]
-    | ModuleName "=" ModuleQualifiedId
-          [ "`" ( ExportId | "{" ExportId { "," ExportId } "}" ) ]
-    | ModuleName ":" ModuleQualifiedId
->>>>>>> 068a3089
     ]
 ````
 
@@ -204,11 +176,7 @@
 as only names that have been bound inside `Mod` are available. In order
 to use the members from another module, that other module either has to be declared
 there with `module` or imported with `import`. (As described below, the
-<<<<<<< HEAD
 resolution of the `ModuleQualifiedName` that follows the `=` in the `import`
-=======
-resolution of the ModuleQualifiedId that follows the `=` in the `import`
->>>>>>> 068a3089
 statement or the `refines` in a module declaration uses slightly 
 different rules.)
 
@@ -221,11 +189,7 @@
 clash. When importing nested modules, `import B.C` means `import C = B.C`;
 the implicit name is always the last name segment of the module designation.
 
-<<<<<<< HEAD
 The ``ModuleQualifiedName`` in the ``ModuleImport_`` starts with a
-=======
-The ``ModuleQualifiedId`` in the ``ModuleImport_`` starts with a
->>>>>>> 068a3089
 sibling module of the importing module, or with a submodule of the
 importing module. There is no way to refer to the parent module, only
 sibling modules (and their submodules).
@@ -242,11 +206,7 @@
 import M = MyModule // OK. M and MyModule are equivalent
 ```
 
-<<<<<<< HEAD
 ## Opening Modules
-=======
-## 4.4. Opening Modules
->>>>>>> 068a3089
 
 Sometimes, prefixing the members of the module you imported with the
 name is tedious and ugly, even if you select a short name when
@@ -313,11 +273,7 @@
 
 
 
-<<<<<<< HEAD
 ## Export Sets and Access Control
-=======
-## 4.5. Export Sets and Access Control
->>>>>>> 068a3089
 ```grammar
 "export" [ ExportId ] [ "..." ]
   {
@@ -350,11 +306,7 @@
 `E1` and `E2`, we can write ``import A = M`E1`` to create a module alias
 `A` that contains only the 
 names in `E1`. Or we can write ``import A = M`{E1,E2}`` to import the union
-<<<<<<< HEAD
 of names in `E1` and `E2` as module alias `A`.
-=======
-of names in `E1` and `E2` as module alioas A.
->>>>>>> 068a3089
 As before, ``import M`E1`` is an
 abbreviation of ``import M = M`E1``. 
 
@@ -363,7 +315,6 @@
 
  There are various
 defaults that apply differently in different cases.
-<<<<<<< HEAD
 The following description is with respect to an example module `M`:
 
 _`M` has no export sets declared_. Then another module may simply `import Z = M`
@@ -377,28 +328,12 @@
 simply ``import Z = M``.
 
 _`M` has an unnamed export set, along with other export sets (e.g., `E`)_. The unnamed
-=======
-The following description is with respect to an example module M:
-
-_M has no export sets declared_. Then another module may simply `import Z = M`
-to obtain access to all of M's declarations.
-
-_M has one or more named export sets (e.g., E, F). Then another module can
-write ``import Z = M`E`` or ``import Z = M`{E,F}`` a to obtain access to the
-names that are listed in export set E or to the union of those in export sets
-E and F, respectively. If no export set has the same name as the module,
-then an export set designator must be used: in that case you cannot write
-simply ``import Z = M``.
-
-_M has an unnamed export set, along with other export sets (e.g, E)_. The unnamed
->>>>>>> 068a3089
 export set is the default export set and implicitly has the same name as 
 the module. Because there is a default export set, another module may write
 either ``import Z = M`` or ``import Z = M`M`` to import the names in that
 default export set. You can also still use the other export sets with the
 explicit designator: ``import Z = M`E``
 
-<<<<<<< HEAD
 _`M` declares an export set with the same name as the module_. This is equivalent
 to declaring an export set without a name. ``import M`` and ``import M`M``
 perform the same function in either case; the export set with or without
@@ -413,22 +348,6 @@
 or a refinement parent of a module) may
 not be further exported. For example,
 ```dafny
-=======
-_M declares an export set with the same name as the module_. This is equivalent
-to declaring an export set without a name. ``import M`` and ``import M`M``
-perform the same function in either case; thre export set with or without
-the name of the module is the default export set for the module.
-
-Note that names of module aliases (created by import statements) are
-just like other names in a module; they can be included or omitted from
-export sets. 
-Names brought into a module by [_refinement_](#TBD) are treated the same as 
-locally declared names and can be lsited in export set declarations.
-However, names brought into a module by `import opened` (either into a module
-or a refinement parent of a module) may
-not be further exported. For example,
-```
->>>>>>> 068a3089
 module A {
   const a := 10;
   const z := 10;
@@ -449,15 +368,9 @@
 However, in the above example, 
 
 * if `A` has one export set `export Y reveals a`
-<<<<<<< HEAD
 then the import in module `B` is invalid because `A` has no default
 export set;
 * if `A` has one export set `export Y reveals a` and `B` has ``import Z = A`Y``
-=======
-then both the import in module `B` is invalid because `A` has no default
-export set;
-* if `A` has one export set `export Y reveals a` `B` has ``import Z = A`Y``
->>>>>>> 068a3089
 then B's import is OK. So is the use of `Z.a` in the assert because `B`
 declares `Z` and `C` brings in `Z` through the `import opened` and
 `Z` contains `a` by virtue of its declaration. (The alias `Z` is not able to
@@ -469,11 +382,7 @@
 The default export set is important in the resolution of qualified
 names, as described in Section [TODO}(#TODO).
 
-<<<<<<< HEAD
 ### Provided and revealed names
-=======
-### 4.5.1. Provided and revealed names
->>>>>>> 068a3089
 
 Names can be exported from modules in two ways, designated by `provides`
 and `reveals` in the export set declaration.
@@ -486,11 +395,7 @@
 ```dafny
 {% include Example-ExportSet1.dfy %}
 ```
-<<<<<<< HEAD
 Since `a` is imported into module `B` through the default export set ``A`A``,
-=======
-Since `a` is imported into module `B` through the default export set `A``A`,
->>>>>>> 068a3089
 it can be referenced in the assert statement. The constant `b` is not 
 exported, so it is not available. But the assert about `a` is not provable
 because the value of `a` is not known in module `B`.
@@ -501,11 +406,7 @@
 {% include Example-ExportSet2.dfy %}
 ```
 
-<<<<<<< HEAD
 The following list presents the difference between _provides_ and _reveals_ for each kind of declaration.
-=======
-The following list shows the difference between _provides_ and _reveals_ for each kind of declaration.
->>>>>>> 068a3089
 
 * const: type always known, but value not known when only provided
 * function, predicate: signature always known, but body not known when not revealed
@@ -521,18 +422,11 @@
 reveals lists in export set declarations.
 
 A few other notes:
-<<<<<<< HEAD
 
 * Using a `*` instead of a list of names means that all local names
 (except export set names) in the
 module are exported.
 * If no export sets are declared, then the implicit 
-=======
-* Using a `*` instead of a list of names means that all local names
-(except export set names) in the
-module are exported.
-* If no export sets are declared, then the implicitly declared 
->>>>>>> 068a3089
 export set is `export reveals *`
 * A module acquires all the export sets from its refinement parent.
 * Names acquired by a module from its refinement parent are also subject to
@@ -541,24 +435,14 @@
 re-exportable, though the new module alias name (such as the `C` in `import C = A.B`)
 is a local name.
 
-<<<<<<< HEAD
 ### Extends list
-=======
-TODO: DOes a module get a default export set if it inherits ESs from its parent?
-
-### 4.5.2. Extends list
->>>>>>> 068a3089
 An export set declaration may include an _extends_ list, which is a list of
 one or more export set names from the same module containing the declaration
 (including export set names obtained from a refinement parent).
 The effect is to include in the declaration the union of all the names in
 the export sets in the extends list, along with any other names explicitly
 included in the declaration. So for example in
-<<<<<<< HEAD
-```dafny
-=======
-```
->>>>>>> 068a3089
+```dafny
 module M {
   const a := 10;
   const b := 10;
@@ -568,15 +452,9 @@
   export C reveals c extends A, B
 }
 ```
-<<<<<<< HEAD
 export set C will contain the names `a`, `b`, and `c`.
  
 ## Module Abstraction
-=======
-export set C will contain the names `a`, `b`, abnd `c`.
- 
-## 4.6. Module Abstraction
->>>>>>> 068a3089
 
 Sometimes, using a specific implementation is unnecessary; instead,
 all that is needed is a module that implements some interface.  In
@@ -633,15 +511,9 @@
 constructors and fields in the abstract one must be present in the
 concrete one, the specifications must be compatible, etc.
 
-<<<<<<< HEAD
 A module that includes an abstract import must be declared `abstract`.
 
 ## Module Ordering and Dependencies
-=======
-A module that includes an abstract import must be declared _abstract_.
-
-## 4.7. Module Ordering and Dependencies
->>>>>>> 068a3089
 
 Dafny isn't particular about the textual order in which modules are
 declared, but
@@ -714,7 +586,6 @@
 The resolution is different depending on whether it is in
 a module context, an expression context or a type context.
 
-<<<<<<< HEAD
 ### Modules and name spaces
 
 A module is a collection of declarations, each of which has a name.
@@ -785,9 +656,6 @@
 ```
 In the example, the `A` in `refines A` refers to the global `A`, not the submodule `A`.
 
-=======
-### 4.8.1. Modules and name spaces
->>>>>>> 068a3089
 
 A module is a collection of declarations, each of which has a name.
 These names are held in two namespaces.
