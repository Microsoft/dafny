# 22. Expressions
The grammar of Dafny expressions follows a hierarchy that
reflects the precedence of Dafny operators. The following
table shows the Dafny operators and their precedence
in order of increasing binding power.

 operator                 | description
--------------------------|------------------------------------
 `;`                      | That is [LemmaCall; Expression](#sec-top-level-expression)
--------------------------|------------------------------------
 `<==>`                   | [equivalence (if and only if)](#sec-equivalence)
--------------------------|------------------------------------
 `==>`                    | [implication (implies)](#sec-implication)
 `<==`                    | reverse implication (follows from)
--------------------------|------------------------------------
 `&&`, `&`                | conjunction (and)
 `||`, `|`                | disjunction (or)
--------------------------|------------------------------------
 `==`                     | equality
 `==#[k]`                 | prefix equality (co-inductive)
 `!=`                     | disequality
 `!=#[k]`                 | prefix disequality (co-inductive)
 `<`                      | less than
 `<=`                     | at most
 `>=`                     | at least
 `>`                      | greater than
 `in`                     | collection membership
 `!in`                    | collection non-membership
 `!!`                     | disjointness
--------------------------|------------------------------------
 `<<`                     | left-shift
 `>>`                     | right-shift
--------------------------|------------------------------------
 `+`                      | addition (plus)
 `-`                      | subtraction (minus)
--------------------------|------------------------------------
 `*`                      | multiplication (times)
 `/`                      | division (divided by)
 `%`                      | modulus (mod)
--------------------------|------------------------------------
 `|`                      | bit-wise or
 `&`                      | bit-wise and
 `^`                      | bit-wise exclusive-or (not equal)
--------------------------|------------------------------------
 `as` operation           | [type conversion](#sec-as-expression)
 `is` operation           | [type conversion](#sec-as-expression)
--------------------------|------------------------------------
 `-`                      | arithmetic negation (unary minus)
 `!`                      | logical negation, bit-wise complement
--------------------------|------------------------------------
 Primary Expressions      |

We are calling the ``UnaryExpression``s that are neither
arithmetic nor logical negation the _primary expressions_.
They are the most tightly bound.

In the grammar entries below we explain the meaning when the
operator for that precedence level is present. If the
operator is not present then we just descend to the
next precedence level.

## 22.1. Top-level expressions {#sec-top-level-expression}
````grammar
Expression(allowLemma, allowLambda) =
    EquivExpression(allowLemma, allowLambda)
    [ ";" Expression(allowLemma, allowLambda) ]
````

The "allowLemma" argument says whether or not the expression
to be parsed is allowed to have the form `S;E` where `S` is a call to a lemma.
"allowLemma" should be passed in as "false" whenever the expression to
be parsed sits in a context that itself is terminated by a semi-colon.

The "allowLambda" says whether or not the expression to be parsed is
allowed to be a lambda expression.  More precisely, an identifier or
parenthesized-enclosed comma-delimited list of identifiers is allowed to
continue as a lambda expression (that is, continue with a `reads`, `requires`,
or `=>`) only if "allowLambda" is true.  This affects function/method/iterator
specifications, if/while statements with guarded alternatives, and expressions
in the specification of a lambda expression itself.

Sometimes an expression will fail unless some relevant fact is known.
In the following example the `F_Fails` function fails to verify
because the `Fact(n)` divisor may be zero. But preceding
the expression by a lemma that ensures that the denominator
is not zero allows function `F_Succeeds` to succeed.
```dafny
function Fact(n: nat): nat
{
  if n == 0 then 1 else n * Fact(n-1)
}

lemma L(n: nat)
  ensures 1 <= Fact(n)
{
}

function F_Fails(n: nat): int
{
  50 / Fact(n)  // error: possible division by zero
}

function F_Succeeds(n: nat): int
{
  L(n); // note, this is a lemma call in an expression
  50 / Fact(n)
}
```

## 22.2. Equivalence Expressions {#sec-equivalence}
````grammar
EquivExpression(allowLemma, allowLambda) =
  ImpliesExpliesExpression(allowLemma, allowLambda)
  { "<==>" ImpliesExpliesExpression(allowLemma, allowLambda) }
````
An ``EquivExpression`` that contains one or more "<==>"s is
a boolean expression and all the contained ``ImpliesExpliesExpression``
must also be boolean expressions. In that case each "<==>"
operator tests for logical equality which is the same as
ordinary equality.

See [Section 0](#sec-equivalence-operator] for an explanation of the
`<==>` operator as compared with the `==` operator.

## 22.3. Implies or Explies Expressions {#sec-implication}
````grammar
ImpliesExpliesExpression(allowLemma, allowLambda) =
  LogicalExpression(allowLemma, allowLambda)
  [ (  "==>" ImpliesExpression(allowLemma, allowLambda)
    | "<==" LogicalExpression(allowLemma, allowLambda)
            { "<==" LogicalExpression(allowLemma, allowLambda) }
    )
  ]

ImpliesExpression(allowLemma, allowLambda) =
  LogicalExpression(allowLemma, allowLambda)
  [  "==>" ImpliesExpression(allowLemma, allowLambda) ]
````

See [Section 7.1.3](#sec-implication-and-reverse-implication)] for an explanation
of the `==>` and `<==` operators.

## 22.4. Logical Expressions

````grammar
LogicalExpression(allowLemma, allowLambda) =
  RelationalExpression(allowLemma, allowLambda)
  [ ( "&&" RelationalExpression(allowLemma, allowLambda)
           { "&&" RelationalExpression(allowLemma, allowLambda) }
    | "||" RelationalExpression(allowLemma, allowLambda)
           { "||" RelationalExpression(allowLemma, allowLambda) }
    )
  ]
  | { "&&" RelationalExpression(allowLemma, allowLambda) }
  | { "||" RelationalExpression(allowLemma, allowLambda) }
````

Note that the Dafny grammar allows a conjunction or disjunction to be
_prefixed_ with `&&` or `||` respectively. This form simply allows a
parallel structure to be written:
```dafny
var b: bool :=
  && x != null
  && y != null
  && z != null
  ;
```
This is purely a syntactic convenience allowing easy edits such as reordering
lines or commenting out lines without having to check that the infix
operators are always where they should be.

See [Section 7.1.2](#sec-conjunction-and-disjunction) for an explanation
of the `&&` and `||` operators.

## 22.5. Relational Expressions
````grammar
RelationalExpression(allowLemma, allowLambda) =
  ShiftTerm(allowLemma, allowLambda)
  { RelOp ShiftTerm(allowLemma, allowLambda) }

RelOp =
  ( "=="
    [ "#" "[" Expression(allowLemma: true, allowLambda: true) "]" ]
  | "!="
    [ "#" "[" Expression(allowLemma: true, allowLambda: true) "]" ]
  | "<" | ">" | "<=" | ">="
  | "in"
  | "!in"
  | "!!"
  )

````

The relation expressions that have a ``RelOp`` compare two or more terms.
As explained in section [#sec-basic-types], `==`, `!=`, ``<``, `>`, `<=`, and `>=`
are _chaining_.

The `in` and `!in` operators apply to collection types as explained in
section [#sec-collection-types] and represent membership or non-membership
respectively.

The `!!` represents disjointness for sets and multisets as explained in
[Section 10.1](#sec-sets) and [Section 10.2](#sec-multisets).

Note that `x ==#[k] y` is the prefix equality operator that compares
co-inductive values for equality to a nesting level of k, as
explained in section [#sec-co-equality].

## 22.6. Bit Shifts
````grammar
ShiftTerm(allowLemma, allowLambda) =
  Term(allowLemma, allowLambda)
  { ShiftOp Term(allowLemma, allowLambda) }

ShiftOp = ( "<<" | ">>" )
````

These operators are the left and right shift operators for bit-vector values.
They take a bit-vector value and an `int`, shifting the bits by the given
amount; the result has the same bit-vector type as the LHS.
For the expression to be well-defined, the RHS value must be in the range 0 to the number of
bits in the bit-vector type, inclusive.

The operations are left-associative: `a << i >> j` is `(a << i) >> j`.
## 22.7. Terms
````grammar
Term(allowLemma, allowLambda) =
  Factor(allowLemma, allowLambda)
  { AddOp Factor(allowLemma, allowLambda) }

AddOp = ( "+" | "-" )
````

`Terms` combine `Factors` by adding or subtracting.
Addition has these meanings for different types:

* Arithmetic addition for numeric types ([Section 0](#sec-numeric-typesr)]).
* Union for sets and multisets ([Section 10.1](#sec-sets) and [Section 10.2](#sec-multisets))
* Concatenation for sequences ([Section 10.3](#sec-sequences))

Subtraction is arithmetic subtraction for numeric types, and set or multiset
difference for sets and multisets.

## 22.8. Factors
````grammar
Factor(allowLemma, allowLambda) =
  BitVectorOp(allowLemma, allowLambda)
  { MulOp BitVectorOp(allowLemma, allowLambda) }

MulOp = ( "*" | "/" | "%" )
````

A ``Factor`` combines ``UnaryExpression``s using multiplication,
division, or modulus. For numeric types these are explained in
[Section 7.2](#sec-numeric-types).
As explained there, `/` and `%` on `int` values represent _Euclidean_
integer division and modulus and not the typical C-like programming
language operations.

Only `*` has a non-numeric application. It represents set or multiset
intersection as explained in [Section 10.1](#sec-sets) and [Section 10.2](#sec-multisets).

## 22.9. Bit-vector Operations
````grammar
BitVectorOp(allowLemma, allowLambda) =
  AsExpression(allowLemma, allowLambda)
  { BVOp AsExpression(allowLemma, allowLambda) }

BVOp = ( "|" | "&" | "^" )
````

These operations take two bit-vector values of the same type, returning
a value of the same type. The operations perform bit-wise _or_ (`|`),
_and_ (`&`), and _exclusive-or_ (`^`). To perform bit-wise equality, use
`^` and `!` (unary complement) together.

These operations associate to the left but do not associate with each other;
use parentheses: `a & b | c` is illegal; use `(a & b) | c` or `a & (b | c)`
instead.

## 22.10. As (Conversion) and Is (type test) Expressions {#sec-as-expression}
````grammar
NumericConversionExpression_ =
    UnaryExpression(allowLemma: true, allowLambda: true)
    ( "as" | "is" ) Type
````
The `as` expression converts the given `UnaryExpression` to the stated
`Type`, with the result being of the given type. The following combinations
of conversions are permitted:

* Any type to itself
* Any int or real based numeric type or bit-vector type to another int or real based numeric type or bit-vector type
* Any base type to a subset or newtype with that base
* Any subset or newtype or to its base type or a subset or newtype of the same base
* Any type to a subset of newtype that has the type as its base
* Any trait to another trait
* Any trait to a class that extends that trait
* Any class to a trait extended by that class

*Only the numeric conversions in the above list are currently implemented.*

Some of the conversions above are already implicitly allowed, without the
`as` operation, such as from a subset type to its base. In any case, it
must be able to be proved that the value of the given expression is a
legal value of the given type. For example, `5 as MyType` is permited (by the verifier) only if `5` is a legitimate value of`MyType` (which must be a numeric txype).

The `as` operation is like a grammatical suffix or postfix operation.
However, note that the unaray operations bind more tightly than does `as`.
That is `- 5 as nat` is `(- 5) as nat` (which fails), whereas `a * b as nat`
is `a * (b as nat)`. On the other hand `- a[4]` is `- (a[4])`.

*This `is` expression is not yet implemented. This description is proposed.*

The `is` expression is grammatically similar to the `as` expression, with the
same binding power and constraints on types. However, the `is` expression
returns a `bool` value indicating whether the LHS expression is a legal
value of the RHS type. Thus this expression can be used to check, for example,
whether `int` values are permitted values of a subset type or newtype.
It can also check the allocated type of a trait.

For an expression `e` and type `t`, `e is t` is the condition determining whether
`e as t` is well-defined.


## 22.11. Unary Expressions

````grammar
UnaryExpression(allowLemma, allowLambda) =
  ( "-" UnaryExpression(allowLemma, allowLambda)
  | "!" UnaryExpression(allowLemma, allowLambda)
  | PrimaryExpression_(allowLemma, allowLambda)
  )
````

<<<<<<< HEAD
A ``UnaryExpression`` applies either numeric (section [#sec-numeric-types])
or logical (section [#sec-booleans]) negation to its operand.
=======
A ``UnaryExpression`` applies either numeric ([Section 7.2](#sec-numeric-types))
or logical ([Section 0](#sec-booleans)) negation to its operand.
>>>>>>> 9c63e75c
## 22.12. Primary Expressions
<!-- These are introduced for explanatory purposes as are not in the grammar. -->
````grammar
PrimaryExpression_(allowLemma, allowLambda) =
  ( NameSegment { Suffix }
  | LambdaExpression(allowLemma)
  | MapDisplayExpr { Suffix }
  | SeqDisplayExpr { Suffix }
  | SetDisplayExpr { Suffix }
  | MultiSetExpr { Suffix }
  | EndlessExpression(allowLemma, allowLambda)
  | ConstAtomExpression { Suffix }
  )
````

After descending through all the binary and unary operators we arrive at
the primary expressions which are explained in subsequent sections. As
can be seen, a number of these can be followed by 0 or more ``Suffix``es
to select a component of the value.

If the `allowLambda` is false then ``LambdaExpression``s are not
recognized in this context.

<<<<<<< HEAD
## 22.13. Lambda expressions
=======
## 22.13. Lambda expressions {#sec-lambda-expressions}
>>>>>>> 9c63e75c
````grammar
LambdaExpression(allowLemma) =
  ( WildIdent
  | "(" [ IdentTypeOptional { "," IdentTypeOptional } ] ")"
  )
  LambdaSpec_
  "=>" Expression(allowLemma, allowLambda: true)
````

See [Section 0](#sec-lambda-specification) for a description of ``LambdaSpec``.

In addition to named functions, Dafny supports expressions that define
functions.  These are called _lambda (expression)s_ (some languages
know them as _anonymous functions_).  A lambda expression has the
form:
```dafny
( _params_ ) _specification_ => _body_
```
where _params_ is a comma-delimited list of parameter
declarations, each of which has the form `x` or `x: T`.  The type `T`
of a parameter can be omitted when it can be inferred.  If the
identifier `x` is not needed, it can be replaced by `_`.  If
_params_ consists of a single parameter `x` (or `_`) without an
explicit type, then the parentheses can be dropped; for example, the
function that returns the successor of a given integer can be written
as the following lambda expression:
```dafny
x => x + 1
```

The _specification_ is a list of clauses `requires E` or
`reads W`, where `E` is a boolean expression and `W` is a frame
expression.

_body_ is an expression that defines the function's return
value.  The body must be well-formed for all possible values of the
parameters that satisfy the precondition (just like the bodies of
named functions and methods).  In some cases, this means it is
necessary to write explicit `requires` and `reads` clauses.  For
example, the lambda expression
```dafny
x requires x != 0 => 100 / x
```
would not be well-formed if the `requires` clause were omitted,
because of the possibility of division-by-zero.

In settings where functions cannot be partial and there are no
restrictions on reading the heap, the _eta expansion_ of a function
`F: T -> U` (that is, the wrapping of `F` inside a lambda expression
in such a way that the lambda expression is equivalent to `F`) would
be written `x => F(x)`.  In Dafny, eta expansion must also account for
the precondition and reads set of the function, so the eta expansion
of `F` looks like:
```dafny
x requires F.requires(x) reads F.reads(x) => F(x)
```

## 22.14. Left-Hand-Side Expressions
````grammar
Lhs =
  ( NameSegment { Suffix }
  | ConstAtomExpression Suffix { Suffix }
  )
````

A left-hand-side expression is only used on the left hand
side of an [``UpdateStmt``](#sec-update-and-call-statement)
or an [Update with Failure Statement](#sec-update-failure).

An example of the first (`NameSegment`) form is:

```dafny
    LibraryModule.F().x
```

An example of the second (`ConstAtomExpression`) form is:

```dafny
    old(o.f).x
```

## 22.15. Right-Hand-Side Expressions
````grammar
Rhs =
  ( ArrayAllocation_
  | ObjectAllocation_
  | Expression(allowLemma: false, allowLambda: true)
  | HavocRhs_
  )
  { Attribute }
````

An ``Rhs`` is either array allocation, an object allocation,
an expression, or a havoc right-hand-side, optionally followed
by one or more ``Attribute``s.

Right-hand-side expressions appear in the following constructs:
[`ReturnStmt`](#sec-return-statement),
[`YieldStmt`](#sec-yield-statement),
[`UpdateStmt`](#sec-update-and-call-statement),
[`UpdateFailureStmt`](#sec-update-failure), or
[`VarDeclStatement`](#sec-var-decl-statement).
These are the only contexts in which arrays or objects may be
allocated, or in which havoc may be produced.

## 22.16. Array Allocation
````grammar
ArrayAllocation_ = "new" Type "[" Expressions "]"
````

This allocates a new single or multi-dimensional array as explained in
section [Section 0](#sec-array-types).

TO BE WRITTEN - argument that describes how to initialize the array

## 22.17. Object Allocation
````grammar
ObjectAllocation_ = "new" Type [ "." ( Ident | digits ) ]
                               [ "(" [ Expressions ] ")" ]
````

This allocated a new object of a class type as explained
in section [Class Types](#sec-class-types)].

## 22.18. Havoc Right-Hand-Side
````grammar
HavocRhs_ = "*"
````
A havoc right-hand-side produces an arbitrary value of its associated
type. To obtain a more constrained arbitrary value the "assign-such-that"
operator (`:|`) can be used. See [Section 20.6](#sec-update-and-call-statement).

## 22.19. Constant Or Atomic Expressions
````grammar
ConstAtomExpression =
  ( LiteralExpression_
  | FreshExpression_
  | OldExpression_
  | CardinalityExpression_
  | NumericConversionExpression_
  | ParensExpression
  )
````
A ``ConstAtomExpression`` represent either a constant of some type, or an
atomic expression. A ``ConstAtomExpression`` is never an l-value.

## 22.20. Literal Expressions
````grammar
LiteralExpression_ =
 ( "false" | "true" | "null" | Nat | Dec |
   charToken | stringToken | "this")
````
A literal expression is a boolean literal, a null object reference,
an integer or real literal, a character or string literal,
or `this`, which denotes the current object in the context of
an instance method or function.

## 22.21. Fresh Expressions
````grammar
FreshExpression_ =
  "fresh" "(" Expression(allowLemma: true, allowLambda: true) ")"
````

`fresh(e)` returns a boolean value that is true if
the objects referenced in expression `e` were all
freshly allocated in the current method invocation.
The argument of `fresh` must be either an object reference
or a collection of object references.

## 22.22. Allocated expression

TO BE WRITTEN -- allocated predicate

## 22.23. Old and Old@ Expressions {#sec-old-expression}

````grammar
OldExpression_ =
  "old" [ "@" ident ] "("
  Expression(allowLemma: true, allowLambda: true) ")"
````

An _old expression_ is used in postconditions or in the body of a method
or in the body or specification of any two-state function or two-state lemma;
an _old_ expression with a label is used only in the body of a method at a point
where the label dominates its use in this expression.

`old(e)` evaluates
the argument using the value of the heap on entry to the method;
`old@ident(e)` evaluates the argument using the value of the heap at the
given statement label.

Note that **old** and **old@** only affect heap dereferences,
like `o.f` and `a[i]`.
In particular, neither form has any effect on the value returned for local
variables or out-parameters (as they are not on the heap).[^Old]
If the value of an entire expression at a
particular point in the method body is needed later on in the method body,
the clearest means is to declare a ghost variable, initializing it to the
expression in question.

[^Old]: The semantics of `old` in Dafny differs from similar
constructs in other specification languages like ACSL or JML.

The argument of an `old` expression may not contain nested `old`,
[`fresh`](#sec-fresh),
or [`unchanged`](#sec-unchanged) expressions,
nor [two-state functions](#sec-two-state) or [two-state lemmas](#sec-two-state-lemma).

Here are some explanatory examples. All `assert` statements verify to be true.
```dafny
{% include Example-Old.dfy %}
```
```dafny
{% include Example-Old2.dfy %}
```
The next example demonstrates the interaction between `old` and array elements.
```dafny
{% include Example-Old3.dfy %}
```

## 22.24. Unchanged Expressions {#sec-unchanged}

TO BE WRITTEN -- including with labels

TO BE WRITTEN -- Inside an old, disallow unchanged, fresh, two-state functions, two-state lemmas, and nested old

## 22.25. Cardinality Expressions
````grammar
CardinalityExpression_ =
  "|" Expression(allowLemma: true, allowLambda: true) "|"
````

For a finite-collection expression `c`, `|c|` is the cardinality of `c`. For a
finite set or sequence, the cardinality is the number of elements. For
a multiset, the cardinality is the sum of the multiplicities of the
elements. For a finite map, the cardinality is the cardinality of the
domain of the map. Cardinality is not defined for infinite sets or infinite maps.
For more, see [Section 10](#sec-collection-types).

## 22.26. Parenthesized Expression
````grammar
ParensExpression =
  "(" [ Expressions ] ")"
````
A ``ParensExpression`` is a list of zero or more expressions
enclosed in parentheses.

If there is exactly one expression enclosed then the value is just
the value of that expression.

If there are zero or more than one, the result is a `tuple` value.
See [Section 17.2](#sec-tuple-types).

## 22.27. Sequence Display Expression
````grammar
SeqDisplayExpr = "[" [ Expressions ] "]"
````
A sequence display expression provides a way to construct
a sequence with given values. For example

```dafny
[1, 2, 3]
```
is a sequence with three elements in it.
See section [#sec-sequences] for more information on
sequences.

## 22.28. Set Display Expression
````grammar
SetDisplayExpr = [ "iset" ] "{" [ Expressions ] "}"
````

A set display expression provides a way of constructing a set with given
elements. If the keyword `iset` is present, then a potentially infinite
set (with the finite set of given elements) is constructed.

For example

```dafny
{1, 2, 3}
```
is a set with three elements in it.
See [Section 10.1](#sec-sets) for more information on
sets.

TO BE WRITTEN - use of initializing display expression in new-array allocation

## 22.29. Multiset Display or Cast Expression
````grammar
MultiSetExpr =
    "multiset"
    ( "{" [ Expressions ] "}"
    | "(" Expression(allowLemma: true, allowLambda: true) ")"
    )
````

A multiset display expression provides a way of constructing
a multiset with given elements and multiplicities. For example

```dafny
multiset{1, 1, 2, 3}
```
is a multiset with three elements in it. The number 1 has a multiplicity of 2,
the others a multiplicity of 1.

On the other hand, a multiset cast expression converts a set or a sequence
into a multiset as shown here:

```dafny
var s : set<int> := {1, 2, 3};
var ms : multiset<int> := multiset(s);
ms := ms + multiset{1};
var sq : seq<int> := [1, 1, 2, 3];
var ms2 : multiset<int> := multiset(sq);
assert ms == ms2;
```

See [Section 10.2](#sec-multisets) for more information on
multisets.

## 22.30. Map Display Expression {#sec-map-display-expression}
````grammar
MapDisplayExpr =
  ("map" | "imap" ) "[" [ MapLiteralExpressions ] "]"

MapLiteralExpressions =
  Expression(allowLemma: true, allowLambda: true)
  ":=" Expression(allowLemma: true, allowLambda: true)
  { "," Expression(allowLemma: true, allowLambda: true)
        ":=" Expression(allowLemma: true, allowLambda: true)
  }
````

A map display expression builds a finite or potentially infinite
map from explicit ``MapLiteralExpressions``. For example:

```dafny
var m := map[1 := "a", 2 := "b"];
ghost var im := imap[1 := "a", 2 := "b"];
```

See  [iSection 0](#sec-maps) for more details on maps and imaps.

## 22.31. Endless Expression
````grammar
EndlessExpression(allowLemma, allowLambda) =
  ( IfExpression_(allowLemma, allowLambda)
  | MatchExpression(allowLemma, allowLambda)
  | QuantifierExpression(allowLemma, allowLambda)
  | SetComprehensionExpr(allowLemma, allowLambda)
  | StmtInExpr Expression(allowLemma, allowLambda)
  | LetExpr(allowLemma, allowLambda)
  | MapComprehensionExpr(allowLemma, allowLambda)
  )
````
<!-- Experimental - do not document.
  | NamedExpr(allowLemma, allowLambda)
-->

``EndlessExpression`` gets it name from the fact that all its alternate
productions have no terminating symbol to end them, but rather they
all end with an ``Expression`` at the end. The various
``EndlessExpression`` alternatives are described below.

## 22.32. If Expression
````grammar
IfExpression_(allowLemma, allowLambda) =
    "if" Expression(allowLemma: true, allowLambda: true)
    "then" Expression(allowLemma: true, allowLambda: true)
    "else" Expression(allowLemma, allowLambda)
````

The ``IfExpression`` is a conditional expression. It first evaluates
the expression following the `if`. If it evaluates to `true` then
it evaluates the expression following the `then` and that is the
result of the expression. If it evaluates to `false` then the
expression following the `else` is evaluated and that is the result
of the expression. It is important that only the selected expression
is evaluated as the following example shows.

```dafny
var k := 10 / x; // error, may divide by 0.
var m := if x != 0 then 10 / x else 1; // ok, guarded
```

## 22.33. Binding If Expression

TO BE WRITTEN

## 22.34. Case Bindings, Patterns, and Extended Patterns {#sec-case-pattern}
````grammar
CaseBinding_ =
  "case"
  ( ExtendedPattern
  | "(" [ ExtendedPattern { "," ExtendedPattern } ] ")"
  )

CasePattern =
  ( Ident "(" [ CasePattern { "," CasePattern } ] ")"
  | "(" [ CasePattern { "," CasePattern } ] ")"
  | IdentTypeOptional
  )

ExtendedPattern =
  ( LiteralExpression_
  | Ident
  | Ident "(" ")"
  | Ident "(" ExtendedPattern { "," ExtendedPattern } ")"
  )
````

Case bindings and extended patterns are used for (possibly nested)
pattern matching on inductive, coinductive or base type values.
The `CaseBinding_` and `ExtendedPattern` constructs are used in
`CaseStatement` and `CaseExpression`s,
that is, in `match`
[statements](#sec-match-statement)
and [expressions](#sec-match-expression).
`CasePattern`s are used
in `LetExpr`s and `VarDeclStatement`s.
The `ExtendedPattern` differs from `CasePattern` is allowing literals
and symbolic constants.

When matching an inductive or coinductive value in
a ``MatchStmt`` or ``MatchExpression``, the ``ExtendedPattern``
must correspond to a

* (1) bound variable (a simple identifier),
* (2) a constructor of the type of the value,
* (3) a literal of the correct type, or
* (4) a symbolic constant.

If the extended pattern is

* a parentheses-enclosed possibly-empty list of patterns,
then the pattern matches a tuple.
* an identifier followed
by a parentheses-enclosed possibly-empty list of patterns, then the pattern
matches a constructor.
* a literal, then the pattern matches exactly that literal.
* a simple identifier, then the pattern matches
   * a parameter-less constructor if there is one defined with the correct type and the given name, else
   * the value of a symbolic constant, if a name lookup finds a declaration for
a constant with the given name (if the name is declared but with a non-matching type, a type resolution error will occur),
   * otherwise, the identifier is a new bound variable

Any ``ExtendedPattern``s inside the parentheses are then
matched against the arguments that were given to the
constructor when the value was constructed.
The number of ``ExtendedPattern`` must match the number
of parameters to the constructor (or the arity of the
tuple).
When matching a value of base type, the ``ExtendedPattern`` should
either be a ``LiteralExpression_`` of the same type as the value,
or a single identifier matching all values of this type.

The `ExtendedPattern`s and `CasePattern`s may be nested. The set of bound variable
identifiers contained in a `CaseBinding_` or `CasePattern` must be distinct.
They are bound to the corresponding values in the value being
matched. (Thus, for example, one cannot repeat a bound variable to
attempt to match a constructor that has two identical arguments.)

## 22.35. Match Expression {#sec-match-expression}

````grammar
MatchExpression(allowLemma, allowLambda) =
  "match" Expression(allowLemma, allowLambda)
  ( "{" { CaseExpression(allowLemma: true, allowLambda: true) } "}"
  | { CaseExpression(allowLemma, allowLambda) }
  )

CaseExpression(allowLemma, allowLambda) =
    CaseBinding_ "=>" Expression(allowLemma, allowLambda)
````

A ``MatchExpression`` is used to conditionally evaluate and select an
expression depending on the value of an algebraic type, i.e. an inductive
type, a co-inductive type, or a base type.

The ``Expression`` following the `match` keyword is called the
_selector_. The selector is evaluated and then matched against each ``CaseExpression`` in order until a matching clause is found, as described in
the [section on `CaseBinding`s](#sec-case-pattern).

All of the variables in the ``CasePattern``s must be distinct.
If types for the identifiers are not given then types are inferred
from the types of the constructor's parameters. If types are
given then they must agree with the types of the
corresponding parameters.

A ``MatchExpression`` is evaluated by first evaluating the selector.
The ``ExtendedPattern``s of each ``CaseClause`` are then compared in order
 with the resulting value until a matching pattern is found.
If the constructor had
parameters then the actual values used to construct the selector
value are bound to the identifiers in the identifier list.
The expression to the right of the `=>` in the ``CaseClause`` is then
evaluated in the environment enriched by this binding. The result
of that evaluation is the result of the ``MatchExpression``.

Note that the braces enclosing the ``CaseClause``s may be omitted.

## 22.36. Quantifier Expression {#sec-quantifier-expression}
````grammar
QuantifierExpression(allowLemma, allowLambda) =
    ( "forall" | "exists" ) QuantifierDomain "::"
    Expression(allowLemma, allowLambda)

QuantifierDomain =
  IdentTypeOptional { "," IdentTypeOptional } { Attribute }
  [ "|" Expression(allowLemma: true, allowLambda: true) ]
````

A ``QuantifierExpression`` is a boolean expression that specifies that a
given expression (the one following the `::`) is true for all (for
**forall**) or some (for **exists**) combination of values of the
quantified variables, namely those in the ``QuantifierDomain``.

Here are some examples:
```dafny
assert forall x : nat | x <= 5 :: x * x <= 25;
(forall n :: 2 <= n ==> (exists d :: n < d < 2*n))
```

The quantifier identifiers are _bound_ within the scope of the
expressions in the ``QuantifierExpression``.

If types are not given for the quantified identifiers, then Dafny
attempts to infer their types from the context of the expressions.
It this is not possible, the program is in error.


## 22.37. Set Comprehension Expressions {#sec-set-comprehension-expression}
````grammar
SetComprehensionExpr(allowLemma, allowLambda) =
  [ "set" | "iset" ]
  IdentTypeOptional { "," IdentTypeOptional } { Attribute }
  "|" Expression(allowLemma, allowLambda)
  [ "::" Expression(allowLemma, allowLambda) ]
````

A set comprehension expression is an expression that yields a set
(possibly infinite if `iset` is used) that
satisfies specified conditions. There are two basic forms.

If there is only one quantified variable, the optional ``"::" Expression``
need not be supplied, in which case it is as if it had been supplied
and the expression consists solely of the quantified variable.
That is,

```dafny
set x : T | P(x)
```

is equivalent to

```dafny
set x : T | P(x) :: x
```

For the full form

```dafny
var S := set x1:T1, x2:T2 ... | P(x1, x2, ...) :: Q(x1, x2, ...)
```

the elements of `S` will be all values resulting from evaluation of `Q(x1, x2, ...)`
for all combinations of quantified variables `x1, x2, ...` such that
predicate `P(x1, x2, ...)` holds. For example,

```dafny
var S := set x:nat, y:nat | x < 2 && y < 2 :: (x, y)
```
yields `S == {(0, 0), (0, 1), (1, 0), (1,1) }`

The types on the quantified variables are optional and if not given Dafny
will attempt to infer them from the contexts in which they are used in the
`P` or `Q` expressions.

If a finite set was specified ("set" keyword used), Dafny must be able to prove that the
result is finite otherwise the set comprehension expression will not be
accepted.

Set comprehensions involving reference types such as

```dafny
set o: object | true
```

are allowed in ghost contexts. In particular, in ghost contexts, the
check that the result is finite should allow any set comprehension
where the bound variable is of a reference type. In non-ghost contexts,
it is not allowed, because--even though the resulting set would be
finite--it is not pleasant or practical to compute at run time.

The universe in which set comprehensions are evaluated is the set of all
_allocated_ objects, of the appropriate type and satisfying the given predicate.
For example, given

```dafny
class I {
  var i: int
}

method test() {
  ghost var m := set x: I :: 0 <= x.i <= 10;
}
```
the set `m` contains only those instances of `I` that have been allocated
at the point in program execution that `test` is evaluated. This could be
no instances, one per value of `x.i` in the stated range, multiple instances
of `I` for each value of `x.i`, or any other combination.

## 22.38. Statements in an Expression
````grammar
StmtInExpr = ( AssertStmt | AssumeStmt | ExpectStmt | CalcStmt )
````

A ``StmtInExpr`` is a kind of statement that is allowed to
precede an expression in order to ensure that the expression
can be evaluated without error. For example:

```dafny
assume x != 0; 10/x
```

`Assert`, `assume`, `expect` and `calc` statements can be used in this way.

## 22.39. Let Expression

````grammar
LetExpr(allowLemma, allowLambda) =
  [ "ghost" ] "var" CasePattern { "," CasePattern }
  ( ":=" | { Attribute } ":|" )
  Expression(allowLemma: false, allowLambda: true)
  { "," Expression(allowLemma: false, allowLambda: true) } ";"
  Expression(allowLemma, allowLambda)
````

A `let` expression allows binding of intermediate values to identifiers
for use in an expression. The start of the `let` expression is
signaled by the `var` keyword. They look much like a local variable
declaration except the scope of the variable only extends to the
enclosed expression.

For example:
```dafny
var sum := x + y; sum * sum
```

In the simple case, the ``CasePattern`` is just an identifier with optional
type (which if missing is inferred from the rhs).

The more complex case allows destructuring of constructor expressions.
For example:

```dafny
datatype Stuff = SCons(x: int, y: int) | Other
function GhostF(z: Stuff): int
  requires z.SCons?
{
  var SCons(u, v) := z; var sum := u + v; sum * sum
}
```

<<<<<<< HEAD
## 22.40. Map Comprehension Expression
=======
## 22.40. Map Comprehension Expression {#sec-map-comprehension-expression}
>>>>>>> 9c63e75c
````grammar
MapComprehensionExpr(allowLemma, allowLambda) =
  ( "map" | "imap" ) IdentTypeOptional { Attribute }
  [ "|" Expression(allowLemma: true, allowLambda: true) ]
  "::" Expression(allowLemma, allowLambda)
  [ ":=" Expression(allowLemma, allowLambda) ]
````

A ``MapComprehensionExpr`` defines a finite or infinite map value
by defining a domain (using the ``IdentTypeOptional`` and the optional
condition following the "|") and for each value in the domain,
giving the mapped value using the expression following the "::".

For example:
```dafny
function square(x : int) : int { x * x }
method test()
{
  var m := map x : int | 0 <= x <= 10 :: x * x;
  ghost var im := imap x : int :: x * x;
  ghost var im2 := imap x : int :: square(x);
}
```

Dafny finite maps must be finite, so the domain must be constrained to be finite.
But imaps may be infinite as the example shows. The last example shows
creation of an infinite map that gives the same results as a function.

If the expression includes the `:=` token, that token separates
domain values from range values. For example, in the following code
```dafny
method test()
{
  var m := map x : int | 1 <= x <= 10 :: 2*x := 3*x;
}
```
`m` maps `2` to `3`, `4` to `6`, and so on.

<!-- Experimental - do not document.

## 22.41. Named Expression
````grammar
NamedExpr(allowLemma, allowLambda) =
    "label" LabelName ":" Expression(allowLemma, allowLambda)
````

A ``NamedExpr`` is an expression that has been tagged with a name.
For example:
```dafny
label squareit: x * x
```

This is an experimental feature.
TODO: When is this useful. Is there any way to refer to the label?
Should we remove the description?
-->

## 22.42. Name Segment
````grammar
NameSegment = Ident [ GenericInstantiation | HashCall ]
````

A ``NameSegment`` names a Dafny entity by giving its declared
name optionally followed by information to
make the name more complete. For the simple case, it is
just an identifier.

If the identifier is for a generic entity, it is followed by
a ``GenericInstantiation`` which provides actual types for
the type parameters.

To reference a prefix predicate (see [Section 0](#sec-copredicates)) or
prefix lemma (see [Section 0](#sec-prefix-lemmas)), the identifier
must be the name of the copredicate or colemma and it must be
followed by a ``HashCall``.

## 22.43. Hash Call
````grammar
HashCall = "#" [ GenericInstantiation ]
  "[" Expression(allowLemma: true, allowLambda: true) "]"
  "(" [ Expressions ] ")"
````
A ``HashCall`` is used to call the prefix for a copredicate or colemma.
In the non-generic case, just insert `"#[k]"` before the call argument
list where k is the number of recursion levels.

In the case where the `colemma` is generic, the generic type
argument is given before. Here is an example:

```dafny
codatatype Stream<T> = Nil | Cons(head: int, stuff: T,
                                  tail: Stream<T>)

function append(M: Stream, N: Stream): Stream
{
  match M
  case Nil => N
  case Cons(t, s, M') => Cons(t, s, append(M', N))
}

function zeros<T>(s : T): Stream<T>
{
  Cons(0, s, zeros(s))
}

function ones<T>(s: T): Stream<T>
{
  Cons(1, s, ones(s))
}

copredicate atmost(a: Stream, b: Stream)
{
  match a
  case Nil => true
  case Cons(h,s,t) => b.Cons? && h <= b.head && atmost(t, b.tail)
}

colemma {:induction false} Theorem0<T>(s: T)
  ensures atmost(zeros(s), ones(s))
{
  // the following shows two equivalent ways to state the
  // co-inductive hypothesis
  if (*) {
    Theorem0#<T>[_k-1](s);
  } else {
    Theorem0(s);
  }
}

```

where the ``HashCall`` is `"Theorem0#<T>[_k-1](s);"`.
See sections [#sec-copredicates] and [#sec-prefix-lemmas].

## 22.44. Suffix
````grammar
Suffix =
  ( AugmentedDotSuffix_
  | DatatypeUpdateSuffix_
  | SubsequenceSuffix_
  | SlicesByLengthSuffix_
  | SequenceUpdateSuffix_
  | SelectionSuffix_
  | ArgumentListSuffix_
  )
````

The ``Suffix`` non-terminal describes ways of deriving a new value from
the entity to which the suffix is appended. There are six kinds
of suffixes which are described below.

### 22.44.1. Augmented Dot Suffix
````grammar
AugmentedDotSuffix_ = "." DotSuffix
                      [ GenericInstantiation | HashCall ]
````

An augmented dot suffix consists of a simple ``DotSuffix`` optionally
followed by either

* a ``GenericInstantiation`` (for the case where the item
selected by the ``DotSuffix`` is generic), or
* a ``HashCall`` for the case where we want to call a prefix copredicate
  or colemma. The result is the result of calling the prefix copredicate
  or colemma.

### 22.44.2. Datatype Update Suffix

````grammar
DatatypeUpdateSuffix_ =
  "." "(" MemberBindingUpdate { "," MemberBindingUpdate } ")"

MemberBindingUpdate =
  ( ident | digits )
  ":=" Expression(allowLemma: true, allowLambda: true)
````

A datatype update suffix is used to produce a new datatype value
that is the same as an old datatype value except that the
value corresponding to a given destructor has the specified value.
In a ``MemberBindingUpdate``, the ``ident`` or ``digits`` is the
name of a destructor (i.e. formal parameter name) for one of the
constructors of the datatype. The expression to the right of the
`:=` is the new value for that formal.

All of the destructors in a ``DatatypeUpdateSuffix_`` must be
for the same constructor, and if they do not cover all of the
destructors for that constructor then the datatype value being
updated must have a value derived from that same constructor.

Here is an example:

```dafny
module NewSyntax {
datatype MyDataType = MyConstructor(myint:int, mybool:bool)
                    | MyOtherConstructor(otherbool:bool)
                    | MyNumericConstructor(42:int)

method test(datum:MyDataType, x:int)
    returns (abc:MyDataType, def:MyDataType,
             ghi:MyDataType, jkl:MyDataType)
    requires datum.MyConstructor?
    ensures abc == datum.(myint := x + 2)
    ensures def == datum.(otherbool := !datum.mybool)
    ensures ghi == datum.(myint := 2).(mybool := false)
    // Resolution error: no non_destructor in MyDataType
    //ensures jkl == datum.(non_destructor := 5)
    ensures jkl == datum.(42 := 7)
{
    abc := MyConstructor(x + 2, datum.mybool);
    abc := datum.(myint := x + 2);
    def := MyOtherConstructor(!datum.mybool);
    ghi := MyConstructor(2, false);
    jkl := datum.(42 := 7);

    assert abc.(myint := abc.myint - 2) == datum.(myint := x);
}
}
```



### 22.44.3. Subsequence Suffix
````grammar
SubsequenceSuffix_ =
  "[" [ Expression(allowLemma: true, allowLambda: true) ]
      ".." [ Expression(allowLemma: true, allowLambda: true) ]
  "]"
````
A subsequence suffix applied to a sequence produces a new sequence whose
elements are taken from a contiguous part of the original sequence. For
example, expression `s[lo..hi]` for sequence `s`, and integer-based
numerics `lo` and `hi` satisfying `0 <= lo <= hi <= |s|`. See
section [#sec-other-sequence-expressions] for details.

### 22.44.4. Slices By Length Suffix
````grammar
SlicesByLengthSuffix_ =
  "[" Expression(allowLemma: true, allowLambda: true) ":"
      [
        Expression(allowLemma: true, allowLambda: true)
        { ":" Expression(allowLemma: true, allowLambda: true) }
        [ ":" ]
      ]
  "]"
````

Applying a ``SlicesByLengthSuffix_`` to a sequence produces a
sequence of subsequences of the original sequence.
See section [#sec-other-sequence-expressions] for details.

### 22.44.5. Sequence Update Suffix
````grammar
SequenceUpdateSuffix_ =
  "[" Expression(allowLemma: true, allowLambda: true)
      ":=" Expression(allowLemma: true, allowLambda: true)
  "]"
````

For a sequence `s` and expressions `i` and `v`, the expression
`s[i := v]` is the same as the sequence `s` except that at
index `i` it has value `v`.

If the type of `s` is `seq<T>`, then `v` must have type `T`.
The index `i` can have any integer- or bit-vector-based type
(this is one situation in which Dafny implements implicit
conversion, as if an `as int` were appended to the index expression).
The expression `s[i := v]` has the same type as `s`.

### 22.44.6. Selection Suffix
````grammar
SelectionSuffix_ =
  "[" Expression(allowLemma: true, allowLambda: true)
      { "," Expression(allowLemma: true, allowLambda: true) }
  "]"
````

If a ``SelectionSuffix_`` has only one expression in it, it is a
zero-based index that may be used to select a single element of a
sequence or from a single-dimensional array.

If a ``SelectionSuffix_`` has more than one expression in it, then
it is a list of indices to index into a multi-dimensional array.
The rank of the array must be the same as the number of indices.

If the ``SelectionSuffix_`` is used with an array or a sequence,
then each index expression can have any integer- or bit-vector-based
type
(this is one situation in which Dafny implements implicit
conversion, as if an `as int` were appended to the index expression).

### 22.44.7. Argument List Suffix
````grammar
ArgumentListSuffix_ = "(" [ Expressions ] ")"
````

An argument list suffix is a parenthesized list of expressions that
are the arguments to pass to a method or function that is being
called. Applying such a suffix causes the method or function
to be called and the result is the result of the call.

## 22.45. Expression Lists
````grammar
Expressions =
    Expression(allowLemma: true, allowLambda: true)
    { "," Expression(allowLemma: true, allowLambda: true) }
````

The ``Expressions`` non-terminal represents a list of
one or more expressions separated by commas.

## 22.46. Compile-Time Constants {#sec-compile-time-constants}

In certain situations in Dafny it is helpful to know what the value of a
constant is during program analysis, before verification or execution takes
place. For example, a compiler can choose an optimized representation of a
`newtype` that is a subset of `int` if it knows the range of possible values
of the subset type: if the range is within 0 to less than 256, then an
unsigned 8-bit representation can be used.

To continue this example, suppose a new type is defined as
```
const MAX := 47
newtype mytype = x | 0 <= x < MAX*4
```
In this case, we would prefer that Dafny recognize that `MAX*4` is
known to be constant with a value of `188`. The kinds of expressions
for which such an optimization is possible are called
_compile-time constants_. Note that the representation of `mytype` makes
no difference semantically, but can affect how compiled code is represented at run time.
In addition, though, using a symbolic constant (which may
well be used elsewhere as well) improves the self-documentation of the code.

In Dafny, the following expressions are compile-time constants[^CTC], recursively
(that is, the arguments of any operation must themselves be compile-time constants):

- int, bit-vector, real, boolean, char and string literals
- int operations: `+ - * / %` and unary `-` and comparisons `< <= > >= == !=`
- real operations: `+ - *` and unary `-` and comparisons `< <= > >= == !='
- bool operations: `&& || ==> <== <==> == !=` and unary '!'
- bit-vector operations: `+ - * / % << >> & | ^` and unary `! -` and comparisons `< <= > >= == !=`
- char operations: `< <= > >= == !=`
- string operations: length: `|...|`, concatenation: `+`, comparisons `< <= == !=`, indexing `[]`
- conversions between: `int` `real` `char` bit-vector
- newtype operations: newtype arguments, but not newtype results
- symbolic values that are declared `const` and have an explicit initialization value that is a compile-time constant
- conditional (if-then-else) expressions
- parenthesized expressions

[^CTC]: This set of operations that are constant-folded may be enlarged in
future versions of Dafny.
<|MERGE_RESOLUTION|>--- conflicted
+++ resolved
@@ -332,13 +332,8 @@
   )
 ````
 
-<<<<<<< HEAD
-A ``UnaryExpression`` applies either numeric (section [#sec-numeric-types])
-or logical (section [#sec-booleans]) negation to its operand.
-=======
 A ``UnaryExpression`` applies either numeric ([Section 7.2](#sec-numeric-types))
 or logical ([Section 0](#sec-booleans)) negation to its operand.
->>>>>>> 9c63e75c
 ## 22.12. Primary Expressions
 <!-- These are introduced for explanatory purposes as are not in the grammar. -->
 ````grammar
@@ -362,11 +357,7 @@
 If the `allowLambda` is false then ``LambdaExpression``s are not
 recognized in this context.
 
-<<<<<<< HEAD
-## 22.13. Lambda expressions
-=======
 ## 22.13. Lambda expressions {#sec-lambda-expressions}
->>>>>>> 9c63e75c
 ````grammar
 LambdaExpression(allowLemma) =
   ( WildIdent
@@ -1031,11 +1022,7 @@
 }
 ```
 
-<<<<<<< HEAD
-## 22.40. Map Comprehension Expression
-=======
 ## 22.40. Map Comprehension Expression {#sec-map-comprehension-expression}
->>>>>>> 9c63e75c
 ````grammar
 MapComprehensionExpr(allowLemma, allowLambda) =
   ( "map" | "imap" ) IdentTypeOptional { Attribute }
