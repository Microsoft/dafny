--- conflicted
+++ resolved
@@ -416,11 +416,7 @@
 
 TO BE WRITTEN -- allocated predicate
 
-<<<<<<< HEAD
-## Old Expressions {#sec-old-expression}
-=======
 ## Old and Old@ Expressions {#sec-old-expression}
->>>>>>> ec9b45ba
 
 ````
 OldExpression_ = "old" [ "@" ident ] "(" Expression(allowLemma: true, allowLambda: true) ")"
@@ -1189,8 +1185,6 @@
 The ``Expressions`` non-terminal represents a list of
 one or more expressions separated by a comma.
 
-<<<<<<< HEAD
-=======
 ## Compile-Time Constants {#sec-compile-time-constants}
 
 In certain situations in Dafny it is helpful to know what the value of a
@@ -1231,7 +1225,6 @@
 [^CTC]: This set of operations that are constant-folded may be enlarged in
 future versions of Dafny.
 
->>>>>>> ec9b45ba
 ## Map comprehensions
 
 TO BE WRITTEN