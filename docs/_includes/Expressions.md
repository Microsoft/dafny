--- conflicted
+++ resolved
@@ -414,15 +414,12 @@
 The argument of `fresh` must be either an object reference
 or a collection of object references.
 
-<<<<<<< HEAD
 ## Allocated expression
 
 TO BE WRITTEN -- allocated predicate
 
-## Old Expressions
-=======
 ## Old Expressions {#sec-old-expression}
->>>>>>> 32f1069d
+
 ````
 OldExpression_ = "old" [ "@" ident ] "(" Expression(allowLemma: true, allowLambda: true) ")"
 ````
