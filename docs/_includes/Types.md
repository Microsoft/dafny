--- conflicted
+++ resolved
@@ -210,11 +210,7 @@
 Dafny supports _numeric types_ of two kinds, _integer-based_, which
 includes the basic type `int` of all integers, and _real-based_, which
 includes the basic type `real` of all real numbers.  User-defined
-<<<<<<< HEAD
-numeric types based on `int` and `real`, either _subset types_ or _newtypes_, 
-=======
 numeric types based on `int` and `real`, either _subset types_ or _newtypes_,
->>>>>>> be710ad2
 are described in [Section 19](#sec-subset-types) and [Section 0](#sec-newtypes).
 
 There is one built-in [_subset type_](#sec-subset-types),
@@ -2189,10 +2185,7 @@
 defined members of an iterator, and more examples. Probably also a redesign.
 
 <!--
-<<<<<<< HEAD
-=======
 Make this a heading if it is uncommented
->>>>>>> be710ad2
  16. Async-task types
 
 Another experimental feature in Dafny that is likely to undergo some
@@ -2227,10 +2220,7 @@
 
 -->
 
-<<<<<<< HEAD
-=======
 <!--PDF NEWPAGE-->
->>>>>>> be710ad2
 # 16. Function types
 
 ````grammar
@@ -2325,10 +2315,7 @@
 Dafny also supports anonymous functions by means of
 _lambda expressions_. See [Section 22.13](#sec-lambda-expressions).
 
-<<<<<<< HEAD
-=======
 <!--PDF NEWPAGE-->
->>>>>>> be710ad2
 # 17. Algebraic Datatypes
 
 Dafny offers two kinds of algebraic datatypes, those defined
@@ -2442,11 +2429,7 @@
 node.(left := L, right := R)
 ```
 
-<<<<<<< HEAD
-## 17.2. Tuple types
-=======
 ## 17.2. Tuple types {#sec-tuple-types}
->>>>>>> be710ad2
 ````grammar
 TupleType_ = "(" [ Type { "," Type } ] ")"
 ````
@@ -2514,10 +2497,7 @@
 omitted here.
 
 ## 17.4. Co-induction
-<<<<<<< HEAD
-
-=======
->>>>>>> be710ad2
+
 Mathematical induction is a cornerstone of programming and program
 verification. It arises in data definitions (e.g., some algebraic data
 structures can be described using induction), it underlies program
@@ -2866,11 +2846,7 @@
 `D(Pos)` is used (automatically) to establish the co-predicate.
 
 
-<<<<<<< HEAD
-#### 17.4.5.2. Colemmas
-=======
 #### 17.4.5.2. Colemmas {#sec-colemmas}
->>>>>>> be710ad2
 As we just showed, with help of the `D` axiom we can now prove a
 co-predicate by inductively proving that the corresponding prefix
 predicate holds for all prefix lengths `k`. In this section, we introduce
@@ -2960,10 +2936,7 @@
 and deeper equalities, the co-lemma can be understood as producing the
 infinite proof on demand.
 
-<<<<<<< HEAD
-=======
 <!--PDF NEWPAGE-->
->>>>>>> be710ad2
 # 18. Newtypes
 ````grammar
 NewtypeDecl = "newtype" { Attribute } NewtypeName "="
@@ -3104,10 +3077,7 @@
 the type.
 **The `is` operation is not yet implemented**.
 
-<<<<<<< HEAD
-=======
 <!--PDF NEWPAGE-->
->>>>>>> be710ad2
 # 19. Subset types {#sec-subset-types}
 TO BE WRITTEN: add `-->` (subset of `~>`), `->` (subset of `-->`), non-null types subset of nullable types
 
