<head>
  <meta charset="utf-8">
  <meta http-equiv="X-UA-Compatible" content="IE=edge">
  <meta name="viewport" content="width=device-width, initial-scale=1">
  <link rel="stylesheet" href="/dafny/assets/main.css">
  <link rel="icon" type="image/svg+xml" href="/dafny/dafny-favicon.svg">
<<<<<<< HEAD
=======
  <link rel="icon" type="image/png" href="/dafny/dafny-favicon.png">
>>>>>>> b2e96e06
  {%- seo -%}
{% comment %}
  {%- feed_meta -%}
  {%- if jekyll.environment == 'production' and site.google_analytics -%}
    {%- include google-analytics.html -%}
  {%- endif -%}

  {%- include custom-head.html -%}
{% endcomment %}

</head><|MERGE_RESOLUTION|>--- conflicted
+++ resolved
@@ -4,10 +4,7 @@
   <meta name="viewport" content="width=device-width, initial-scale=1">
   <link rel="stylesheet" href="/dafny/assets/main.css">
   <link rel="icon" type="image/svg+xml" href="/dafny/dafny-favicon.svg">
-<<<<<<< HEAD
-=======
   <link rel="icon" type="image/png" href="/dafny/dafny-favicon.png">
->>>>>>> b2e96e06
   {%- seo -%}
 {% comment %}
   {%- feed_meta -%}
