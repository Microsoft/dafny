# Statements
````grammar
<<<<<<< HEAD
Stmt = ( BlockStmt | AssertStmt | AssumeStmt | ExpectStmt | PrintStmt | UpdateStmt
=======
Stmt = ( BlockStmt | AssertStmt | AssumeStmt | ExpectStmt | PrintStmt 
  | UpdateStmt | UpdateFailureStmt
>>>>>>> ec9b45ba
  | VarDeclStatement | IfStmt | WhileStmt | MatchStmt | ForallStmt
  | CalcStmt | ModifyStmt | LabeledStmt_ | BreakStmt_ | ReturnStmt
  | RevealStmt | YieldStmt
  )
````
<!--
Grammar has SkeletonStmt
Added RevealStmt

Describe where refinement is described.

| SkeletonStmt
-->

Many of Dafny's statements are similar to those in traditional
programming languages, but a number of them are significantly different.
This grammar production shows the different kinds of Dafny statements.
They are described in subsequent sections.

## Labeled Statement
````grammar
LabeledStmt_ = "label" LabelName ":" Stmt
````
A labeled statement is just the keyword `label` followed by an identifier
which is the label, followed by a colon and a statement. The label may be
referenced in a break statement  that is within the labeled statement
to transfer control to the location after
the labeled statement. 
The label is not allowed to be the same as any previous dominating
label.

The label may also be used in an [`old` expression](#sec-old-expression). In this case the label 
must have been encountered during the control flow in route to the `old`
expression. That is, again, the label must dominate the use of the label.

## Break Statement
````grammar
BreakStmt_ = "break" ( LabelName | { "break" } ) ";"
````
A break statement provides a means to transfer control
in a way different than the usual nested control structures.
There are two forms of break statement: with and without a label.

If a label is used, the break statement must be enclosed in a statement
with that label and the result is to transfer control to the statement
after the labeled statement. For example, such a break statement can be
used to exit a sequence of statements in a block statement before 
reaching the end of the block.

For example,
```dafny
L: {
  var n := ReadNext();
  if n < 0  { break L; }
  DoSomething(n);
}
```
is equivalent to
```dafny
{
  var n: ReadNext();
  if 0 <= n {
    DoSomething(n);
  }
}
```

If no label is specified and the statement lists `n`
occurrences of `break`, then the statement must be enclosed in
at least `n` levels of loops. Control continues after exiting `n`
enclosing loops. For example,

```dafny
var i := 0;
while i < 10 {
  var j := 0;
  while j < 10 {
    var k := 0;
    while k < 10 {
      if (j + k == 15) break break;
      k := k + 1;
    }
    j := j + 1;
  }
  // control continues here after the break
  i := i + 1;
}
``` 

## Block Statement
````grammar
BlockStmt = "{" { Stmt } "}"
````
A block statement is just a sequence of statements enclosed by curly braces.
Local variables declared in the block end their scope at the end of the block.

## Return Statement
````grammar
ReturnStmt = "return" [ Rhs { "," Rhs } ] ";"
````
A return statement can only be used in a method. It is used
to terminate the execution of the method.

To return a value from a method, the value is assigned to one
of the named out-parameters sometime before a return statement.
In fact, the out-parameters act very much like local variables,
and can be assigned to more than once. Return statements are
used when one wants to return before reaching the end of the
body block of the method.

Return statements can be just the return keyword (where the current value
of the out-parameters are used), or they can take a list of expressions to
return. If a list is given, the number of expressions given must be the same
as the number of named out-parameters. These expressions are
evaluated, then they are assigned to the out-parameters, and then the
method terminates.

## Yield Statement
````grammar
YieldStmt = "yield" [ Rhs { "," Rhs } ] ";"
````

A yield statement can only be used in an iterator.
See section [Iterator types](#sec-iterator-types) for more details
about iterators.

The body of an iterator is a _co-routine_. It is used
to yield control to its caller, signaling that a new
set of values for the iterator's yield parameters (if any)
are available. Values are assigned to the yield parameters
at or before a yield statement.
In fact, the yield parameters act very much like local variables,
and can be assigned to more than once. Yield statements are
used when one wants to return new yield parameter values
to the caller. Yield statements can be just the
**yield** keyword (where the current value of the yield parameters
are used), or they can take a list of expressions to yield.
If a list is given, the number of expressions given must be the
same as the number of named return yield parameters.
These expressions are then evaluated, then they are
assigned to the yield parameters, and then the iterator
yields.

## Update and Call Statements {#sec-update-and-call-statement}
````grammar
UpdateStmt =
    Lhs
    ( {Attribute} ";"
    |If more than one
left-hand side is used, these must denote different l-values, unless the
corresponding right-hand sides also denote the same value.
     { "," Lhs }
     ( ":=" Rhs { "," Rhs }
     | ":|" [ "assume" ] 
               Expression(allowLemma: false, allowLambda: true)
     )
     ";"
    | ":"
    )
````

````grammar
CallStmt_ =
    [ Lhs { , Lhs } ":=" ] Lhs ";"
````

The update statement serves several logical purposes.


1) The form

```
Lhs {Attribute} ";"
```
is assumed to be a call to a method with no out-parameters.

2) The form

```
    [ Lhs { , Lhs } ":=" ] Lhs ";"
```
can occur in the ``UpdateStmt`` grammar when there is a single Rhs that
takes the special form of a ``Lhs`` that is a call;
that is, this form matches the grammar of a ``CallStmt_``, in which the ``Lhs`` after
the `:=` references a method and the arguments to it, corresponding to a 
method call or a new allocation with an initializing method.
This is the only case
where the number of left-hand sides can be different than the number of
right-hand sides in the ``UpdateStmt``. In that case the number of
left-hand sides must match the number of out-parameters of the
method that is called or there must be just one ``Lhs`` to the left of
the `:=`, which then is assigned a tuple of the out-parameters.
Note that the result of a method call is not allowed to be used as an argument of
another method call, as if it were an expression.

3) If no call is involved, the ``UpdateStmt`` can be a parallel
assignment of right-hand-side values to the left-hand sides. For example,
`x,y := y,x` swaps the values of `x` and `y`. If more than one
left-hand side is used, these must denote different l-values, unless the
corresponding right-hand sides also denote the same value. There must
be an equal number of left-hand sides and right-hand sides in this case.
Of course, the most common case will have only one
``Rhs`` and one ``Lhs``.

4) The form that uses "`:|`" assigns some values to the left-hand side
variables such that the boolean expression on the right hand side
is satisfied. This can be used to make a choice as in the
following example where we choose an element in a set.

```dafny
method Sum(X: set<int>) returns (s: int)
{
  s := 0; var Y := X;
  while Y != {}
    decreases Y
  {
    var y: int;
    y :| y in Y;
    s, Y := s + y, Y - {y};
  }
}
```

Dafny will report an error if it cannot prove that values
exist which satisfy the condition.

In addition, as the choice is arbitrary, 
assignment statements using `:|` may be non-deterministic 
when executed.

Note that the form

````grammar
    Lhs ":"
````

is diagnosed as a label in which the user forgot the **label** keyword.

<<<<<<< HEAD
=======
## Update with Failure Statement (`:-`)
````grammar
UpdateFailureStmt  =
    [ Lhs { "," Lhs } ]
    ":-"
    [ "expect" ]
    Expression(allowLemma: false, allowLambda: false) { "," Rhs } 
````

A `:-` statement is similar to a `:=` statement, but allows for immediate return if a failure is detected.
This is a language feature somewhat analogous to exceptions in other languages.

An update-with-failure statement uses _failure-compatible_ types.
A failure-compatible type is a type that has the following members (each with no in-parameters and one out-parameter):

 * a function method `IsFailure()` that returns a `bool`
 * a function method `PropagateFailure()` that returns a value assignable to the first out-parameter of the caller
 * an optional method or function `Extract()`

A failure-compatible type with an `Extract` member is called _value-carrying_.


To use this form of update,

 * the caller must have a first out-parameter whose type matches the output of `PropagateFailure` applied to the first output of the callee
 * if the RHS of the update-with-failure statement is a method call, the first out-parameter of the callee must be failure-compatible
 * if instead the RHS of the update-with-failure statement is one or more expressions, the first of these expressions must be a value with a failure-compatible type
 * if the failure-compatible type of the RHS does not have an `Extract` member,
then the LHS of the `:-` statement has one less expression than the RHS 
(or than the number of out-parameters from the method call)
 * if the failure-compatible type of the RHS does have an `Extract` member,
then the LHS of the `:-` statement has the same number of expressions as the RHS 
(or as the number of out-parameters from the method call)
and the type of the first LHS expression must be assignable from the return type of the `Extract` member
* the `IsFailure` and `PropagateFailure` methods may not be ghost
* the LHS expression assigned the output of the `Extract` member is ghost precisely if `Extract` is ghost

### Failure compatible types

A simple failure-compatible type is the following:
```dafny
{% include Example-Fail1.dfy %}
```

A commonly used alternative that carries some value information is something like this generic type:
```dafny
{% include Example-Fail2.dfy %}
```


### Simple status return with no other outputs

The simplest use of this failure-return style of programming is to have a method call that just returns a non-value-carrying `Status` value:
```dafny
method Callee(i: int) returns (r: Status)
{
  if i < 0 { return Failure("negative"); }
  return Success;
}

method Caller(i: int) returns (rr: Status)
{
  :- Callee(i);
  ...
}
```

Note that there is no LHS to the `:-` statement. 
If `Callee` returns `Failure`, then the caller immediately returns, 
not executing any statements following the call of `Callee`. 
The value returned by `Caller` (the value of `rr` in the code above) is the result of `PropagateFailure` applied to the value returned by `Callee`, which is often just the same value. 
If `Callee` does not return `Failure` (that is, returns a value for which `IsFailure()` is `false`) 
then that return value is forgotten and execution proceeds normally with the statements following the call of `callee` in the body of `Caller`.

The desugaring of the `:- Callee(i);` statement is
```dafny
var tmp;
tmp := Callee(i);
if tmp.IsFailure() {
  rr := tmp.PropagateFailure();
  return;
}
```
In this and subsequent examples of desugaring, the `tmp` variable is a new, unique variable, unused elsewhere in the calling member.

### Status return with additional outputs

The example in the previous subsection affects the program only through side effects or the status return itself. 
It may well be convenient to have additional out-parameters, as is allowed for `:=` updates;
these out-parameters behave just as for `:=`.
Here is an example:

```dafny
method Callee(i: int) returns (r: Status, v: int, w: int)
{
  if i < 0 { return Failure("negative"), 0, 0; }
  return Success, i+i, i*i;
}

method Caller(i: int) returns (rr: Status, k: int)
{
  var j: int;
  j, k :- Callee(i);
  k := k + k;
  ...
}
```

Here `Callee` has two outputs in addition to the `Status` output. 
The LHS of the `:-` statement accordingly has two l-values to receive those outputs. 
The recipients of those outputs may be any sort of l-values;
here they are a local variable and an out-parameter of the caller.
Those outputs are assigned in the `:-` call regardless of the `Status` value:

   * If `Callee` returns a failure value as its first output, then the other outputs are assigned, the _caller's_ first out-parameter (here `rr`) is assigned the value of `PropagateFailure`, and the caller returns.
   * If `Callee` returns a non-failure value as its first output, then the other outputs are assigned and the 
caller continues execution as normal.

The desugaring of the `j, k :- Callee(i);` statement is
```dafny
var tmp;
tmp, j, k := Callee(i);
if tmp.IsFailure() {
  rr := tmp.PropagateFailure();
  return;
}
```


### Failure-returns with additional data

The failure-compatible return value can carry additional data as shown in the `Outcome<T>` example above. 
In this case there is a (first) LHS l-value to receive this additional data.

```dafny
method Callee(i: int) returns (r: Outcome<nat>, v: int)
{
  if i < 0 { return Failure("negative"), i+i; }
  return Success(i), i+i;
}

method Caller(i: int) returns (rr: Outcome<int>, k: int)
{
  var j: int;
  j, k :- Callee(i);
  k := k + k;
  ...
}
```

Suppose `Caller` is called with an argument of `10`. 
Then `Callee` is called with argument `10` 
and returns `r` and `v` of `Outcome<nat>.Success(10)` and `20`. 
Here `r.IsFailure()` is `false`, so control proceeds normally. 
The `j` is assigned the result of `r.Extract()`, which will be `10`, 
and `k` is assigned `20`. 
Control flow proceeds to the next line, where `k` now gets the value `40`.

Suppose instead that `Caller` is called with an argument of `-1`.
Then `Callee` is called with the value `-1`
 and returns `r` and `v` with values `Outcome<nat>.Failure("negative")` and `-2`.
`k` is assigned the value of `v` (-2).
But `r.IsFailure()` is `true`, so control proceeds directly to return from `Caller`.
The first out-parameter of `Caller` (`rr`) gets the value of `r.PropagateFailure()`,
which is `Outcome<int>.Failure("negative")`; `k` already has the value `-2`.
The rest of the body of `Caller` is skipped.
In this example, the first out-parameter of `Caller` has a failure-compatible type
so the exceptional return will propagate up the call stack.
It will keep propagating up the call stack
as long as there are callers with this first special output type
and calls that use `:-` 
and the return value keeps having `IsFailure()` true.

The desugaring of the `j, k :- Callee(i);` statement in this example is
```dafny
var tmp;
tmp, k := Callee(i);
if tmp.IsFailure() {
  rr := tmp.PropagateFailure();
  return;
}
j := tmp.Extract();
```

### RHS with expression list

Instead of a failure-returning method call on the RHS of the statement,
the RHS can instead be a list of expressions.
As for a `:=` statement, in this form, the expressions on the left and right sides of `:-` must correspond, 
just omitting a LHS l-value for the first RHS expression if its type is not value-carrying. 
The semantics is very similar to that in the previous subsection. 

 * The first RHS expression must have a failure-compatible type.
 * All the assignments of RHS expressions to LHS values except for the first RHS value are made.
 * If the first RHS value (say `r`) responds `true` to `r.IsFailure()`, 
then `r.PropagateFailure()` is assigned to the first out-parameter of the _caller_ 
and the execution of the caller's body is ended.
 * If the first RHS value (say `r`) responds `false` to `r.IsFailure()`, then
   * if the type of `r` is value-carrying, then `r.Extract()` is assigned to the first LHS value of the `:-` statement
(if `r` is not value-carrying, then the corresponding LHS l-value is omitted)
   * execution of the caller's body continues with the statement following the `:-` statement.

A RHS with a method call cannot be mixed with a RHS containing multiple expressions.

For example, the desugaring of 
```dafny
method m(Status r) returns (rr: Status) {
  var j, k;
  j, k :- r, 7;
  ...
}
```
is
```dafny
var j, k;
var tmp;
tmp, k := r, 7;
if tmp.IsFailure() {
  rr := tmp.PropagateFailure();
  return;
}
```
### Failure with initialized declaration.

The `:-` syntax can also be used in initalization, as in
```dafny
var s :- M();
```
This is equivalent to
```dafny
var s;
s :- M();
```
with the semantics as described above.

### Expect alternative

In any of the above described uses of `:-`, the `:-` token may be followed immediately by the keyword `expect`.
This keyword states that the RHS evaluation is expected to be successful: 
if the failure-compatible value is a failure, then the program halts immediately (precisely as with the `expect` statement); 
if the return value is not a failure, the semantics is as described in previous sub-sections.

The equivalent desugaring replaces
```dafny
if tmp.IsFailure() {
  rr := tmp.PropagateFailure();
  return;
}
```
with
```dafny
expect !tmp.IsFailure(), tmp;
```

### Key points

There are several points to note.

 * The first out-parameter of the callee is special. 
It has a special type and that type indicates that the value is inspected to see if an immediate return 
from the caller is warranted. 
This type is often a datatype, as shown in the examples above, but it may be any type with the appropriate members.
 * The restriction on the type of caller's first out-parameter is
just that it must be possible (perhaps through generic instantiation and type inference, as in these examples) for `PropagateFailure` applied to the failure-compatible output from the callee to produce a value of the caller's first out-parameter type.
If the caller's first out-parameter type is failure-compatible (which it need not be),
 then failures can be propagated up the call chain. 
 * In the statement `j, k :- callee(i);`,
 when the callee's return value has an `Extract` member,
the type of `j` is not the type of the first out-parameter of `callee`. 
Rather it is a type assignable from the output type of `Extract` applied to the first out-value of `callee`.
 * A method like `callee` with a special first out-parameter type can still be used in the normal way:
`r, k := callee(i)`. 
Now `r` gets the first output value from callee, of type `Status` or `Outcome<nat>` in the examples above. 
No special semantics or exceptional control paths apply. 
Subsequent code can do its own testing of the value of `r` 
and whatever other computations or control flow are desired.
 * The caller and callee can have any (positive) number of output arguments, 
as long as the callee's first out-parameter has a failure-compatible type
and the caller's first out-parameter type matches `PropagateFailure`.
 * If there is more than one LHS, the LHSs must denote different l-values, unless the RHS is a list of expressions and the corresponding RHS values are equal. 
 * The LHS l-values are evaluated before the RHS method call, 
in case the method call has side-effects or return values that modify the l-values prior to assignments being made.

It is important to note the connection between the failure-compatible types used in the caller and callee,
if they both use them. 
They do not have to be the same type, but they must be closely related, 
as it must be possible for the callee's `PropagateFailure` to return a value of the caller's failure-compatible type. 
In practice this means that one such failure-compatible type should be used for an entire program. 
If a Dafny program uses a library shared by multiple programs, the library should supply such a type and it should be used by all the client programs (and, effectively, all Dafny libraries). 
It is also the case that it is inconvenient to mix types such as `Outcome` and `Status` above within the same program.
If there is a mix of failure-compatible types, then the program will need to use `:=` statements and code for 
explicit handling of failure values.


### Failure returns and exceptions

The `:-` mechanism is like the exceptions used in other programming languages, with some similarities and differences.

 * There is essentially just one kind of 'exception' in Dafny, 
the variations of the failure-compatible data type. 
 * Exceptions are passed up the call stack whether or not intervening methods are aware of the possibility of an exception, 
that is, whether or not the intervening methods have declared that they throw exceptions.
Not so in Dafny: a failure is passed up the call stack only if each caller has a failure-compatible first out-parameter, is itself called in a `:-` statement, and returns a value that responds true to `IsFailure()`.
 * All methods that contain failure-return callees must explicitly handle those failures
using either `:-` statements or using `:=` statements with a LHS to receive the failure value.

>>>>>>> ec9b45ba
## Variable Declaration Statement
````grammar
VarDeclStatement = [ "ghost" ] "var" { Attribute }
  (
    LocalIdentTypeOptional 
    { "," { Attribute } LocalIdentTypeOptional }
    [ ":=" Rhs { "," Rhs }
    | { Attribute } ":|" [ "assume" ] 
                    Expression(allowLemma: false, allowLambda: true)
    | ":-" [ "expect" ] Expression { "," Rhs }
    ]
  |
    "(" CasePattern { "," CasePattern } ")"
    ":=" Expression(allowLemma: false, allowLambda: true)
  )
  ";"
````

A ``VarDeclStatement`` is used to declare one or more local variables in
a method or function. The type of each local variable must be given
unless its type can be inferred, either from a given initial value, or
from other uses of the variable. If initial values are given, the number
of values must match the number of variables declared.

Note that the type of each variable must be given individually. The following code

```dafny
var x, y : int;
```
does not declare both `x` and `y` to be of type `int`. Rather it will give an
error explaining that the type of `x` is underspecified if it cannot be
inferred from uses of x.

What follows the ``LocalIdentTypeOptional`` optionally combines the variable
declarations with an update statement (cf. [Update and Call Statement](#sec-update-and-call-statement)).
If the Rhs is a call, then any variable receiving the value of a
formal ghost out-parameter will automatically be declared as ghost, even
if the **ghost** keyword is not part of the variable declaration statement.

The left-hand side can also contain a tuple of patterns which will be
matched against the right-hand-side. For example:

```dafny
function returnsTuple() : (int, int)
{
    (5, 10)
}

function usesTuple() : int
{
    var (x, y) := returnsTuple();
    x + y
}
```

## Guards
````grammar
Guard = ( "*" 
        | "(" "*" ")" 
        | Expression(allowLemma: true, allowLambda: true) 
        )
````
Guards are used in `if` and `while` statements as boolean expressions. Guards
take two forms.

The first and most common form is just a boolean expression.

The second form is either `*` or `(*)`. These have the same meaning. An
unspecified boolean value is returned. The value returned
may be different each time it is executed.

## Binding Guards
````grammar
BindingGuard(allowLambda) =
  IdentTypeOptional { "," IdentTypeOptional } { Attribute }
  ":|" Expression(allowLemma: true, allowLambda)
````

``IfStmt``s can also take a ``BindingGuard``.
It checks if there exist values for the given variables that satisfy the given expression.
If so, it binds some satisfying values to the variables and proceeds
into the "then" branch; otherwise it proceeds with the "else" branch,
where the bound variables are not in scope.

In other words, the statement

```dafny
if x :| P { S } else { T }
```

has the same meaning as

```dafny
if exists x :| P { var x :| P; S } else { T }
```

The identifiers bound by ``BindingGuard`` are ghost variables
and cannot be assigned to non-ghost variables. They are only
used in specification contexts.

Here is an example:

```dafny
predicate P(n: int)
{
  n % 2 == 0
}

method M1() returns (ghost y: int)
    requires exists x :: P(x)
    ensures P(y)
{
  if x : int :| P(x) {
      y := x;
  }
}
```

## If Statement
````grammar
IfStmt = "if"
  ( IfAlternativeBlock
  | "{" IfAlternativeBlock "}"
  |
    ( BindingGuard(allowLambda: true)
    | Guard
    | "..."
    )
    BlockStmt [ "else" ( IfStmt | BlockStmt ) ]
  )
````

````grammar
IfAlternativeBlock =
      { "case"
      (
        BindingGuard(allowLambda:false)
      | Expression(allowLemma: true, allowLambda: false)
      ) "=>" { Stmt } } .
````

The simplest form of an `if` statement uses a guard that is a boolean
expression. It then has the same form as in C\# and other common
programming languages. For example,

```dafny
  if x < 0 {
    x := -x;
  }
```

If the guard is an asterisk then a non-deterministic choice is made:

```dafny
  if * {
    print "True";
  } else {
    print "False";
  }
```

The `if` statement using the `IfAlternativeBlock` form is similar to the
`if ... fi` construct used in the book "A Discipline of Programming" by
Edsger W. Dijkstra. It is used for a multi-branch `if`.

For example:
```dafny
  if {
    case x <= y => max := y;
    case y <= x => max := x;
  }
```

In this form, the expressions following the `case` keyword are called
_guards_. The statement is evaluated by evaluating the guards in an
undetermined order until one is found that is `true` and the statements
to the right of `=>` for that guard are executed. The statement requires
at least one of the guards to evaluate to `true`.

## While Statement
````grammar
WhileStmt = "while"
  ( LoopSpecWhile ( WhileAlternativeBlock | "{" WhileAlternativeBlock "}" )
  | ( Guard | "..." ) LoopSpec
      ( BlockStmt
      | "..."
      | /* go body-less */
      )
  )
````

````grammar
WhileAlternativeBlock =
   "{" 
   { "case" Expression(allowLemma: true, allowLambda: false) 
   "=>" { Stmt } } 
   "}
````

Loops need _loop specifications_ (``LoopSpec`` in the grammar) in order for Dafny to prove that
they obey expected behavior. In some cases Dafny can infer the loop specifications by analyzing the code,
so the loop specifications need not always be explicit.
These specifications are described in the [section on Loop Specifications](#sec-loop-specification).

The `while` statement is Dafny's only loop statement. It has two general
forms.

The first form is similar to a while loop in a C-like language. For
example:

```dafny
  var i := 0;
  while i < 5 {
    i := i + 1;
  }
```

In this form, the condition following the `while` is one of these:

* A boolean expression. If true it means execute one more
iteration of the loop. If false then terminate the loop.
* An asterisk (`*`), meaning non-deterministically yield either
`true` or `false` as the value of the condition

<!--
Keep the following commented out until we decide a better
place to put it.

* An ellipsis (`...`), which makes the while statement a _skeleton_
`while` statement. TODO: What does that mean?

The _body_ of the loop is usually a block statement, but it can also
be a _skeleton_, denoted by ellipsis, or missing altogether.
TODO: Wouldn't a missing body cause problems? Isn't it clearer to have
a block statement with no statements inside?
-->

The second form uses the `WhileAlternativeBlock`. It is similar to the
`do ... od` construct used in the book "A Discipline of Programming" by
Edsger W. Dijkstra. For example:

```dafny
  while
    decreases if 0 <= r then r else -r;
  {
    case r < 0 =>
      r := r + 1;
    case 0 < r =>
      r := r - 1;
  }
```
For this form, the guards are evaluated in some undetermined order
until one is found that is true, in which case the corresponding statements
are executed. If none of the guards evaluates to true, then the
loop execution is terminated.
k

## Loop Specifications {#sec-loop-specification}
For some simple loops, such as those mentioned previously, Dafny can figure
out what the loop is doing without more help. However, in general the user
must provide more information in order to help Dafny prove the effect of
the loop. This information is provided by a ``LoopSpec``. A
``LoopSpec`` provides information about invariants, termination, and
what the loop modifies. 
For additional tutorial information see [@KoenigLeino:MOD2011] or the
[online Dafny tutorial](http://rise4fun.com/Dafny/tutorial/Guide).

### Loop Invariants

Loops present a problem for specification-based reasoning. There is no way to
know in advance how many times the code will go around the loop and
a tool cannot reason about every one of a possibly unbounded sequence of unrollings. 
In order to consider all paths through a program, specification-based 
program verification tools require loop invariants, which are another kind of
annotation.

A loop invariant is an expression that holds just prior to the loop test,
that is, upon entering a loop and
after every execution of the loop body. It captures something that is
invariant, i.e. does not change, about every step of the loop. Now,
obviously we are going to want to change variables, etc. each time around
the loop, or we wouldn't need the loop. Like pre- and postconditions, an
invariant is a property that is preserved for each execution of the loop,
expressed using the same boolean expressions we have seen. For example,

```dafny
var i := 0;
while i < n
  invariant 0 <= i
{
  i := i + 1;
}
```

When you specify an invariant, Dafny proves two things: the invariant
holds upon entering the loop, and it is preserved by the loop. By
preserved, we mean that assuming that the invariant holds at the
beginning of the loop, we must show that executing the loop body once
makes the invariant hold again. Dafny can only know upon analyzing the
loop body what the invariants say, in addition to the loop guard (the
loop condition). Just as Dafny will not discover properties of a method
on its own, it will not know any but the most basic properties of a loop
are preserved unless it is told via an invariant.

### Loop Termination

Dafny proves that code terminates, i.e. does not loop forever, by using
`decreases` annotations. For many things, Dafny is able to guess the right
annotations, but sometimes it needs to be made explicit.
There are two places Dafny proves termination: loops and recursion.
Both of these situations require either an explicit annotation or a
correct guess by Dafny.

A `decreases` annotation, as its name suggests, gives Dafny an expression
that decreases with every loop iteration or recursive call. There are two
conditions that Dafny needs to verify when using a `decreases` expression:

* that the expression actually gets smaller, and
* that it is bounded.

That is, the expression must strictly decrease in a well-founded ordering
(cf. Section [Well-Founded Orders](#sec-well-founded-orders).

Many times, an integral value (natural or plain integer) is the quantity
that decreases, but other things that can be used as well. In the case of
integers, the bound is assumed to be zero. For example, the following is
a proper use of `decreases` on a loop:

```dafny
  while 0 < i
    invariant 0 <= i
    decreases i
  {
    i := i - 1;
  }
```

Here Dafny has all the ingredients it needs to prove termination. The
variable i gets smaller each loop iteration, and is bounded below by
zero. This is fine, except the loop is backwards from most loops, which
tend to count up instead of down. In this case, what decreases is not the
counter itself, but rather the distance between the counter and the upper
bound. A simple trick for dealing with this situation is given below:

```dafny
  while i < n
    invariant 0 <= i <= n
    decreases n - i
  {
    i := i + 1;
  }
```

This is actually Dafny's guess for this situation, as it sees `i < n` and
assumes that `n - i` is the quantity that decreases. The upper bound of the
loop invariant implies that `0 <= n – i`, and gives Dafny a lower bound on
the quantity. This also works when the bound `n` is not constant, such as
in the binary search algorithm, where two quantities approach each other,
and neither is fixed.

If the **decreases** clause of a loop specified "*", then no
termination check will be performed. Use of this feature is sound only with
respect to partial correctness.

### Loop Framing
In some cases we also must specify what memory locations the loop body
is allowed to modify. This is done using a `modifies` clause.
See the discussion of framing in methods for a fuller discussion.

TO BE WRITTEN

## Match Statement
````grammar
MatchStmt = "match" Expression(allowLemma: true, allowLambda: true)
  ( "{" { CaseStatement } "}"
  | { CaseStatement }
  )

CaseStatement = CaseBinding_ "=>" { Stmt }
````

The `match` statement is used to do case analysis on a value of inductive or co-inductive datatype (which includes the built-in tuple types), a base type, or newtype. The expression after the `match` keyword is called the _selector_. The expression is evaluated and then matched against
each clause in order until a matching clause is found.

The identifier after the `case` keyword in a case clause, if present,
must be either the name of one of the datatype's constructors (when the selector is a value of a datatype), a literal (when the selector is a value of a base type or a newtype), or a
variable, in which case the clause matches any constructors.
If the constructor takes parameters then a parenthesis-enclosed
list of patterns must follow the
constructor. There must be as many patterns as the constructor
has parameters. If the optional type is given it must be the same
as the type of the corresponding parameter of the constructor.
If no type is given then the type of the corresponding parameter
is the type assigned to the identifier. If the identifier
represents a variable, it cannot be applied to arguments.
 If the variable is not used
in a case, it can be replaced by an underscore.

When an inductive value that was created using constructor
expression `C1(v1, v2)` is matched against a case clause
`C2(x1, x2`), there is a match provided that `C1` and `C2` are the
same constructor. In that case `x1` is bound to value `v1` and
`x2` is bound to `v2`. The identifiers in the case pattern
are not mutable. Here is an example of the use of a `match` statement.

```dafny
datatype Tree = Empty | Node(left: Tree, data: int, right: Tree)

// Return the sum of the data in a tree.
method Sum(x: Tree) returns (r: int)
{
  match x {
    case Empty => r := 0;
	case Node(t1, d, t2) =>
	  var v1 := Sum(t1);
	  var v2 := Sum(t2);
	  r := v1 + d + v2;
 }
}
```

Note that the `Sum` method is recursive yet has no `decreases` annotation.
In this case it is not needed because Dafny is able to deduce that
`t1` and `t2` are _smaller_ (structurally) than `x`. If `Tree` had been
coinductive this would not have been possible since `x` might have been
infinite.

## Assert Statement
````grammar
AssertStmt =
    "assert" { Attribute }
    ( Expression(allowLemma: false, allowLambda: true)
    | "..."
    ) ";"
````

`Assert` statements are used to express logical proposition that are
expected to be true. Dafny will attempt to prove that the assertion
is true and give an error if the assertion cannot be provenb. 
Once the assertion is proved,
its truth is to aid in proving following deductions.
Thus if Dafny is having a difficult time verifying a method,
the user may help by inserting assertions that Dafny can prove,
and whose truth may aid in the larger verification effort,
much as lemmas might be used in mathematical proofs.

Using `...` as the argument of the statement is part of module refinement, as described [here](#sec-module-refinement).

TO BE WRITTEN - assert by statements

## Assume Statement
````grammar
AssumeStmt =
    "assume" { Attribute }
    ( Expression(allowLemma: false, allowLambda: true)
    | "..."
    ) ";"
````

The `assume` statement lets the user specify a logical proposition
that Dafny may assume to be true without proof. If in fact the
proposition is not true this may lead to invalid conclusions.

An `assume` statement would ordinarily be used as part of a larger
verification effort where verification of some other part of
the program required the proposition. By using the `assume` statement
the other verification can proceed. Then when that is completed the
user would come back and replace the `assume` with `assert`.

An `assume` statement cannot be compiled. In fact, the compiler
will complain if it finds an **assume** anywhere where it has not
been replaced through a refinement step.

Using `...` as the argument of the statement is part of module refinement, as described [here](#sec-module-refinement).

## Expect Statement

````grammar
ExpectStmt =
    "expect" { Attribute }
    ( Expression(allowLemma: false, allowLambda: true)
    | "..."
    )
    [ "," Expression(allowLemma: false, allowLambda: true) ]
    ";"
````

The `expect` statement states a boolean expression that is 
(a) assumed to be true by the verifier
and (b) checked to be true
at run-time. That is, the compiler inserts into the run-time executable a 
check that the given expression is true; if the expression is false, then
the execution of the program halts immediately. If a second argument is
given, it may be a value of any type.
That value is converted to a string (just like the `print` statement)
and  the string is included 
in the message emitted by the program
when it halts; otherwise a default message is emitted.

Because the expect expression and optional second argument are compiled, they cannot be ghost expressions.

`assume` statements are ignored at run-time. The `expect` statement behaves like 
`assume` for the verifier, but also inserts a run-time check that the 
assumption is indeed correct (for the test cases used at run-time).

Here are a few use-cases for the `expect` statement.

A) To check the specifications of external methods.

Consider an external method `Random` that takes a `nat` as input
and returns a `nat` value that is less than the input.
Such a method could be specified as
```dafny
method {:extern} Random(n: nat) returns (r: nat)
  ensures r < n
```
But because there is no body for `Random` (only the external non-dafny implementation),
it cannot be verified that `Random` actually satisfies this specification.

To mitigate this situation somewhat, we can define a wrapper function, `Random'`,
that calls `Random` but in which we can put some run-time checks:
```dafny
method {:extern} Random(n: nat) returns (r: nat)

method Random'(n: nat) returns (r: nat)
  ensures r < n
{
  r := Random(n);
  expect r < n;
}
```
Here we can verify that `Random'` satisfies its own specification,
relying on the unverified specification of `Random`.
But we are also checking at run-time that any input-output pairs for `Random`
encountered during execution
do satisfy the specification,
as they are checked by the `expect` statement.

Note, in this example, two problems are still remaining.
One problem is that the out-parameter of the extern `Random` has type `nat`,
but there is no check that the value returned really is non-negative.
It would be better to declare the out-parameter of `Random` to be `int` and
to include `0 <= r` in the condition checked by the `expect` statement in `Random'`.
The other problem is that `Random` surely will need `n` to be strictly positive.
This can be fixed by adding `requires n != 0` to `Random'` and `Random`.

B) Run-time testing

Verification and run-time testing are complementary
and both have their role in assuring that software does what is intended.
Dafny can produce executables
and these can be instrumented with unit tests.
Annotating a method with the `{:test}` attribute
indicates to the compiler
that it should produce target code
that is correspondingly annotated to mark the method
as a unit test (e.g., an XUnit test) in the target language. 
Within that method one might use `expect` statements (as well as `print` statements)
to insert checks that the target program is behaving as expected.

C) Compiler tests

If one wants to assure that compiled code is behaving at run-time consistently with the statically verified code,
one can use paired assert/expect statements with the same expression:
```dafny
assert _P_;
expect _P_;
```
The verifier will check that _P_ is always true at the given point in a program
(at the `assert` statement).

At run-time, the compiler will insert checks that the same predicate,
in the `expect` statement is true.
Any difference identifies a compiler bug.
Note that the `expect` must be after the `assert`.
If the `expect` is first, 
then the verifier will interpret the `expect` like an `assume`,
in which case the `assert` will be proved trivially
and potential unsoundness will be hidden.

Using `...` as the argument of the `expect` statement is part of module refinement, as described [here](#sec-module-refinement).

<!--
Describe where refinement is described.

If the proposition is `...` then (TODO: what does this mean?).
-->

## Print Statement
````grammar
PrintStmt =
    "print" Expression(allowLemma: false, allowLambda: true)
    { "," Expression(allowLemma: false, allowLambda: true) } ";"
````

The `print` statement is used to print the values of a comma-separated
list of expressions to the console. The generated code uses
target-language-specific idioms to perform this printing.
The expressions may of course include strings that are used
for captions. There is no implicit new line added, so to add a new
line you should include `"\n"` as part of one of the expressions.
Dafny automatically creates implementations of methods that convert values to strings
for all Dafny data types. For example,

```dafny
datatype Tree = Empty | Node(left: Tree, data: int, right: Tree)
method Main()
{
  var x : Tree := Node(Node(Empty, 1, Empty), 2, Empty);
  print "x=", x, "\n";
}
```

produces this output:

```
x=Tree.Node(Tree.Node(Tree.Empty, 1, Tree.Empty), 2, Tree.Empty)
```

Note that Dafny does not have method overriding and there is no mechanism to
override the built-in value->string conversion.  Nor is there a way to
explicitly invoke this conversion.

## Forall Statement
````grammar
ForallStmt = "forall"
  ( "(" [ QuantifierDomain ] ")"
  | [ QuantifierDomain ]
  )
  { ForAllEnsuresClause_ }
  [ BlockStmt ]
````

The `forall` statement executes the body
simultaneously for all quantified values in the specified range.
There are several variant uses of the `forall`
statement and there are a number of restrictions.

In particular, a `forall` statement can be classified as one of the following:

* _Assign_ - the `forall` statement is used for simultaneous assignment.
The target must be an array element or an object field.
* _Call_ - The body consists of a single call to a ghost method without side effects
* _Proof_ - The `forall` has `ensure` expressions which are effectively
quantified or proved by the body (if present).

An _assign_ `forall` statement performs simultaneous assignment.
The left-hand sides must denote different l-values, unless the
corresponding right-hand sides also coincide.

The following is an excerpt of an example given by Leino in
[_Developing Verified Programs with Dafny_][leino233].
When the buffer holding the queue needs to be resized,
the `forall` statement is used to simultaneously copy the old contents
into the new buffer.

[leino233]: http://research.microsoft.com/en-us/um/people/leino/papers/krml233.pdf

```dafny
class {:autocontracts} SimpleQueue<Data>
{
  ghost var Contents: seq<Data>;
  var a: array<Data>  // Buffer holding contents of queue.
  var m: int          // Index head of queue.
  var n: int          // Index just past end of queue
  ...
  method Enqueue(d: Data)
    ensures Contents == old(Contents) + [d]
  {
    if n == a.Length {
      var b := a;
      if m == 0 { b := new Data[2 * a.Length]; }
      forall i | 0 <= i < n - m {
      	b[i] := a[m + i];
      }
      a, m, n := b, 0, n - m;
    }
    a[n], n, Contents := d, n + 1, Contents + [d];
  }
}
```

Here is an example of a _call_ `forall` statement and the
callee. This is contained in the `CloudMake-ConsistentBuilds.dfy`
test in the Dafny repository.

```dafny
forall cmd', deps', e' | 
       Hash(Loc(cmd', deps', e')) == Hash(Loc(cmd, deps, e)) {
  HashProperty(cmd', deps', e', cmd, deps, e);
}

lemma HashProperty(cmd: Expression, deps: Expression, ext: string,
    cmd': Expression, deps': Expression, ext': string)
  requires Hash(Loc(cmd, deps, ext)) == Hash(Loc(cmd', deps', ext'))
  ensures cmd == cmd' && deps == deps' && ext == ext'
```

The following example of a _proof_ `forall` statement comes from the same file:

```dafny
forall p | p in DomSt(stCombinedC.st) && p in DomSt(stExecC.st)
  ensures GetSt(p, stCombinedC.st) == GetSt(p, stExecC.st)
{
  assert DomSt(stCombinedC.st) <= DomSt(stExecC.st);
  assert stCombinedC.st == Restrict(DomSt(stCombinedC.st), 
                                               stExecC.st);
}
```

More generally, the statement
```dafny
forall x | P(x) { Lemma(x); }
```
is used to invoke `Lemma(x)` on all `x` for which `P(x)` holds. If
`Lemma(x)` ensures `Q(x)`, then the forall statement establishes
```dafny
forall x :: P(x) ==> Q(x).
```

The `forall` statement is also used extensively in the de-sugared forms of
co-predicates and co-lemmas. See section [#sec-co-inductive-datatypes].

## Modify Statement
````grammar
ModifyStmt =
  "modify" { Attribute }
  ( FrameExpression(allowLemma: false, allowLambda: true)
    { "," FrameExpression(allowLemma: false, allowLambda: true) }
  | "..."
  )
  ( BlockStmt | ";" )
````

The `modify` statement has two forms which have two different
purposes.

When the `modify` statement ends with a semi-colon rather than
a block statement its effect is to say that some undetermined
modifications have been made to any or all of the memory
locations specified by the [frame expressions](#sec-frame-expressions).
In the following example, a value is assigned to field `x`
followed by a `modify` statement that may modify any field
in the object. After that we can no longer prove that the field
`x` still has the value we assigned to it.

```dafny
class MyClass {
  var x: int
  method N()
    modifies this
  {
    x := 18;
    modify this;
    assert x == 18;  // error: cannot conclude this here
  }
}
```

When the `modify` statement is followed by a block statement,
we are instead specifying what can be modified in that
block statement. Namely, only memory locations specified
by the frame expressions of the block `modify` statement
may be modified. Consider the following example.

```dafny
class ModifyBody {
  var x: int
  var y: int
  method M0()
    modifies this
  {
    modify {} {
      x := 3;  // error: violates modifies clause of the modify statement
    }
  }

  method M1()
    modifies this
  {
    modify {} {
      var o := new ModifyBody;
      o.x := 3;  // fine
    }
  }

  method M2()
    modifies this
  {
    modify this {
      x := 3;
    }
  }
```

```dafny
  method M3()
    modifies this
  {
    var k: int;
    modify {} { k := 4; } // fine. k is local
  }
}
```

The first `modify` statement in the example has an empty
frame expression so it cannot modify any memory locations.
So an error is reported when it tries to modify field `x`.

The second `modify` statement also has an empty frame
expression. But it allocates a new object and modifies it.
Thus we see that the frame expressions on a block `modify`
statement only limit what may be modified in already allocated
memory. It does not limit what may be modified in
new memory that is allocated within the block.

The third `modify` statement has a frame expression that
allows it to modify any of the fields of the current object,
so the modification of field `x` is allowed.

Finally, the fourth example shows that the restrictions imposed by
the modify statement do not apply to local variables, only those
that are heap-based.

## Calc Statement
````grammar
CalcStmt = "calc" { Attribute } [ CalcOp ] "{" CalcBody "}"
CalcBody = { CalcLine [ CalcOp ] Hints }
CalcLine = Expression(allowLemma: false, allowLambda: true) ";"
Hints = { ( BlockStmt | CalcStmt ) }
CalcOp =
  ( "==" [ "#" "[" 
           Expression(allowLemma: true, allowLambda: true) "]" ]
  | "<" | ">"
  | "!=" | "<=" | ">="
  | "<==>" | "==>" | "<=="
  )
````

[Verified Calculations]: http://research.microsoft.com/en-us/um/people/leino/papers/krml231.pdf

The `calc` statement supports _calculational proofs_ using a language
feature called _program-oriented calculations_ (poC). This feature was
introduced and explained in the [_Verified Calculations_] paper by Leino
and Polikarpova[@LEINO:Dafny:Calc]. Please see that paper for a more
complete explanation of the `calc` statement. We here mention only the
highlights.

Calculational proofs are proofs by stepwise formula manipulation
as is taught in elementary algebra. The typical example is to prove
an equality by starting with a left-hand-side, and through a series of
transformations morph it into the desired right-hand-side.

Non-syntactic rules further restrict hints to only ghost and side-effect
free statements, as well as imposing a constraint that only
chain-compatible operators can be used together in a calculation. The
notion of chain-compatibility is quite intuitive for the operators
supported by poC; for example, it is clear that "<" and ">" cannot be used within
the same calculation, as there would be no relation to conclude between
the first and the last line. See the [paper][Verified Calculations] for
a more formal treatment of chain-compatibility.

Note that we allow a single occurrence of the intransitive operator "!=" to
appear in a chain of equalities (that is, "!=" is chain-compatible with
equality but not with any other operator, including itself). Calculations
with fewer than two lines are allowed, but have no effect. If a step
operator is omitted, it defaults to the calculation-wide operator,
defined after the `calc` keyword. If that operator is omitted, it defaults
to equality.

Here is an example using `calc` statements to prove an elementary
algebraic identity. As it turns out, Dafny is able to prove this without
the `calc` statements, but the example illustrates the syntax.

```dafny
lemma docalc(x : int, y: int)
  ensures (x + y) * (x + y) == x * x + 2 * x * y + y * y
{
  calc {
    (x + y) * (x + y);
    ==
    // distributive law: (a + b) * c == a * c + b * c
    x * (x + y) + y * (x + y);
    ==
    // distributive law: a * (b + c) == a * b + a * c
    x * x + x * y + y * x + y * y;
    ==
    calc {
	    y * x;
      ==
	    x * y;
    }
    x * x + x * y + x * y + y * y;
    ==
    calc {
      x * y + x * y;
      ==
      // a = 1 * a
      1 * x * y + 1 * x * y;
      ==
      // Distributive law
      (1 + 1) * x * y;
      ==
      2 * x * y;
    }
    x * x + 2 * x * y + y * y;
  }
}
```

Here we started with `(x + y) * (x + y)` as the left-hand-side
expressions and gradually transformed it using distributive,
commutative and other laws into the desired right-hand-side.

The justification for the steps are given as comments, or as
nested `calc` statements that prove equality of some sub-parts
of the expression.

The `==` operators show the relation between
the previous expression and the next. Because of the transitivity of
equality we can then conclude that the original left-hand-side is
equal to the final expression.

We can avoid having to supply the relational operator between
every pair of expressions by giving a default operator between
the `calc` keyword and the opening brace as shown in this abbreviated
version of the above calc statement:

```dafny
calc == {
  (x + y) * (x + y);
  x * (x + y) + y * (x + y);
  x * x + x * y + y * x + y * y;
  x * x + x * y + x * y + y * y;
  x * x + 2 * x * y + y * y;
}
```

And since equality is the default operator, we could have omitted
it after the `calc` keyword.
The purpose of the block statements or the `calc` statements between
the expressions is to provide hints to aid Dafny in proving that
step. As shown in the example, comments can also be used to aid
the human reader in cases where Dafny can prove the step automatically.

## Reveal Statement

TO BE WRITTEN

<!--
Move to discussion of refinement.

## Skeleton Statement
````grammar
SkeletonStmt =
  "..."
  ["where" Ident {"," Ident } ":="
    Expression(allowLemma: false, allowLambda: true)
    {"," Expression(allowLemma: false, allowLambda: true) }
  ] ";"
````
--><|MERGE_RESOLUTION|>--- conflicted
+++ resolved
@@ -1,11 +1,7 @@
 # Statements
 ````grammar
-<<<<<<< HEAD
-Stmt = ( BlockStmt | AssertStmt | AssumeStmt | ExpectStmt | PrintStmt | UpdateStmt
-=======
 Stmt = ( BlockStmt | AssertStmt | AssumeStmt | ExpectStmt | PrintStmt 
   | UpdateStmt | UpdateFailureStmt
->>>>>>> ec9b45ba
   | VarDeclStatement | IfStmt | WhileStmt | MatchStmt | ForallStmt
   | CalcStmt | ModifyStmt | LabeledStmt_ | BreakStmt_ | ReturnStmt
   | RevealStmt | YieldStmt
@@ -244,8 +240,6 @@
 
 is diagnosed as a label in which the user forgot the **label** keyword.
 
-<<<<<<< HEAD
-=======
 ## Update with Failure Statement (`:-`)
 ````grammar
 UpdateFailureStmt  =
@@ -552,7 +546,6 @@
  * All methods that contain failure-return callees must explicitly handle those failures
 using either `:-` statements or using `:=` statements with a LHS to receive the failure value.
 
->>>>>>> ec9b45ba
 ## Variable Declaration Statement
 ````grammar
 VarDeclStatement = [ "ghost" ] "var" { Attribute }
