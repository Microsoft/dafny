# Statements
````
Stmt = ( BlockStmt | AssertStmt | AssumeStmt | ExpectStmt | PrintStmt | UpdateStmt
  | VarDeclStatement | IfStmt | WhileStmt | MatchStmt | ForallStmt
  | CalcStmt | ModifyStmt | LabeledStmt_ | BreakStmt_ | ReturnStmt
  | RevealStmt | YieldStmt
  )
````
<!--
Grammar has SkeletonStmt
Added RevealStmt

Describe where refinement is described.

| SkeletonStmt
-->

Many of Dafny's statements are similar to those in traditional
programming languages, but a number of them are significantly different.
This grammar production shows the different kinds of Dafny statements.
They are described in subsequent sections.

## Labeled Statement
````
LabeledStmt_ = "label" LabelName ":" Stmt
````
A labeled statement is just the keyword `label` followed by an identifier
which is the label, followed by a colon and a statement. The label may be
referenced in a break statement  that is within the labeled statement
to transfer control to the location after
the labeled statement. 
The label is not allowed to be the same as any previous dominating
label.

The label may also be used in an [`old` expression](#sec-old-expression). In this case the label 
must have been encountered during the control flow in route to the `old`
expression. That is, again, the label must dominate the use of the label.

## Break Statement
````
BreakStmt_ = "break" ( LabelName | { "break" } ) ";"
````
A break statement provides a means to transfer control
in a way different than the usual nested control structures.
There are two forms of break statement: with and without a label.

If a label is used, the break statement must be enclosed in a statement
with that label and the result is to transfer control to the statement
after the labeled statement. For example, such a break statement can be
used to exit a sequence of statements in a block statement before 
reaching the end of the block.

For example,
```
L: {
  var n := ReadNext();
  if n < 0  { break L; }
  DoSomething(n);
}
```
is equivalent to
```
{
  var n: ReadNext();
  if 0 <= n {
    DoSomething(n);
  }
}
```

If no label is specified and the statement lists `n`
occurrences of `break`, then the statement must be enclosed in
at least `n` levels of loops. Control continues after exiting `n`
enclosing loops. For example,

```
var i := 0;
while i < 10 {
  var j := 0;
  while j < 10 {
    var k := 0;
    while k < 10 {
      if (j + k == 15) break break;
      k := k + 1;
    }
    j := j + 1;
  }
  // control continues here after the break
  i := i + 1;
}
``` 

## Block Statement
````
BlockStmt = "{" { Stmt } "}"
````
A block statement is just a sequence of statements enclosed by curly braces.
Local variables declared in the block end their scope at the end of the block.

## Return Statement
````
ReturnStmt = "return" [ Rhs { "," Rhs } ] ";"
````
A return statement can only be used in a method. It is used
to terminate the execution of the method.

To return a value from a method, the value is assigned to one
of the named out-parameters sometime before a return statement.
In fact, the out-parameters act very much like local variables,
and can be assigned to more than once. Return statements are
used when one wants to return before reaching the end of the
body block of the method.

Return statements can be just the return keyword (where the current value
of the out-parameters are used), or they can take a list of expressions to
return. If a list is given, the number of expressions given must be the same
as the number of named out-parameters. These expressions are
evaluated, then they are assigned to the out-parameters, and then the
method terminates.

## Yield Statement
````
YieldStmt = "yield" [ Rhs { "," Rhs } ] ";"
````

A yield statement can only be used in an iterator.
See section [Iterator types](#sec-iterator-types) for more details
about iterators.

The body of an iterator is a _co-routine_. It is used
to yield control to its caller, signaling that a new
set of values for the iterator's yield parameters (if any)
are available. Values are assigned to the yield parameters
at or before a yield statement.
In fact, the yield parameters act very much like local variables,
and can be assigned to more than once. Yield statements are
used when one wants to return new yield parameter values
to the caller. Yield statements can be just the
**yield** keyword (where the current value of the yield parameters
are used), or they can take a list of expressions to yield.
If a list is given, the number of expressions given must be the
same as the number of named return yield parameters.
These expressions are then evaluated, then they are
assigned to the yield parameters, and then the iterator
yields.

## Update and Call Statements {#sec-update-and-call-statement}
````
UpdateStmt =
    Lhs
    ( {Attribute} ";"
    |If more than one
left-hand side is used, these must denote different l-values, unless the
corresponding right-hand sides also denote the same value.
     { "," Lhs }
     ( ":=" Rhs { "," Rhs }
     | ":|" [ "assume" ] 
               Expression(allowLemma: false, allowLambda: true)
     )
     ";"
    | ":"
    )
````

````
CallStmt_ =
    [ Lhs { , Lhs } ":=" ] Lhs ";"
````

The update statement serves several logical purposes.


1) The form

```
Lhs {Attribute} ";"
```
is assumed to be a call to a method with no out-parameters.

2) The form

```
    [ Lhs { , Lhs } ":=" ] Lhs ";"
```
can occur in the ``UpdateStmt`` grammar when there is a single Rhs that
takes the special form of a ``Lhs`` that is a call;
that is, this form matches the grammar of a ``CallStmt_``, in which the ``Lhs`` after
the `:=` references a method and the arguments to it, corresponding to a 
method call or a new allocation with an initializing method.
This is the only case
where the number of left-hand sides can be different than the number of
right-hand sides in the ``UpdateStmt``. In that case the number of
left-hand sides must match the number of out-parameters of the
method that is called or there must be just one ``Lhs`` to the left of
the `:=`, which then is assigned a tuple of the out-parameters.
Note that the result of a method call is not allowed to be used as an argument of
another method call, as if it were an expression.

3) If no call is involved, the ``UpdateStmt`` can be a parallel
assignment of right-hand-side values to the left-hand sides. For example,
`x,y := y,x` swaps the values of `x` and `y`. If more than one
left-hand side is used, these must denote different l-values, unless the
corresponding right-hand sides also denote the same value. There must
be an equal number of left-hand sides and right-hand sides in this case.
Of course, the most common case will have only one
``Rhs`` and one ``Lhs``.

4) The form that uses "`:|`" assigns some values to the left-hand side
variables such that the boolean expression on the right hand side
is satisfied. This can be used to make a choice as in the
following example where we choose an element in a set.

```
method Sum(X: set<int>) returns (s: int)
{
  s := 0; var Y := X;
  while Y != {}
    decreases Y
  {
    var y: int;
    y :| y in Y;
    s, Y := s + y, Y - {y};
  }
}
```

Dafny will report an error if it cannot prove that values
exist which satisfy the condition.

In addition, as the choice is arbitrary, 
assignment statements using `:|` may be non-deterministic 
when executed.

Note that the form

````
    Lhs ":"
````

is diagnosed as a label in which the user forgot the **label** keyword.

## Variable Declaration Statement
````
VarDeclStatement = [ "ghost" ] "var" { Attribute }
  (
    LocalIdentTypeOptional 
    { "," { Attribute } LocalIdentTypeOptional }
    [ ":=" Rhs { "," Rhs }
    | { Attribute } ":|" [ "assume" ] 
                    Expression(allowLemma: false, allowLambda: true)
    ]
  |
    "(" CasePattern { "," CasePattern } ")"
    ":=" Expression(allowLemma: false, allowLambda: true)
  )
  ";"
````

A ``VarDeclStatement`` is used to declare one or more local variables in
a method or function. The type of each local variable must be given
unless its type can be inferred, either from a given initial value, or
from other uses of the variable. If initial values are given, the number
of values must match the number of variables declared.

Note that the type of each variable must be given individually. The following code

```
var x, y : int;
```
does not declare both `x` and `y` to be of type `int`. Rather it will give an
error explaining that the type of `x` is underspecified if it cannot be
inferred from uses of x.

What follows the ``LocalIdentTypeOptional`` optionally combines the variable
declarations with an update statement (cf. [Update and Call Statement](#sec-update-and-call-statement)).
If the Rhs is a call, then any variable receiving the value of a
formal ghost out-parameter will automatically be declared as ghost, even
if the **ghost** keyword is not part of the variable declaration statement.

The left-hand side can also contain a tuple of patterns which will be
matched against the right-hand-side. For example:

```
function returnsTuple() : (int, int)
{
    (5, 10)
}

function usesTuple() : int
{
    var (x, y) := returnsTuple();
    x + y
}
```

## Guards
````
Guard = ( "*" 
        | "(" "*" ")" 
        | Expression(allowLemma: true, allowLambda: true) 
        )
````
Guards are used in `if` and `while` statements as boolean expressions. Guards
take two forms.

The first and most common form is just a boolean expression.

The second form is either `*` or `(*)`. These have the same meaning. An
unspecified boolean value is returned. The value returned
may be different each time it is executed.

## Binding Guards
````
BindingGuard(allowLambda) =
  IdentTypeOptional { "," IdentTypeOptional } { Attribute }
  ":|" Expression(allowLemma: true, allowLambda)
````

``IfStmt``s can also take a ``BindingGuard``.
It checks if there exist values for the given variables that satisfy the given expression.
If so, it binds some satisfying values to the variables and proceeds
into the "then" branch; otherwise it proceeds with the "else" branch,
where the bound variables are not in scope.

In other words, the statement

```
if x :| P { S } else { T }
```

has the same meaning as

```
if exists x :| P { var x :| P; S } else { T }
```

The identifiers bound by ``BindingGuard`` are ghost variables
and cannot be assigned to non-ghost variables. They are only
used in specification contexts.

Here is an example:

```
predicate P(n: int)
{
  n % 2 == 0
}

method M1() returns (ghost y: int)
    requires exists x :: P(x)
    ensures P(y)
{
  if x : int :| P(x) {
      y := x;
  }
}
```

## If Statement
````
IfStmt = "if"
  ( IfAlternativeBlock
  | "{" IfAlternativeBlock "}"
  |
    ( BindingGuard(allowLambda: true)
    | Guard
    | "..."
    )
    BlockStmt [ "else" ( IfStmt | BlockStmt ) ]
  )
````

````
IfAlternativeBlock =
      { "case"
      (
        BindingGuard(allowLambda:false)
      | Expression(allowLemma: true, allowLambda: false)
      ) "=>" { Stmt } } .
````

The simplest form of an `if` statement uses a guard that is a boolean
expression. It then has the same form as in C\# and other common
programming languages. For example,

```
  if x < 0 {
    x := -x;
  }
```

If the guard is an asterisk then a non-deterministic choice is made:

```
  if * {
    print "True";
  } else {
    print "False";
  }
```

The `if` statement using the `IfAlternativeBlock` form is similar to the
`if ... fi` construct used in the book "A Discipline of Programming" by
Edsger W. Dijkstra. It is used for a multi-branch `if`.

For example:
```
  if {
    case x <= y => max := y;
    case y <= x => max := x;
  }
```

In this form, the expressions following the `case` keyword are called
_guards_. The statement is evaluated by evaluating the guards in an
undetermined order until one is found that is `true` and the statements
to the right of `=>` for that guard are executed. The statement requires
at least one of the guards to evaluate to `true`.

## While Statement
````
WhileStmt = "while"
  ( LoopSpecWhile ( WhileAlternativeBlock | "{" WhileAlternativeBlock "}" )
  | ( Guard | "..." ) LoopSpec
      ( BlockStmt
      | "..."
      | /* go body-less */
      )
  )
````

````
WhileAlternativeBlock =
<<<<<<< HEAD
   { "case" Expression(allowLemma: true, allowLambda: false) "=>" { Stmt } } .
=======
   "{" 
   { "case" Expression(allowLemma: true, allowLambda: false) 
   "=>" { Stmt } } 
   "}
>>>>>>> 32f1069d
````

Loops need _loop specifications_ (``LoopSpec`` in the grammar) in order for Dafny to prove that
they obey expected behavior. In some cases Dafny can infer the loop specifications by analyzing the code,
so the loop specifications need not always be explicit.
These specifications are described in the [section on Loop Specifications](#sec-loop-specification).

The `while` statement is Dafny's only loop statement. It has two general
forms.

The first form is similar to a while loop in a C-like language. For
example:

```
  var i := 0;
  while i < 5 {
    i := i + 1;
  }
```

In this form, the condition following the `while` is one of these:

* A boolean expression. If true it means execute one more
iteration of the loop. If false then terminate the loop.
* An asterisk (`*`), meaning non-deterministically yield either
`true` or `false` as the value of the condition

<!--
Keep the following commented out until we decide a better
place to put it.

* An ellipsis (`...`), which makes the while statement a _skeleton_
`while` statement. TODO: What does that mean?

The _body_ of the loop is usually a block statement, but it can also
be a _skeleton_, denoted by ellipsis, or missing altogether.
TODO: Wouldn't a missing body cause problems? Isn't it clearer to have
a block statement with no statements inside?
-->

The second form uses the `WhileAlternativeBlock`. It is similar to the
`do ... od` construct used in the book "A Discipline of Programming" by
Edsger W. Dijkstra. For example:

```
  while
    decreases if 0 <= r then r else -r;
  {
    case r < 0 =>
      r := r + 1;
    case 0 < r =>
      r := r - 1;
  }
```
For this form, the guards are evaluated in some undetermined order
until one is found that is true, in which case the corresponding statements
are executed. If none of the guards evaluates to true, then the
loop execution is terminated.
k

## Loop Specifications {#sec-loop-specification}
For some simple loops, such as those mentioned previously, Dafny can figure
out what the loop is doing without more help. However, in general the user
must provide more information in order to help Dafny prove the effect of
the loop. This information is provided by a ``LoopSpec``. A
``LoopSpec`` provides information about invariants, termination, and
what the loop modifies. 
For additional tutorial information see [@KoenigLeino:MOD2011] or the
[online Dafny tutorial](http://rise4fun.com/Dafny/tutorial/Guide).

### Loop Invariants

Loops present a problem for specification-based reasoning. There is no way to
know in advance how many times the code will go around the loop and
a tool cannot reason about every one of a possibly unbounded sequence of unrollings. 
In order to consider all paths through a program, specification-based 
program verification tools require loop invariants, which are another kind of
annotation.

A loop invariant is an expression that holds just prior to the loop test,
that is, upon entering a loop and
after every execution of the loop body. It captures something that is
invariant, i.e. does not change, about every step of the loop. Now,
obviously we are going to want to change variables, etc. each time around
the loop, or we wouldn't need the loop. Like pre- and postconditions, an
invariant is a property that is preserved for each execution of the loop,
expressed using the same boolean expressions we have seen. For example,

```
var i := 0;
while i < n
  invariant 0 <= i
{
  i := i + 1;
}
```

When you specify an invariant, Dafny proves two things: the invariant
holds upon entering the loop, and it is preserved by the loop. By
preserved, we mean that assuming that the invariant holds at the
beginning of the loop, we must show that executing the loop body once
makes the invariant hold again. Dafny can only know upon analyzing the
loop body what the invariants say, in addition to the loop guard (the
loop condition). Just as Dafny will not discover properties of a method
on its own, it will not know any but the most basic properties of a loop
are preserved unless it is told via an invariant.

### Loop Termination

Dafny proves that code terminates, i.e. does not loop forever, by using
`decreases` annotations. For many things, Dafny is able to guess the right
annotations, but sometimes it needs to be made explicit.
There are two places Dafny proves termination: loops and recursion.
Both of these situations require either an explicit annotation or a
correct guess by Dafny.

A `decreases` annotation, as its name suggests, gives Dafny an expression
that decreases with every loop iteration or recursive call. There are two
conditions that Dafny needs to verify when using a `decreases` expression:

* that the expression actually gets smaller, and
* that it is bounded.

That is, the expression must strictly decrease in a well-founded ordering
(cf. Section [Well-Founded Orders](#sec-well-founded-orders).

Many times, an integral value (natural or plain integer) is the quantity
that decreases, but other things that can be used as well. In the case of
integers, the bound is assumed to be zero. For example, the following is
a proper use of `decreases` on a loop:

```
  while 0 < i
    invariant 0 <= i
    decreases i
  {
    i := i - 1;
  }
```

Here Dafny has all the ingredients it needs to prove termination. The
variable i gets smaller each loop iteration, and is bounded below by
zero. This is fine, except the loop is backwards from most loops, which
tend to count up instead of down. In this case, what decreases is not the
counter itself, but rather the distance between the counter and the upper
bound. A simple trick for dealing with this situation is given below:

```
  while i < n
    invariant 0 <= i <= n
    decreases n - i
  {
    i := i + 1;
  }
```

This is actually Dafny's guess for this situation, as it sees `i < n` and
assumes that `n - i` is the quantity that decreases. The upper bound of the
loop invariant implies that `0 <= n – i`, and gives Dafny a lower bound on
the quantity. This also works when the bound `n` is not constant, such as
in the binary search algorithm, where two quantities approach each other,
and neither is fixed.

If the **decreases** clause of a loop specified "*", then no
termination check will be performed. Use of this feature is sound only with
respect to partial correctness.

### Loop Framing
In some cases we also must specify what memory locations the loop body
is allowed to modify. This is done using a `modifies` clause.
See the discussion of framing in methods for a fuller discussion.

TO BE WRITTEN

## Match Statement
````
MatchStmt = "match" Expression(allowLemma: true, allowLambda: true)
  ( "{" { CaseStatement } "}"
  | { CaseStatement }
  )

CaseStatement = CaseBinding_ "=>" { Stmt }
````

The `match` statement is used to do case analysis on a value of inductive or co-inductive datatype (which includes the built-in tuple types), a base type, or newtype. The expression after the `match` keyword is called the _selector_. The expression is evaluated and then matched against
each clause in order until a matching clause is found.

The identifier after the `case` keyword in a case clause, if present,
must be either the name of one of the datatype's constructors (when the selector is a value of a datatype), a literal (when the selector is a value of a base type or a newtype), or a
variable, in which case the clause matches any constructors.
If the constructor takes parameters then a parenthesis-enclosed
list of patterns must follow the
constructor. There must be as many patterns as the constructor
has parameters. If the optional type is given it must be the same
as the type of the corresponding parameter of the constructor.
If no type is given then the type of the corresponding parameter
is the type assigned to the identifier. If the identifier
represents a variable, it cannot be applied to arguments.
 If the variable is not used
in a case, it can be replaced by an underscore.

When an inductive value that was created using constructor
expression `C1(v1, v2)` is matched against a case clause
`C2(x1, x2`), there is a match provided that `C1` and `C2` are the
same constructor. In that case `x1` is bound to value `v1` and
`x2` is bound to `v2`. The identifiers in the case pattern
are not mutable. Here is an example of the use of a `match` statement.

```
datatype Tree = Empty | Node(left: Tree, data: int, right: Tree)

// Return the sum of the data in a tree.
method Sum(x: Tree) returns (r: int)
{
  match x {
    case Empty => r := 0;
	case Node(t1, d, t2) =>
	  var v1 := Sum(t1);
	  var v2 := Sum(t2);
	  r := v1 + d + v2;
 }
}
```

Note that the `Sum` method is recursive yet has no `decreases` annotation.
In this case it is not needed because Dafny is able to deduce that
`t1` and `t2` are _smaller_ (structurally) than `x`. If `Tree` had been
coinductive this would not have been possible since `x` might have been
infinite.

## Assert Statement
````
AssertStmt =
    "assert" { Attribute }
    ( Expression(allowLemma: false, allowLambda: true)
    | "..."
    ) ";"
````

`Assert` statements are used to express logical proposition that are
expected to be true. Dafny will attempt to prove that the assertion
is true and give an error if the assertion cannot be provenb. 
Once the assertion is proved,
its truth is to aid in proving following deductions.
Thus if Dafny is having a difficult time verifying a method,
the user may help by inserting assertions that Dafny can prove,
and whose truth may aid in the larger verification effort,
much as lemmas might be used in mathematical proofs.

Using `...` as the argument of the statement is part of module refinement, as described [here](#sec-module-refinement).

TO BE WRITTEN - assert by statements

## Assume Statement
````
AssumeStmt =
    "assume" { Attribute }
    ( Expression(allowLemma: false, allowLambda: true)
    | "..."
    ) ";"
````

The `assume` statement lets the user specify a logical proposition
that Dafny may assume to be true without proof. If in fact the
proposition is not true this may lead to invalid conclusions.

An `assume` statement would ordinarily be used as part of a larger
verification effort where verification of some other part of
the program required the proposition. By using the `assume` statement
the other verification can proceed. Then when that is completed the
user would come back and replace the `assume` with `assert`.

An `assume` statement cannot be compiled. In fact, the compiler
will complain if it finds an **assume** anywhere where it has not
been replaced through a refinement step.

Using `...` as the argument of the statement is part of module refinement, as described [here](#sec-module-refinement).

## Expect Statement

````
ExpectStmt =
    "expect" { Attribute }
    ( Expression(allowLemma: false, allowLambda: true)
    | "..."
    )
    [ "," Expression(allowLemma: false, allowLambda: true) ]
    ";"
````

The `expect` statement states a boolean expression that is 
(a) assumed to be true by the verifier
and (b) checked to be true
at run-time. That is, the compiler inserts into the run-time executable a 
check that the given expression is true; if the expression is false, then
the execution of the program halts immediately. If a second argument is
given, it may be a value of any type.
That value is converted to a string (just like the `print` statement)
and  the string is included 
in the message emitted by the program
when it halts; otherwise a default message is emitted.

Because the expect expression and optional second argument are compiled, they cannot be ghost expressions.

`assume` statements are ignored at run-time. The `expect` statement behaves like 
`assume` for the verifier, but also inserts a run-time check that the 
assumption is indeed correct (for the test cases used at run-time).

Paired `assert` and `expect` statements 
(with `assert` before `expect`) checking the
same expression can be used to do runtime checking before there is a successful proof
of an assert statement (or to help debug one that is unprovable).[^expect]

[^expect]: Aside from difficulties in constructing a successful proof, 
paired (consecutive) `assert` and `expect` statements in a program should always produce the 
same results, except if the compiler is faulty. Of course, the `expect` statement only checks the 
test cases for which the program is run.

Using `...` as the argument of the statement is part of module refinement, as described [here](#sec-module-refinement).

<!--
Describe where refinement is described.

If the proposition is `...` then (TODO: what does this mean?).
-->

## Print Statement
````
PrintStmt =
    "print" Expression(allowLemma: false, allowLambda: true)
    { "," Expression(allowLemma: false, allowLambda: true) } ";"
````

The `print` statement is used to print the values of a comma-separated
list of expressions to the console. The generated code uses
target-language-specific idioms to perform this printing.
The expressions may of course include strings that are used
for captions. There is no implicit new line added, so to add a new
line you should include `"\n"` as part of one of the expressions.
Dafny automatically creates implementations of methods that convert values to strings
for all Dafny data types. For example,

```
datatype Tree = Empty | Node(left: Tree, data: int, right: Tree)
method Main()
{
  var x : Tree := Node(Node(Empty, 1, Empty), 2, Empty);
  print "x=", x, "\n";
}
```

produces this output:

```
x=Tree.Node(Tree.Node(Tree.Empty, 1, Tree.Empty), 2, Tree.Empty)
```

Note that Dafny does not have method overriding and there is no mechanism to
override the built-in value->string conversion.  Nor is there a way to
explicitly invoke this conversion.

## Forall Statement
````
ForallStmt = "forall"
  ( "(" [ QuantifierDomain ] ")"
  | [ QuantifierDomain ]
  )
  { ForAllEnsuresClause_ }
  [ BlockStmt ]
````

The `forall` statement executes the body
simultaneously for all quantified values in the specified range.
There are several variant uses of the `forall`
statement and there are a number of restrictions.

In particular, a `forall` statement can be classified as one of the following:

* _Assign_ - the `forall` statement is used for simultaneous assignment.
The target must be an array element or an object field.
* _Call_ - The body consists of a single call to a ghost method without side effects
* _Proof_ - The `forall` has `ensure` expressions which are effectively
quantified or proved by the body (if present).

An _assign_ `forall` statement performs simultaneous assignment.
The left-hand sides must denote different l-values, unless the
corresponding right-hand sides also coincide.

The following is an excerpt of an example given by Leino in
[_Developing Verified Programs with Dafny_][leino233].
When the buffer holding the queue needs to be resized,
the `forall` statement is used to simultaneously copy the old contents
into the new buffer.

[leino233]: http://research.microsoft.com/en-us/um/people/leino/papers/krml233.pdf

```
class {:autocontracts} SimpleQueue<Data>
{
  ghost var Contents: seq<Data>;
  var a: array<Data>  // Buffer holding contents of queue.
  var m: int          // Index head of queue.
  var n: int          // Index just past end of queue
  ...
  method Enqueue(d: Data)
    ensures Contents == old(Contents) + [d]
  {
    if n == a.Length {
      var b := a;
      if m == 0 { b := new Data[2 * a.Length]; }
      forall i | 0 <= i < n - m {
      	b[i] := a[m + i];
      }
      a, m, n := b, 0, n - m;
    }
    a[n], n, Contents := d, n + 1, Contents + [d];
  }
}
```

Here is an example of a _call_ `forall` statement and the
callee. This is contained in the `CloudMake-ConsistentBuilds.dfy`
test in the Dafny repository.

```
forall cmd', deps', e' | 
       Hash(Loc(cmd', deps', e')) == Hash(Loc(cmd, deps, e)) {
  HashProperty(cmd', deps', e', cmd, deps, e);
}

lemma HashProperty(cmd: Expression, deps: Expression, ext: string,
    cmd': Expression, deps': Expression, ext': string)
  requires Hash(Loc(cmd, deps, ext)) == Hash(Loc(cmd', deps', ext'))
  ensures cmd == cmd' && deps == deps' && ext == ext'
```

The following example of a _proof_ `forall` statement comes from the same file:

```
forall p | p in DomSt(stCombinedC.st) && p in DomSt(stExecC.st)
  ensures GetSt(p, stCombinedC.st) == GetSt(p, stExecC.st)
{
  assert DomSt(stCombinedC.st) <= DomSt(stExecC.st);
  assert stCombinedC.st == Restrict(DomSt(stCombinedC.st), 
                                               stExecC.st);
}
```

More generally, the statement
```
forall x | P(x) { Lemma(x); }
```
is used to invoke `Lemma(x)` on all `x` for which `P(x)` holds. If
`Lemma(x)` ensures `Q(x)`, then the forall statement establishes
```
forall x :: P(x) ==> Q(x).
```

The `forall` statement is also used extensively in the de-sugared forms of
co-predicates and co-lemmas. See section [#sec-co-inductive-datatypes].

## Modify Statement
````
ModifyStmt =
  "modify" { Attribute }
  ( FrameExpression(allowLemma: false, allowLambda: true)
    { "," FrameExpression(allowLemma: false, allowLambda: true) }
  | "..."
  )
  ( BlockStmt | ";" )
````

The `modify` statement has two forms which have two different
purposes.

When the `modify` statement ends with a semi-colon rather than
a block statement its effect is to say that some undetermined
modifications have been made to any or all of the memory
locations specified by the [frame expressions](#sec-frame-expressions).
In the following example, a value is assigned to field `x`
followed by a `modify` statement that may modify any field
in the object. After that we can no longer prove that the field
`x` still has the value we assigned to it.

```
class MyClass {
  var x: int
  method N()
    modifies this
  {
    x := 18;
    modify this;
    assert x == 18;  // error: cannot conclude this here
  }
}
```

When the `modify` statement is followed by a block statement,
we are instead specifying what can be modified in that
block statement. Namely, only memory locations specified
by the frame expressions of the block `modify` statement
may be modified. Consider the following example.

```
class ModifyBody {
  var x: int
  var y: int
  method M0()
    modifies this
  {
    modify {} {
      x := 3;  // error: violates modifies clause of the modify statement
    }
  }

  method M1()
    modifies this
  {
    modify {} {
      var o := new ModifyBody;
      o.x := 3;  // fine
    }
  }

  method M2()
    modifies this
  {
    modify this {
      x := 3;
    }
  }
```

```
  method M3()
    modifies this
  {
    var k: int;
    modify {} { k := 4; } // fine. k is local
  }
}
```

The first `modify` statement in the example has an empty
frame expression so it cannot modify any memory locations.
So an error is reported when it tries to modify field `x`.

The second `modify` statement also has an empty frame
expression. But it allocates a new object and modifies it.
Thus we see that the frame expressions on a block `modify`
statement only limit what may be modified in already allocated
memory. It does not limit what may be modified in
new memory that is allocated within the block.

The third `modify` statement has a frame expression that
allows it to modify any of the fields of the current object,
so the modification of field `x` is allowed.

Finally, the fourth example shows that the restrictions imposed by
the modify statement do not apply to local variables, only those
that are heap-based.

## Calc Statement
````
CalcStmt = "calc" { Attribute } [ CalcOp ] "{" CalcBody "}"
CalcBody = { CalcLine [ CalcOp ] Hints }
CalcLine = Expression(allowLemma: false, allowLambda: true) ";"
Hints = { ( BlockStmt | CalcStmt ) }
CalcOp =
  ( "==" [ "#" "[" 
           Expression(allowLemma: true, allowLambda: true) "]" ]
  | "<" | ">"
  | "!=" | "<=" | ">="
  | "<==>" | "==>" | "<=="
  )
````

[Verified Calculations]: http://research.microsoft.com/en-us/um/people/leino/papers/krml231.pdf

The `calc` statement supports _calculational proofs_ using a language
feature called _program-oriented calculations_ (poC). This feature was
introduced and explained in the [_Verified Calculations_] paper by Leino
and Polikarpova[@LEINO:Dafny:Calc]. Please see that paper for a more
complete explanation of the `calc` statement. We here mention only the
highlights.

Calculational proofs are proofs by stepwise formula manipulation
as is taught in elementary algebra. The typical example is to prove
an equality by starting with a left-hand-side, and through a series of
transformations morph it into the desired right-hand-side.

Non-syntactic rules further restrict hints to only ghost and side-effect
free statements, as well as imposing a constraint that only
chain-compatible operators can be used together in a calculation. The
notion of chain-compatibility is quite intuitive for the operators
supported by poC; for example, it is clear that "<" and ">" cannot be used within
the same calculation, as there would be no relation to conclude between
the first and the last line. See the [paper][Verified Calculations] for
a more formal treatment of chain-compatibility.

Note that we allow a single occurrence of the intransitive operator "!=" to
appear in a chain of equalities (that is, "!=" is chain-compatible with
equality but not with any other operator, including itself). Calculations
with fewer than two lines are allowed, but have no effect. If a step
operator is omitted, it defaults to the calculation-wide operator,
defined after the `calc` keyword. If that operator is omitted, it defaults
to equality.

Here is an example using `calc` statements to prove an elementary
algebraic identity. As it turns out, Dafny is able to prove this without
the `calc` statements, but the example illustrates the syntax.

```
lemma docalc(x : int, y: int)
  ensures (x + y) * (x + y) == x * x + 2 * x * y + y * y
{
  calc {
    (x + y) * (x + y);
    ==
    // distributive law: (a + b) * c == a * c + b * c
    x * (x + y) + y * (x + y);
    ==
    // distributive law: a * (b + c) == a * b + a * c
    x * x + x * y + y * x + y * y;
    ==
    calc {
	    y * x;
      ==
	    x * y;
    }
    x * x + x * y + x * y + y * y;
    ==
    calc {
      x * y + x * y;
      ==
      // a = 1 * a
      1 * x * y + 1 * x * y;
      ==
      // Distributive law
      (1 + 1) * x * y;
      ==
      2 * x * y;
    }
    x * x + 2 * x * y + y * y;
  }
}
```

Here we started with `(x + y) * (x + y)` as the left-hand-side
expressions and gradually transformed it using distributive,
commutative and other laws into the desired right-hand-side.

The justification for the steps are given as comments, or as
nested `calc` statements that prove equality of some sub-parts
of the expression.

The `==` operators show the relation between
the previous expression and the next. Because of the transitivity of
equality we can then conclude that the original left-hand-side is
equal to the final expression.

We can avoid having to supply the relational operator between
every pair of expressions by giving a default operator between
the `calc` keyword and the opening brace as shown in this abbreviated
version of the above calc statement:

```
calc == {
  (x + y) * (x + y);
  x * (x + y) + y * (x + y);
  x * x + x * y + y * x + y * y;
  x * x + x * y + x * y + y * y;
  x * x + 2 * x * y + y * y;
}
```

And since equality is the default operator, we could have omitted
it after the `calc` keyword.
The purpose of the block statements or the `calc` statements between
the expressions is to provide hints to aid Dafny in proving that
step. As shown in the example, comments can also be used to aid
the human reader in cases where Dafny can prove the step automatically.

## Reveal Statement

TO BE WRITTEN

<!--
Move to discussion of refinement.

## Skeleton Statement
````
SkeletonStmt =
  "..."
  ["where" Ident {"," Ident } ":="
    Expression(allowLemma: false, allowLambda: true)
    {"," Expression(allowLemma: false, allowLambda: true) }
  ] ";"
````
-->
<|MERGE_RESOLUTION|>--- conflicted
+++ resolved
@@ -431,14 +431,10 @@
 
 ````
 WhileAlternativeBlock =
-<<<<<<< HEAD
-   { "case" Expression(allowLemma: true, allowLambda: false) "=>" { Stmt } } .
-=======
    "{" 
    { "case" Expression(allowLemma: true, allowLambda: false) 
    "=>" { Stmt } } 
    "}
->>>>>>> 32f1069d
 ````
 
 Loops need _loop specifications_ (``LoopSpec`` in the grammar) in order for Dafny to prove that
