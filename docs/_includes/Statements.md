# Statements
````grammar
Stmt = ( BlockStmt | AssertStmt | AssumeStmt | ExpectStmt | PrintStmt 
  | UpdateStmt | UpdateFailureStmt
  | VarDeclStatement | IfStmt | WhileStmt | MatchStmt | ForallStmt
  | CalcStmt | ModifyStmt | LabeledStmt_ | BreakStmt_ | ReturnStmt
  | RevealStmt | YieldStmt
  )
````
<!--
Grammar has SkeletonStmt
Added RevealStmt

Describe where refinement is described.

| SkeletonStmt
-->

Many of Dafny's statements are similar to those in traditional
programming languages, but a number of them are significantly different.
This grammar production shows the different kinds of Dafny statements.
They are described in subsequent sections.

## Labeled Statement
````grammar
LabeledStmt_ = "label" LabelName ":" Stmt
````
A labeled statement is just the keyword `label` followed by an identifier
which is the label, followed by a colon and a statement. The label may be
referenced in a break statement  that is within the labeled statement
to transfer control to the location after
the labeled statement. 
The label is not allowed to be the same as any previous dominating
label.

The label may also be used in an [`old` expression](#sec-old-expression). In this case the label 
must have been encountered during the control flow in route to the `old`
expression. That is, again, the label must dominate the use of the label.

## Break Statement
````grammar
BreakStmt_ = "break" ( LabelName | { "break" } ) ";"
````
A break statement provides a means to transfer control
in a way different than the usual nested control structures.
There are two forms of break statement: with and without a label.

If a label is used, the break statement must be enclosed in a statement
with that label and the result is to transfer control to the statement
after the labeled statement. For example, such a break statement can be
used to exit a sequence of statements in a block statement before 
reaching the end of the block.

For example,
```dafny
L: {
  var n := ReadNext();
  if n < 0  { break L; }
  DoSomething(n);
}
```
is equivalent to
```dafny
{
  var n: ReadNext();
  if 0 <= n {
    DoSomething(n);
  }
}
```
var i := 0;
while i < 10 {
  var j := 0;
  while j < 10 {
    var k := 0;
    while k < 10 {
      if (j + k == 15) break break;
      k := k + 1;
    }
    j := j + 1;
  }
  // control continues here after the break
  i := i + 1;
}
``` 

If no label is specified and the statement lists `n`
occurrences of `break`, then the statement must be enclosed in
at least `n` levels of loops. Control continues after exiting `n`
enclosing loops. For example,

```dafny
var i := 0;
while i < 10 {
  var j := 0;
  while j < 10 {
    var k := 0;
    while k < 10 {
      if (j + k == 15) break break;
      k := k + 1;
    }
    j := j + 1;
  }
  // control continues here after the break
  i := i + 1;
}
``` 

## Block Statement
````grammar
BlockStmt = "{" { Stmt } "}"
````
A block statement is just a sequence of statements enclosed by curly braces.
Local variables declared in the block end their scope at the end of the block.

## Return Statement
````grammar
ReturnStmt = "return" [ Rhs { "," Rhs } ] ";"
````
A return statement can only be used in a method. It is used
to terminate the execution of the method.

To return a value from a method, the value is assigned to one
of the named out-parameters sometime before a return statement.
In fact, the out-parameters act very much like local variables,
and can be assigned to more than once. Return statements are
used when one wants to return before reaching the end of the
body block of the method.

Return statements can be just the return keyword (where the current value
of the out-parameters are used), or they can take a list of expressions to
return. If a list is given, the number of expressions given must be the same
as the number of named out-parameters. These expressions are
evaluated, then they are assigned to the out-parameters, and then the
method terminates.

## Yield Statement
````grammar
YieldStmt = "yield" [ Rhs { "," Rhs } ] ";"
````

A yield statement can only be used in an iterator.
See section [Iterator types](#sec-iterator-types) for more details
about iterators.

The body of an iterator is a _co-routine_. It is used
to yield control to its caller, signaling that a new
set of values for the iterator's yield parameters (if any)
are available. Values are assigned to the yield parameters
at or before a yield statement.
In fact, the yield parameters act very much like local variables,
and can be assigned to more than once. Yield statements are
used when one wants to return new yield parameter values
to the caller. Yield statements can be just the
**yield** keyword (where the current value of the yield parameters
are used), or they can take a list of expressions to yield.
If a list is given, the number of expressions given must be the
same as the number of named return yield parameters.
These expressions are then evaluated, then they are
assigned to the yield parameters, and then the iterator
yields.

## Update and Call Statements {#sec-update-and-call-statement}
````grammar
UpdateStmt =
    Lhs
    ( {Attribute} ";"
    |If more than one
left-hand side is used, these must denote different l-values, unless the
corresponding right-hand sides also denote the same value.
     { "," Lhs }
     ( ":=" Rhs { "," Rhs }
     | ":|" [ "assume" ] 
               Expression(allowLemma: false, allowLambda: true)
     )
     ";"
    | ":"
    )
````

````grammar
CallStmt_ =
    [ Lhs { , Lhs } ":=" ] Lhs ";"
````

The update statement serves several logical purposes.


1) The form

```
Lhs {Attribute} ";"
```
is assumed to be a call to a method with no out-parameters.

2) The form

```
    [ Lhs { , Lhs } ":=" ] Lhs ";"
```
can occur in the ``UpdateStmt`` grammar when there is a single Rhs that
takes the special form of a ``Lhs`` that is a call;
that is, this form matches the grammar of a ``CallStmt_``, in which the ``Lhs`` after
the `:=` references a method and the arguments to it, corresponding to a 
method call or a new allocation with an initializing method.
This is the only case
where the number of left-hand sides can be different than the number of
right-hand sides in the ``UpdateStmt``. In that case the number of
left-hand sides must match the number of out-parameters of the
method that is called or there must be just one ``Lhs`` to the left of
the `:=`, which then is assigned a tuple of the out-parameters.
Note that the result of a method call is not allowed to be used as an argument of
another method call, as if it were an expression.

3) If no call is involved, the ``UpdateStmt`` can be a parallel
assignment of right-hand-side values to the left-hand sides. For example,
`x,y := y,x` swaps the values of `x` and `y`. If more than one
left-hand side is used, these must denote different l-values, unless the
corresponding right-hand sides also denote the same value. There must
be an equal number of left-hand sides and right-hand sides in this case.
Of course, the most common case will have only one
``Rhs`` and one ``Lhs``.

4) The form that uses "`:|`" assigns some values to the left-hand side
variables such that the boolean expression on the right hand side
is satisfied. This can be used to make a choice as in the
following example where we choose an element in a set.

```dafny
method Sum(X: set<int>) returns (s: int)
{
  s := 0; var Y := X;
  while Y != {}
    decreases Y
  {
    var y: int;
    y :| y in Y;
    s, Y := s + y, Y - {y};
  }
}
```

Dafny will report an error if it cannot prove that values
exist which satisfy the condition.

In addition, as the choice is arbitrary, 
assignment statements using `:|` may be non-deterministic 
when executed.

Note that the form

````grammar
    Lhs ":"
````

is diagnosed as a label in which the user forgot the **label** keyword.

## Update with Failure Statement (`:-`)
````grammar
UpdateFailureStmt  =
    [ Lhs { "," Lhs } ]
    ":-"
    [ "expect" ]
    Expression(allowLemma: false, allowLambda: false) { "," Rhs } 
````

A `:-` statement is similar to a `:=` statement, but allows for immediate return if a failure is detected.
This is a language feature somewhat analogous to exceptions in other languages.

An update-with-failure statement uses _failure-compatible_ types.
A failure-compatible type is a type that has the following members (each with no in-parameters and one out-parameter):

 * a function method `IsFailure()` that returns a `bool`
 * a function method `PropagateFailure()` that returns a value assignable to the first out-parameter of the caller
 * an optional method or function `Extract()`

A failure-compatible type with an `Extract` member is called _value-carrying_.


To use this form of update,

 * the caller must have a first out-parameter whose type matches the output of `PropagateFailure` applied to the first output of the callee
 * if the RHS of the update-with-failure statement is a method call, the first out-parameter of the callee must be failure-compatible
 * if instead the RHS of the update-with-failure statement is one or more expressions, the first of these expressions must be a value with a failure-compatible type
 * if the failure-compatible type of the RHS does not have an `Extract` member,
then the LHS of the `:-` statement has one less expression than the RHS 
(or than the number of out-parameters from the method call)
 * if the failure-compatible type of the RHS does have an `Extract` member,
then the LHS of the `:-` statement has the same number of expressions as the RHS 
(or as the number of out-parameters from the method call)
and the type of the first LHS expression must be assignable from the return type of the `Extract` member
* the `IsFailure` and `PropagateFailure` methods may not be ghost
* the LHS expression assigned the output of the `Extract` member is ghost precisely if `Extract` is ghost

### Failure compatible types

A simple failure-compatible type is the following:
```dafny
{% include Example-Fail1.dfy %}
```

A commonly used alternative that carries some value information is something like this generic type:
```dafny
{% include Example-Fail2.dfy %}
```


### Simple status return with no other outputs

The simplest use of this failure-return style of programming is to have a method call that just returns a non-value-carrying `Status` value:
```dafny
method Callee(i: int) returns (r: Status)
{
  if i < 0 { return Failure("negative"); }
  return Success;
}

method Caller(i: int) returns (rr: Status)
{
  :- Callee(i);
  ...
}
```

Note that there is no LHS to the `:-` statement. 
If `Callee` returns `Failure`, then the caller immediately returns, 
not executing any statements following the call of `Callee`. 
The value returned by `Caller` (the value of `rr` in the code above) is the result of `PropagateFailure` applied to the value returned by `Callee`, which is often just the same value. 
If `Callee` does not return `Failure` (that is, returns a value for which `IsFailure()` is `false`) 
then that return value is forgotten and execution proceeds normally with the statements following the call of `callee` in the body of `Caller`.

The desugaring of the `:- Callee(i);` statement is
```dafny
var tmp;
tmp := Callee(i);
if tmp.IsFailure() {
  rr := tmp.PropagateFailure();
  return;
}
```
In this and subsequent examples of desugaring, the `tmp` variable is a new, unique variable, unused elsewhere in the calling member.

### Status return with additional outputs

The example in the previous subsection affects the program only through side effects or the status return itself. 
It may well be convenient to have additional out-parameters, as is allowed for `:=` updates;
these out-parameters behave just as for `:=`.
Here is an example:

```dafny
method Callee(i: int) returns (r: Status, v: int, w: int)
{
  if i < 0 { return Failure("negative"), 0, 0; }
  return Success, i+i, i*i;
}

method Caller(i: int) returns (rr: Status, k: int)
{
  var j: int;
  j, k :- Callee(i);
  k := k + k;
  ...
}
```

Here `Callee` has two outputs in addition to the `Status` output. 
The LHS of the `:-` statement accordingly has two l-values to receive those outputs. 
The recipients of those outputs may be any sort of l-values;
here they are a local variable and an out-parameter of the caller.
Those outputs are assigned in the `:-` call regardless of the `Status` value:

   * If `Callee` returns a failure value as its first output, then the other outputs are assigned, the _caller's_ first out-parameter (here `rr`) is assigned the value of `PropagateFailure`, and the caller returns.
   * If `Callee` returns a non-failure value as its first output, then the other outputs are assigned and the 
caller continues execution as normal.

The desugaring of the `j, k :- Callee(i);` statement is
```dafny
var tmp;
tmp, j, k := Callee(i);
if tmp.IsFailure() {
  rr := tmp.PropagateFailure();
  return;
}
```


### Failure-returns with additional data

The failure-compatible return value can carry additional data as shown in the `Outcome<T>` example above. 
In this case there is a (first) LHS l-value to receive this additional data.

```dafny
method Callee(i: int) returns (r: Outcome<nat>, v: int)
{
  if i < 0 { return Failure("negative"), i+i; }
  return Success(i), i+i;
}

method Caller(i: int) returns (rr: Outcome<int>, k: int)
{
  var j: int;
  j, k :- Callee(i);
  k := k + k;
  ...
}
```

Suppose `Caller` is called with an argument of `10`. 
Then `Callee` is called with argument `10` 
and returns `r` and `v` of `Outcome<nat>.Success(10)` and `20`. 
Here `r.IsFailure()` is `false`, so control proceeds normally. 
The `j` is assigned the result of `r.Extract()`, which will be `10`, 
and `k` is assigned `20`. 
Control flow proceeds to the next line, where `k` now gets the value `40`.

Suppose instead that `Caller` is called with an argument of `-1`.
Then `Callee` is called with the value `-1`
 and returns `r` and `v` with values `Outcome<nat>.Failure("negative")` and `-2`.
`k` is assigned the value of `v` (-2).
But `r.IsFailure()` is `true`, so control proceeds directly to return from `Caller`.
The first out-parameter of `Caller` (`rr`) gets the value of `r.PropagateFailure()`,
which is `Outcome<int>.Failure("negative")`; `k` already has the value `-2`.
The rest of the body of `Caller` is skipped.
In this example, the first out-parameter of `Caller` has a failure-compatible type
so the exceptional return will propagate up the call stack.
It will keep propagating up the call stack
as long as there are callers with this first special output type
and calls that use `:-` 
and the return value keeps having `IsFailure()` true.

The desugaring of the `j, k :- Callee(i);` statement in this example is
```dafny
var tmp;
tmp, k := Callee(i);
if tmp.IsFailure() {
  rr := tmp.PropagateFailure();
  return;
}
j := tmp.Extract();
```

### RHS with expression list

Instead of a failure-returning method call on the RHS of the statement,
the RHS can instead be a list of expressions.
As for a `:=` statement, in this form, the expressions on the left and right sides of `:-` must correspond, 
just omitting a LHS l-value for the first RHS expression if its type is not value-carrying. 
The semantics is very similar to that in the previous subsection. 

 * The first RHS expression must have a failure-compatible type.
 * All the assignments of RHS expressions to LHS values except for the first RHS value are made.
 * If the first RHS value (say `r`) responds `true` to `r.IsFailure()`, 
then `r.PropagateFailure()` is assigned to the first out-parameter of the _caller_ 
and the execution of the caller's body is ended.
 * If the first RHS value (say `r`) responds `false` to `r.IsFailure()`, then
   * if the type of `r` is value-carrying, then `r.Extract()` is assigned to the first LHS value of the `:-` statement
(if `r` is not value-carrying, then the corresponding LHS l-value is omitted)
   * execution of the caller's body continues with the statement following the `:-` statement.

A RHS with a method call cannot be mixed with a RHS containing multiple expressions.

For example, the desugaring of 
```dafny
method m(Status r) returns (rr: Status) {
  var j, k;
  j, k :- r, 7;
  ...
}
```
is
```dafny
var j, k;
var tmp;
tmp, k := r, 7;
if tmp.IsFailure() {
  rr := tmp.PropagateFailure();
  return;
}
```
### Failure with initialized declaration.

The `:-` syntax can also be used in initalization, as in
```dafny
var s :- M();
```
This is equivalent to
```dafny
var s;
s :- M();
```
with the semantics as described above.

### Expect alternative

In any of the above described uses of `:-`, the `:-` token may be followed immediately by the keyword `expect`.
This keyword states that the RHS evaluation is expected to be successful: 
if the failure-compatible value is a failure, then the program halts immediately (precisely as with the `expect` statement); 
if the return value is not a failure, the semantics is as described in previous sub-sections.

The equivalent desugaring replaces
```dafny
if tmp.IsFailure() {
  rr := tmp.PropagateFailure();
  return;
}
```
with
```dafny
expect !tmp.IsFailure(), tmp;
```

### Key points

There are several points to note.

 * The first out-parameter of the callee is special. 
It has a special type and that type indicates that the value is inspected to see if an immediate return 
from the caller is warranted. 
This type is often a datatype, as shown in the examples above, but it may be any type with the appropriate members.
 * The restriction on the type of caller's first out-parameter is
just that it must be possible (perhaps through generic instantiation and type inference, as in these examples) for `PropagateFailure` applied to the failure-compatible output from the callee to produce a value of the caller's first out-parameter type.
If the caller's first out-parameter type is failure-compatible (which it need not be),
 then failures can be propagated up the call chain. 
 * In the statement `j, k :- callee(i);`,
 when the callee's return value has an `Extract` member,
the type of `j` is not the type of the first out-parameter of `callee`. 
Rather it is a type assignable from the output type of `Extract` applied to the first out-value of `callee`.
 * A method like `callee` with a special first out-parameter type can still be used in the normal way:
`r, k := callee(i)`. 
Now `r` gets the first output value from callee, of type `Status` or `Outcome<nat>` in the examples above. 
No special semantics or exceptional control paths apply. 
Subsequent code can do its own testing of the value of `r` 
and whatever other computations or control flow are desired.
 * The caller and callee can have any (positive) number of output arguments, 
as long as the callee's first out-parameter has a failure-compatible type
and the caller's first out-parameter type matches `PropagateFailure`.
 * If there is more than one LHS, the LHSs must denote different l-values, unless the RHS is a list of expressions and the corresponding RHS values are equal. 
 * The LHS l-values are evaluated before the RHS method call, 
in case the method call has side-effects or return values that modify the l-values prior to assignments being made.

It is important to note the connection between the failure-compatible types used in the caller and callee,
if they both use them. 
They do not have to be the same type, but they must be closely related, 
as it must be possible for the callee's `PropagateFailure` to return a value of the caller's failure-compatible type. 
In practice this means that one such failure-compatible type should be used for an entire program. 
If a Dafny program uses a library shared by multiple programs, the library should supply such a type and it should be used by all the client programs (and, effectively, all Dafny libraries). 
It is also the case that it is inconvenient to mix types such as `Outcome` and `Status` above within the same program.
If there is a mix of failure-compatible types, then the program will need to use `:=` statements and code for 
explicit handling of failure values.


### Failure returns and exceptions

The `:-` mechanism is like the exceptions used in other programming languages, with some similarities and differences.

 * There is essentially just one kind of 'exception' in Dafny, 
the variations of the failure-compatible data type. 
 * Exceptions are passed up the call stack whether or not intervening methods are aware of the possibility of an exception, 
that is, whether or not the intervening methods have declared that they throw exceptions.
Not so in Dafny: a failure is passed up the call stack only if each caller has a failure-compatible first out-parameter, is itself called in a `:-` statement, and returns a value that responds true to `IsFailure()`.
 * All methods that contain failure-return callees must explicitly handle those failures
using either `:-` statements or using `:=` statements with a LHS to receive the failure value.

## Variable Declaration Statement
````grammar
VarDeclStatement = [ "ghost" ] "var" { Attribute }
  (
    LocalIdentTypeOptional 
    { "," { Attribute } LocalIdentTypeOptional }
    [ ":=" Rhs { "," Rhs }
    | { Attribute } ":|" [ "assume" ] 
                    Expression(allowLemma: false, allowLambda: true)
    | ":-" [ "expect" ] Expression { "," Rhs }
    ]
  |
    "(" CasePattern { "," CasePattern } ")"
    ":=" Expression(allowLemma: false, allowLambda: true)
  )
  ";"
````

A ``VarDeclStatement`` is used to declare one or more local variables in
a method or function. The type of each local variable must be given
unless its type can be inferred, either from a given initial value, or
from other uses of the variable. If initial values are given, the number
of values must match the number of variables declared.

Note that the type of each variable must be given individually. The following code

```dafny
var x, y : int;
```
does not declare both `x` and `y` to be of type `int`. Rather it will give an
error explaining that the type of `x` is underspecified if it cannot be
inferred from uses of x.

What follows the ``LocalIdentTypeOptional`` optionally combines the variable
declarations with an update statement (cf. [Update and Call Statement](#sec-update-and-call-statement)).
If the Rhs is a call, then any variable receiving the value of a
formal ghost out-parameter will automatically be declared as ghost, even
if the **ghost** keyword is not part of the variable declaration statement.

The left-hand side can also contain a tuple of patterns which will be
matched against the right-hand-side. For example:

```dafny
function returnsTuple() : (int, int)
{
    (5, 10)
}

function usesTuple() : int
{
    var (x, y) := returnsTuple();
    x + y
}
```

## Guards
````grammar
Guard = ( "*" 
        | "(" "*" ")" 
        | Expression(allowLemma: true, allowLambda: true) 
        )
````
Guards are used in `if` and `while` statements as boolean expressions. Guards
take two forms.

The first and most common form is just a boolean expression.

The second form is either `*` or `(*)`. These have the same meaning. An
unspecified boolean value is returned. The value returned
may be different each time it is executed.

## Binding Guards
````grammar
BindingGuard(allowLambda) =
  IdentTypeOptional { "," IdentTypeOptional } { Attribute }
  ":|" Expression(allowLemma: true, allowLambda)
````

``IfStmt``s can also take a ``BindingGuard``.
It checks if there exist values for the given variables that satisfy the given expression.
If so, it binds some satisfying values to the variables and proceeds
into the "then" branch; otherwise it proceeds with the "else" branch,
where the bound variables are not in scope.

In other words, the statement

```dafny
if x :| P { S } else { T }
```

has the same meaning as

```dafny
if exists x :| P { var x :| P; S } else { T }
```

The identifiers bound by ``BindingGuard`` are ghost variables
and cannot be assigned to non-ghost variables. They are only
used in specification contexts.

Here is an example:

```dafny
predicate P(n: int)
{
  n % 2 == 0
}

method M1() returns (ghost y: int)
    requires exists x :: P(x)
    ensures P(y)
{
  if x : int :| P(x) {
      y := x;
  }
}
```

## If Statement
````grammar
IfStmt = "if"
  ( IfAlternativeBlock
  | "{" IfAlternativeBlock "}"
  |
    ( BindingGuard(allowLambda: true)
    | Guard
    | "..."
    )
    BlockStmt [ "else" ( IfStmt | BlockStmt ) ]
  )
````

````grammar
IfAlternativeBlock =
      { "case"
      (
        BindingGuard(allowLambda:false)
      | Expression(allowLemma: true, allowLambda: false)
      ) "=>" { Stmt } } .
````

The simplest form of an `if` statement uses a guard that is a boolean
expression. It then has the same form as in C\# and other common
programming languages. For example,

```dafny
  if x < 0 {
    x := -x;
  }
```

If the guard is an asterisk then a non-deterministic choice is made:

```dafny
  if * {
    print "True";
  } else {
    print "False";
  }
```

The `if` statement using the `IfAlternativeBlock` form is similar to the
`if ... fi` construct used in the book "A Discipline of Programming" by
Edsger W. Dijkstra. It is used for a multi-branch `if`.

For example:
```dafny
  if {
    case x <= y => max := y;
    case y <= x => max := x;
  }
```

In this form, the expressions following the `case` keyword are called
_guards_. The statement is evaluated by evaluating the guards in an
undetermined order until one is found that is `true` and the statements
to the right of `=>` for that guard are executed. The statement requires
at least one of the guards to evaluate to `true`.

## While Statement
````grammar
WhileStmt = "while"
  ( LoopSpecWhile ( WhileAlternativeBlock | "{" WhileAlternativeBlock "}" )
  | ( Guard | "..." ) LoopSpec
      ( BlockStmt
      | "..."
      | /* go body-less */
      )
  )
````

````grammar
WhileAlternativeBlock =
   "{" 
   { "case" Expression(allowLemma: true, allowLambda: false) 
   "=>" { Stmt } } 
   "}
````

Loops need _loop specifications_ (``LoopSpec`` in the grammar) in order for Dafny to prove that
they obey expected behavior. In some cases Dafny can infer the loop specifications by analyzing the code,
so the loop specifications need not always be explicit.
These specifications are described in the [section on Loop Specifications](#sec-loop-specification).

The `while` statement is Dafny's only loop statement. It has two general
forms.

The first form is similar to a while loop in a C-like language. For
example:

```dafny
  var i := 0;
  while i < 5 {
    i := i + 1;
  }
```

In this form, the condition following the `while` is one of these:

* A boolean expression. If true it means execute one more
iteration of the loop. If false then terminate the loop.
* An asterisk (`*`), meaning non-deterministically yield either
`true` or `false` as the value of the condition

<!--
Keep the following commented out until we decide a better
place to put it.

* An ellipsis (`...`), which makes the while statement a _skeleton_
`while` statement. TODO: What does that mean?

The _body_ of the loop is usually a block statement, but it can also
be a _skeleton_, denoted by ellipsis, or missing altogether.
TODO: Wouldn't a missing body cause problems? Isn't it clearer to have
a block statement with no statements inside?
-->

The second form uses the `WhileAlternativeBlock`. It is similar to the
`do ... od` construct used in the book "A Discipline of Programming" by
Edsger W. Dijkstra. For example:

```dafny
  while
    decreases if 0 <= r then r else -r;
  {
    case r < 0 =>
      r := r + 1;
    case 0 < r =>
      r := r - 1;
  }
```
For this form, the guards are evaluated in some undetermined order
until one is found that is true, in which case the corresponding statements
are executed. If none of the guards evaluates to true, then the
loop execution is terminated.
k

## Loop Specifications {#sec-loop-specification}
For some simple loops, such as those mentioned previously, Dafny can figure
out what the loop is doing without more help. However, in general the user
must provide more information in order to help Dafny prove the effect of
the loop. This information is provided by a ``LoopSpec``. A
``LoopSpec`` provides information about invariants, termination, and
what the loop modifies. 
For additional tutorial information see [@KoenigLeino:MOD2011] or the
[online Dafny tutorial](http://rise4fun.com/Dafny/tutorial/Guide).

### Loop Invariants

Loops present a problem for specification-based reasoning. There is no way to
know in advance how many times the code will go around the loop and
a tool cannot reason about every one of a possibly unbounded sequence of unrollings. 
In order to consider all paths through a program, specification-based 
program verification tools require loop invariants, which are another kind of
annotation.

A loop invariant is an expression that holds just prior to the loop test,
that is, upon entering a loop and
after every execution of the loop body. It captures something that is
invariant, i.e. does not change, about every step of the loop. Now,
obviously we are going to want to change variables, etc. each time around
the loop, or we wouldn't need the loop. Like pre- and postconditions, an
invariant is a property that is preserved for each execution of the loop,
expressed using the same boolean expressions we have seen. For example,

```dafny
var i := 0;
while i < n
  invariant 0 <= i
{
  i := i + 1;
}
```

When you specify an invariant, Dafny proves two things: the invariant
holds upon entering the loop, and it is preserved by the loop. By
preserved, we mean that assuming that the invariant holds at the
beginning of the loop, we must show that executing the loop body once
makes the invariant hold again. Dafny can only know upon analyzing the
loop body what the invariants say, in addition to the loop guard (the
loop condition). Just as Dafny will not discover properties of a method
on its own, it will not know any but the most basic properties of a loop
are preserved unless it is told via an invariant.

### Loop Termination

Dafny proves that code terminates, i.e. does not loop forever, by using
`decreases` annotations. For many things, Dafny is able to guess the right
annotations, but sometimes it needs to be made explicit.
There are two places Dafny proves termination: loops and recursion.
Both of these situations require either an explicit annotation or a
correct guess by Dafny.

A `decreases` annotation, as its name suggests, gives Dafny an expression
that decreases with every loop iteration or recursive call. There are two
conditions that Dafny needs to verify when using a `decreases` expression:

* that the expression actually gets smaller, and
* that it is bounded.

That is, the expression must strictly decrease in a well-founded ordering
(cf. Section [Well-Founded Orders](#sec-well-founded-orders).

Many times, an integral value (natural or plain integer) is the quantity
that decreases, but other things that can be used as well. In the case of
integers, the bound is assumed to be zero. For example, the following is
a proper use of `decreases` on a loop:

```dafny
  while 0 < i
    invariant 0 <= i
    decreases i
  {
    i := i - 1;
  }
```

Here Dafny has all the ingredients it needs to prove termination. The
variable i gets smaller each loop iteration, and is bounded below by
zero. This is fine, except the loop is backwards from most loops, which
tend to count up instead of down. In this case, what decreases is not the
counter itself, but rather the distance between the counter and the upper
bound. A simple trick for dealing with this situation is given below:

```dafny
  while i < n
    invariant 0 <= i <= n
    decreases n - i
  {
    i := i + 1;
  }
```

This is actually Dafny's guess for this situation, as it sees `i < n` and
assumes that `n - i` is the quantity that decreases. The upper bound of the
loop invariant implies that `0 <= n – i`, and gives Dafny a lower bound on
the quantity. This also works when the bound `n` is not constant, such as
in the binary search algorithm, where two quantities approach each other,
and neither is fixed.

If the **decreases** clause of a loop specified "*", then no
termination check will be performed. Use of this feature is sound only with
respect to partial correctness.

### Loop Framing
In some cases we also must specify what memory locations the loop body
is allowed to modify. This is done using a `modifies` clause.
See the discussion of framing in methods for a fuller discussion.

TO BE WRITTEN

## Match Statement
````grammar
MatchStmt = "match" Expression(allowLemma: true, allowLambda: true)
  ( "{" { CaseStatement } "}"
  | { CaseStatement }
  )

CaseStatement = CaseBinding_ "=>" { Stmt }
````

The `match` statement is used to do case analysis on a value of inductive or co-inductive datatype (which includes the built-in tuple types), a base type, or newtype. The expression after the `match` keyword is called the _selector_. The expression is evaluated and then matched against
each clause in order until a matching clause is found.

The identifier after the `case` keyword in a case clause, if present,
must be either the name of one of the datatype's constructors (when the selector is a value of a datatype), a literal (when the selector is a value of a base type or a newtype), or a
variable, in which case the clause matches any constructors.
If the constructor takes parameters then a parenthesis-enclosed
list of patterns must follow the
constructor. There must be as many patterns as the constructor
has parameters. If the optional type is given it must be the same
as the type of the corresponding parameter of the constructor.
If no type is given then the type of the corresponding parameter
is the type assigned to the identifier. If the identifier
represents a variable, it cannot be applied to arguments.
 If the variable is not used
in a case, it can be replaced by an underscore.

When an inductive value that was created using constructor
expression `C1(v1, v2)` is matched against a case clause
`C2(x1, x2`), there is a match provided that `C1` and `C2` are the
same constructor. In that case `x1` is bound to value `v1` and
`x2` is bound to `v2`. The identifiers in the case pattern
are not mutable. Here is an example of the use of a `match` statement.

```dafny
datatype Tree = Empty | Node(left: Tree, data: int, right: Tree)

// Return the sum of the data in a tree.
method Sum(x: Tree) returns (r: int)
{
  match x {
    case Empty => r := 0;
	case Node(t1, d, t2) =>
	  var v1 := Sum(t1);
	  var v2 := Sum(t2);
	  r := v1 + d + v2;
 }
}
```

Note that the `Sum` method is recursive yet has no `decreases` annotation.
In this case it is not needed because Dafny is able to deduce that
`t1` and `t2` are _smaller_ (structurally) than `x`. If `Tree` had been
coinductive this would not have been possible since `x` might have been
infinite.

## Assert Statement
````grammar
AssertStmt =
    "assert" { Attribute }
    ( Expression(allowLemma: false, allowLambda: true)
    | "..."
    ) ";"
````

`Assert` statements are used to express logical proposition that are
expected to be true. Dafny will attempt to prove that the assertion
is true and give an error if the assertion cannot be provenb. 
Once the assertion is proved,
its truth is to aid in proving following deductions.
Thus if Dafny is having a difficult time verifying a method,
the user may help by inserting assertions that Dafny can prove,
and whose truth may aid in the larger verification effort,
much as lemmas might be used in mathematical proofs.

Using `...` as the argument of the statement is part of module refinement, as described [here](#sec-module-refinement).

TO BE WRITTEN - assert by statements

## Assume Statement
````grammar
AssumeStmt =
    "assume" { Attribute }
    ( Expression(allowLemma: false, allowLambda: true)
    | "..."
    ) ";"
````

The `assume` statement lets the user specify a logical proposition
that Dafny may assume to be true without proof. If in fact the
proposition is not true this may lead to invalid conclusions.

An `assume` statement would ordinarily be used as part of a larger
verification effort where verification of some other part of
the program required the proposition. By using the `assume` statement
the other verification can proceed. Then when that is completed the
user would come back and replace the `assume` with `assert`.

An `assume` statement cannot be compiled. In fact, the compiler
will complain if it finds an **assume** anywhere where it has not
been replaced through a refinement step.

Using `...` as the argument of the statement is part of module refinement, as described [here](#sec-module-refinement).

## Expect Statement

````grammar
ExpectStmt =
    "expect" { Attribute }
    ( Expression(allowLemma: false, allowLambda: true)
    | "..."
    )
    [ "," Expression(allowLemma: false, allowLambda: true) ]
    ";"
````

The `expect` statement states a boolean expression that is 
(a) assumed to be true by the verifier
and (b) checked to be true
at run-time. That is, the compiler inserts into the run-time executable a 
check that the given expression is true; if the expression is false, then
the execution of the program halts immediately. If a second argument is
given, it may be a value of any type.
That value is converted to a string (just like the `print` statement)
and  the string is included 
in the message emitted by the program
when it halts; otherwise a default message is emitted.

Because the expect expression and optional second argument are compiled, they cannot be ghost expressions.

`assume` statements are ignored at run-time. The `expect` statement behaves like 
`assume` for the verifier, but also inserts a run-time check that the 
assumption is indeed correct (for the test cases used at run-time).

Here are a few use-cases for the `expect` statement.

A) To check the specifications of external methods.

<<<<<<< HEAD
Consider an external method `Random` that takes a `nat` as input
and returns a `nat` value that is less than the input.
Such a method could be specified as
=======
Consider an external method `Random` that takes a `nat` as input and returns
a `nat` value that is less than the input. Such a method could be
specified as
>>>>>>> ffabd2f1
```dafny
method {:extern} Random(n: nat) returns (r: nat)
  ensures r < n
```
<<<<<<< HEAD
But because there is no body for `Random` (only the external non-dafny implementation),
it cannot be verified that `Random` actually satisfies this specification.

To mitigate this situation somewhat, we can define a wrapper function, `Random'`,
that calls `Random` but in which we can put some run-time checks:
```dafny
method {:extern} Random(n: nat) returns (r: nat)
=======
But because there is no body for `Random` (only the external non-dafny implementation), it cannot be verified that `Random` actually satisfies this specification.

To mitigate this situation somewhat, we can define a wrapper function, `Random'`
that calls `Random` but in which we can put some run-time checks:
```dafny
method {:extern} Random(n: nat) returns (r: nat)
  ensures r < n
>>>>>>> ffabd2f1

method Random'(n: nat) returns (r: nat)
  ensures r < n
{
  r := Random(n);
  expect r < n;
}
```
<<<<<<< HEAD
Here we can verify that `Random'` satisfies its own specification,
relying on the unverified specification of `Random`.
But we are also checking at run-time that any input-output pairs for `Random`
encountered during execution
do satisfy the specification,
as they are checked by the `expect` statement.

Note, in this example, two problems are still remaining.
One problem is that the out-parameter of the extern `Random` has type `nat`,
but there is no check that the value returned really is non-negative.
It would be better to declare the out-parameter of `Random` to be `int` and
to include `0 <= r` in the condition checked by the `expect` statement in `Random'`.
The other problem is that `Random` surely will need `n` to be strictly positive.
This can be fixed by adding `requires n != 0` to `Random'` and `Random`.

B) Run-time testing

Verification and run-time testing are complementary
and both have their role in assuring that software does what is intended.
Dafny can produce executables
and these can be instrumented with unit tests.
Annotating a method with the `{:test}` attribute
indicates to the compiler
that it should produce target code
that is correspondingly annotated to mark the method
as a unit test (e.g., an XUnit test) in the target language. 
Within that method one might use `expect` statements (as well as `print` statements)
to insert checks that the target program is behaving as expected.

C) Compiler tests

If one wants to assure that compiled code is behaving at run-time consistently with the statically verified code,
one can use paired assert/expect statements with the same expression:
=======
Here we can verify that `Random'` satisfies its own specification, relying on 
the unverified specification of `Random`. But we are also checking at run-time
that any input-output pairs for `Random` encountered during execution do satisfythe specification, as they are checked by the `expect` statement.

B) Run-time testing

Verification and run-time testing are complementary and both have their role in assuring that software does what is intended. Dafny can produce executables and
these can be instrumented with unit tests.
Annotating a method with the `{:test}` attribute
indicates to the compiler that it should
produce target code that is correspondingly annotated to mark the method as 
a unit test (e.g., an XUnit test) in the target language. 
Within that method one might use `expect`
statements (as well as `print` statements) to insert checks that the target
program is behaving as expected.

C) Compiler tests

If one wants to assure that compiled code is behaving at run-time consistently with the statically verified code, one can use paired assert/expect statements
with the same expression:
>>>>>>> ffabd2f1
```dafny
assert _P_;
expect _P_;
```
The verifier will check that _P_ is always true at the given point in a program
(at the `assert` statement).

<<<<<<< HEAD
At run-time, the compiler will insert checks that the same predicate,
in the `expect` statement is true.
Any difference identifies a compiler bug.
Note that the `expect` must be after the `assert`.
If the `expect` is first, 
then the verifier will interpret the `expect` like an `assume`,
in which case the `assert` will be proved trivially
and potential unsoundness will be hidden.
=======
At run-time, the compiler will insert checks that the same predicate, in the 
`expect` statement is true. Any difference identifies a compiler bug.
Note that the `expect` must be after the `assert`. If the `expect` is first, 
then the verifier will interpret the `expect` like an `assume`, in which case
the `assert` will be proved trivially and potential unsoundness will be hidden.
>>>>>>> ffabd2f1

Using `...` as the argument of the `expect` statement is part of module refinement, as described [here](#sec-module-refinement).

<!--
Describe where refinement is described.

If the proposition is `...` then (TODO: what does this mean?).
-->

## Print Statement
````grammar
PrintStmt =
    "print" Expression(allowLemma: false, allowLambda: true)
    { "," Expression(allowLemma: false, allowLambda: true) } ";"
````

The `print` statement is used to print the values of a comma-separated
list of expressions to the console. The generated code uses
target-language-specific idioms to perform this printing.
The expressions may of course include strings that are used
for captions. There is no implicit new line added, so to add a new
line you should include `"\n"` as part of one of the expressions.
Dafny automatically creates implementations of methods that convert values to strings
for all Dafny data types. For example,

```dafny
datatype Tree = Empty | Node(left: Tree, data: int, right: Tree)
method Main()
{
  var x : Tree := Node(Node(Empty, 1, Empty), 2, Empty);
  print "x=", x, "\n";
}
```

produces this output:

```
x=Tree.Node(Tree.Node(Tree.Empty, 1, Tree.Empty), 2, Tree.Empty)
```

Note that Dafny does not have method overriding and there is no mechanism to
override the built-in value->string conversion.  Nor is there a way to
explicitly invoke this conversion.

## Forall Statement
````grammar
ForallStmt = "forall"
  ( "(" [ QuantifierDomain ] ")"
  | [ QuantifierDomain ]
  )
  { ForAllEnsuresClause_ }
  [ BlockStmt ]
````

The `forall` statement executes the body
simultaneously for all quantified values in the specified range.
There are several variant uses of the `forall`
statement and there are a number of restrictions.

In particular, a `forall` statement can be classified as one of the following:

* _Assign_ - the `forall` statement is used for simultaneous assignment.
The target must be an array element or an object field.
* _Call_ - The body consists of a single call to a ghost method without side effects
* _Proof_ - The `forall` has `ensure` expressions which are effectively
quantified or proved by the body (if present).

An _assign_ `forall` statement performs simultaneous assignment.
The left-hand sides must denote different l-values, unless the
corresponding right-hand sides also coincide.

The following is an excerpt of an example given by Leino in
[_Developing Verified Programs with Dafny_][leino233].
When the buffer holding the queue needs to be resized,
the `forall` statement is used to simultaneously copy the old contents
into the new buffer.

[leino233]: http://research.microsoft.com/en-us/um/people/leino/papers/krml233.pdf

```dafny
class {:autocontracts} SimpleQueue<Data>
{
  ghost var Contents: seq<Data>;
  var a: array<Data>  // Buffer holding contents of queue.
  var m: int          // Index head of queue.
  var n: int          // Index just past end of queue
  ...
  method Enqueue(d: Data)
    ensures Contents == old(Contents) + [d]
  {
    if n == a.Length {
      var b := a;
      if m == 0 { b := new Data[2 * a.Length]; }
      forall i | 0 <= i < n - m {
      	b[i] := a[m + i];
      }
      a, m, n := b, 0, n - m;
    }
    a[n], n, Contents := d, n + 1, Contents + [d];
  }
}
```

Here is an example of a _call_ `forall` statement and the
callee. This is contained in the `CloudMake-ConsistentBuilds.dfy`
test in the Dafny repository.

```dafny
forall cmd', deps', e' | 
       Hash(Loc(cmd', deps', e')) == Hash(Loc(cmd, deps, e)) {
  HashProperty(cmd', deps', e', cmd, deps, e);
}

lemma HashProperty(cmd: Expression, deps: Expression, ext: string,
    cmd': Expression, deps': Expression, ext': string)
  requires Hash(Loc(cmd, deps, ext)) == Hash(Loc(cmd', deps', ext'))
  ensures cmd == cmd' && deps == deps' && ext == ext'
```

The following example of a _proof_ `forall` statement comes from the same file:

```dafny
forall p | p in DomSt(stCombinedC.st) && p in DomSt(stExecC.st)
  ensures GetSt(p, stCombinedC.st) == GetSt(p, stExecC.st)
{
  assert DomSt(stCombinedC.st) <= DomSt(stExecC.st);
  assert stCombinedC.st == Restrict(DomSt(stCombinedC.st), 
                                               stExecC.st);
}
```

More generally, the statement
```dafny
forall x | P(x) { Lemma(x); }
```
is used to invoke `Lemma(x)` on all `x` for which `P(x)` holds. If
`Lemma(x)` ensures `Q(x)`, then the forall statement establishes
```dafny
forall x :: P(x) ==> Q(x).
```

The `forall` statement is also used extensively in the de-sugared forms of
co-predicates and co-lemmas. See section [#sec-co-inductive-datatypes].

## Modify Statement
````grammar
ModifyStmt =
  "modify" { Attribute }
  ( FrameExpression(allowLemma: false, allowLambda: true)
    { "," FrameExpression(allowLemma: false, allowLambda: true) }
  | "..."
  )
  ( BlockStmt | ";" )
````

The `modify` statement has two forms which have two different
purposes.

When the `modify` statement ends with a semi-colon rather than
a block statement its effect is to say that some undetermined
modifications have been made to any or all of the memory
locations specified by the [frame expressions](#sec-frame-expressions).
In the following example, a value is assigned to field `x`
followed by a `modify` statement that may modify any field
in the object. After that we can no longer prove that the field
`x` still has the value we assigned to it.

```dafny
class MyClass {
  var x: int
  method N()
    modifies this
  {
    x := 18;
    modify this;
    assert x == 18;  // error: cannot conclude this here
  }
}
```

When the `modify` statement is followed by a block statement,
we are instead specifying what can be modified in that
block statement. Namely, only memory locations specified
by the frame expressions of the block `modify` statement
may be modified. Consider the following example.

```dafny
class ModifyBody {
  var x: int
  var y: int
  method M0()
    modifies this
  {
    modify {} {
      x := 3;  // error: violates modifies clause of the modify statement
    }
  }

  method M1()
    modifies this
  {
    modify {} {
      var o := new ModifyBody;
      o.x := 3;  // fine
    }
  }

  method M2()
    modifies this
  {
    modify this {
      x := 3;
    }
  }
```

```dafny
  method M3()
    modifies this
  {
    var k: int;
    modify {} { k := 4; } // fine. k is local
  }
}
```

The first `modify` statement in the example has an empty
frame expression so it cannot modify any memory locations.
So an error is reported when it tries to modify field `x`.

The second `modify` statement also has an empty frame
expression. But it allocates a new object and modifies it.
Thus we see that the frame expressions on a block `modify`
statement only limit what may be modified in already allocated
memory. It does not limit what may be modified in
new memory that is allocated within the block.

The third `modify` statement has a frame expression that
allows it to modify any of the fields of the current object,
so the modification of field `x` is allowed.

Finally, the fourth example shows that the restrictions imposed by
the modify statement do not apply to local variables, only those
that are heap-based.

## Calc Statement
````grammar
CalcStmt = "calc" { Attribute } [ CalcOp ] "{" CalcBody "}"
CalcBody = { CalcLine [ CalcOp ] Hints }
CalcLine = Expression(allowLemma: false, allowLambda: true) ";"
Hints = { ( BlockStmt | CalcStmt ) }
CalcOp =
  ( "==" [ "#" "[" 
           Expression(allowLemma: true, allowLambda: true) "]" ]
  | "<" | ">"
  | "!=" | "<=" | ">="
  | "<==>" | "==>" | "<=="
  )
````

[Verified Calculations]: http://research.microsoft.com/en-us/um/people/leino/papers/krml231.pdf

The `calc` statement supports _calculational proofs_ using a language
feature called _program-oriented calculations_ (poC). This feature was
introduced and explained in the [_Verified Calculations_] paper by Leino
and Polikarpova[@LEINO:Dafny:Calc]. Please see that paper for a more
complete explanation of the `calc` statement. We here mention only the
highlights.

Calculational proofs are proofs by stepwise formula manipulation
as is taught in elementary algebra. The typical example is to prove
an equality by starting with a left-hand-side, and through a series of
transformations morph it into the desired right-hand-side.

Non-syntactic rules further restrict hints to only ghost and side-effect
free statements, as well as imposing a constraint that only
chain-compatible operators can be used together in a calculation. The
notion of chain-compatibility is quite intuitive for the operators
supported by poC; for example, it is clear that "<" and ">" cannot be used within
the same calculation, as there would be no relation to conclude between
the first and the last line. See the [paper][Verified Calculations] for
a more formal treatment of chain-compatibility.

Note that we allow a single occurrence of the intransitive operator "!=" to
appear in a chain of equalities (that is, "!=" is chain-compatible with
equality but not with any other operator, including itself). Calculations
with fewer than two lines are allowed, but have no effect. If a step
operator is omitted, it defaults to the calculation-wide operator,
defined after the `calc` keyword. If that operator is omitted, it defaults
to equality.

Here is an example using `calc` statements to prove an elementary
algebraic identity. As it turns out, Dafny is able to prove this without
the `calc` statements, but the example illustrates the syntax.

```dafny
lemma docalc(x : int, y: int)
  ensures (x + y) * (x + y) == x * x + 2 * x * y + y * y
{
  calc {
    (x + y) * (x + y);
    ==
    // distributive law: (a + b) * c == a * c + b * c
    x * (x + y) + y * (x + y);
    ==
    // distributive law: a * (b + c) == a * b + a * c
    x * x + x * y + y * x + y * y;
    ==
    calc {
	    y * x;
      ==
	    x * y;
    }
    x * x + x * y + x * y + y * y;
    ==
    calc {
      x * y + x * y;
      ==
      // a = 1 * a
      1 * x * y + 1 * x * y;
      ==
      // Distributive law
      (1 + 1) * x * y;
      ==
      2 * x * y;
    }
    x * x + 2 * x * y + y * y;
  }
}
```

Here we started with `(x + y) * (x + y)` as the left-hand-side
expressions and gradually transformed it using distributive,
commutative and other laws into the desired right-hand-side.

The justification for the steps are given as comments, or as
nested `calc` statements that prove equality of some sub-parts
of the expression.

The `==` operators show the relation between
the previous expression and the next. Because of the transitivity of
equality we can then conclude that the original left-hand-side is
equal to the final expression.

We can avoid having to supply the relational operator between
every pair of expressions by giving a default operator between
the `calc` keyword and the opening brace as shown in this abbreviated
version of the above calc statement:

```dafny
calc == {
  (x + y) * (x + y);
  x * (x + y) + y * (x + y);
  x * x + x * y + y * x + y * y;
  x * x + x * y + x * y + y * y;
  x * x + 2 * x * y + y * y;
}
```

And since equality is the default operator, we could have omitted
it after the `calc` keyword.
The purpose of the block statements or the `calc` statements between
the expressions is to provide hints to aid Dafny in proving that
step. As shown in the example, comments can also be used to aid
the human reader in cases where Dafny can prove the step automatically.

## Reveal Statement

TO BE WRITTEN

<!--
Move to discussion of refinement.

## Skeleton Statement
````grammar
SkeletonStmt =
  "..."
  ["where" Ident {"," Ident } ":="
    Expression(allowLemma: false, allowLambda: true)
    {"," Expression(allowLemma: false, allowLambda: true) }
  ] ";"
````
--><|MERGE_RESOLUTION|>--- conflicted
+++ resolved
@@ -1,6 +1,6 @@
 # Statements
 ````grammar
-Stmt = ( BlockStmt | AssertStmt | AssumeStmt | ExpectStmt | PrintStmt 
+Stmt = ( BlockStmt | AssertStmt | AssumeStmt | ExpectStmt | PrintStmt
   | UpdateStmt | UpdateFailureStmt
   | VarDeclStatement | IfStmt | WhileStmt | MatchStmt | ForallStmt
   | CalcStmt | ModifyStmt | LabeledStmt_ | BreakStmt_ | ReturnStmt
@@ -29,11 +29,11 @@
 which is the label, followed by a colon and a statement. The label may be
 referenced in a break statement  that is within the labeled statement
 to transfer control to the location after
-the labeled statement. 
+the labeled statement.
 The label is not allowed to be the same as any previous dominating
 label.
 
-The label may also be used in an [`old` expression](#sec-old-expression). In this case the label 
+The label may also be used in an [`old` expression](#sec-old-expression). In this case the label
 must have been encountered during the control flow in route to the `old`
 expression. That is, again, the label must dominate the use of the label.
 
@@ -48,7 +48,7 @@
 If a label is used, the break statement must be enclosed in a statement
 with that label and the result is to transfer control to the statement
 after the labeled statement. For example, such a break statement can be
-used to exit a sequence of statements in a block statement before 
+used to exit a sequence of statements in a block statement before
 reaching the end of the block.
 
 For example,
@@ -82,7 +82,7 @@
   // control continues here after the break
   i := i + 1;
 }
-``` 
+```
 
 If no label is specified and the statement lists `n`
 occurrences of `break`, then the statement must be enclosed in
@@ -104,7 +104,7 @@
   // control continues here after the break
   i := i + 1;
 }
-``` 
+```
 
 ## Block Statement
 ````grammar
@@ -170,7 +170,7 @@
 corresponding right-hand sides also denote the same value.
      { "," Lhs }
      ( ":=" Rhs { "," Rhs }
-     | ":|" [ "assume" ] 
+     | ":|" [ "assume" ]
                Expression(allowLemma: false, allowLambda: true)
      )
      ";"
@@ -201,7 +201,7 @@
 can occur in the ``UpdateStmt`` grammar when there is a single Rhs that
 takes the special form of a ``Lhs`` that is a call;
 that is, this form matches the grammar of a ``CallStmt_``, in which the ``Lhs`` after
-the `:=` references a method and the arguments to it, corresponding to a 
+the `:=` references a method and the arguments to it, corresponding to a
 method call or a new allocation with an initializing method.
 This is the only case
 where the number of left-hand sides can be different than the number of
@@ -243,8 +243,8 @@
 Dafny will report an error if it cannot prove that values
 exist which satisfy the condition.
 
-In addition, as the choice is arbitrary, 
-assignment statements using `:|` may be non-deterministic 
+In addition, as the choice is arbitrary,
+assignment statements using `:|` may be non-deterministic
 when executed.
 
 Note that the form
@@ -261,7 +261,7 @@
     [ Lhs { "," Lhs } ]
     ":-"
     [ "expect" ]
-    Expression(allowLemma: false, allowLambda: false) { "," Rhs } 
+    Expression(allowLemma: false, allowLambda: false) { "," Rhs }
 ````
 
 A `:-` statement is similar to a `:=` statement, but allows for immediate return if a failure is detected.
@@ -283,10 +283,10 @@
  * if the RHS of the update-with-failure statement is a method call, the first out-parameter of the callee must be failure-compatible
  * if instead the RHS of the update-with-failure statement is one or more expressions, the first of these expressions must be a value with a failure-compatible type
  * if the failure-compatible type of the RHS does not have an `Extract` member,
-then the LHS of the `:-` statement has one less expression than the RHS 
+then the LHS of the `:-` statement has one less expression than the RHS
 (or than the number of out-parameters from the method call)
  * if the failure-compatible type of the RHS does have an `Extract` member,
-then the LHS of the `:-` statement has the same number of expressions as the RHS 
+then the LHS of the `:-` statement has the same number of expressions as the RHS
 (or as the number of out-parameters from the method call)
 and the type of the first LHS expression must be assignable from the return type of the `Extract` member
 * the `IsFailure` and `PropagateFailure` methods may not be ghost
@@ -322,11 +322,11 @@
 }
 ```
 
-Note that there is no LHS to the `:-` statement. 
-If `Callee` returns `Failure`, then the caller immediately returns, 
-not executing any statements following the call of `Callee`. 
-The value returned by `Caller` (the value of `rr` in the code above) is the result of `PropagateFailure` applied to the value returned by `Callee`, which is often just the same value. 
-If `Callee` does not return `Failure` (that is, returns a value for which `IsFailure()` is `false`) 
+Note that there is no LHS to the `:-` statement.
+If `Callee` returns `Failure`, then the caller immediately returns,
+not executing any statements following the call of `Callee`.
+The value returned by `Caller` (the value of `rr` in the code above) is the result of `PropagateFailure` applied to the value returned by `Callee`, which is often just the same value.
+If `Callee` does not return `Failure` (that is, returns a value for which `IsFailure()` is `false`)
 then that return value is forgotten and execution proceeds normally with the statements following the call of `callee` in the body of `Caller`.
 
 The desugaring of the `:- Callee(i);` statement is
@@ -342,7 +342,7 @@
 
 ### Status return with additional outputs
 
-The example in the previous subsection affects the program only through side effects or the status return itself. 
+The example in the previous subsection affects the program only through side effects or the status return itself.
 It may well be convenient to have additional out-parameters, as is allowed for `:=` updates;
 these out-parameters behave just as for `:=`.
 Here is an example:
@@ -363,14 +363,14 @@
 }
 ```
 
-Here `Callee` has two outputs in addition to the `Status` output. 
-The LHS of the `:-` statement accordingly has two l-values to receive those outputs. 
+Here `Callee` has two outputs in addition to the `Status` output.
+The LHS of the `:-` statement accordingly has two l-values to receive those outputs.
 The recipients of those outputs may be any sort of l-values;
 here they are a local variable and an out-parameter of the caller.
 Those outputs are assigned in the `:-` call regardless of the `Status` value:
 
    * If `Callee` returns a failure value as its first output, then the other outputs are assigned, the _caller's_ first out-parameter (here `rr`) is assigned the value of `PropagateFailure`, and the caller returns.
-   * If `Callee` returns a non-failure value as its first output, then the other outputs are assigned and the 
+   * If `Callee` returns a non-failure value as its first output, then the other outputs are assigned and the
 caller continues execution as normal.
 
 The desugaring of the `j, k :- Callee(i);` statement is
@@ -386,7 +386,7 @@
 
 ### Failure-returns with additional data
 
-The failure-compatible return value can carry additional data as shown in the `Outcome<T>` example above. 
+The failure-compatible return value can carry additional data as shown in the `Outcome<T>` example above.
 In this case there is a (first) LHS l-value to receive this additional data.
 
 ```dafny
@@ -405,12 +405,12 @@
 }
 ```
 
-Suppose `Caller` is called with an argument of `10`. 
-Then `Callee` is called with argument `10` 
-and returns `r` and `v` of `Outcome<nat>.Success(10)` and `20`. 
-Here `r.IsFailure()` is `false`, so control proceeds normally. 
-The `j` is assigned the result of `r.Extract()`, which will be `10`, 
-and `k` is assigned `20`. 
+Suppose `Caller` is called with an argument of `10`.
+Then `Callee` is called with argument `10`
+and returns `r` and `v` of `Outcome<nat>.Success(10)` and `20`.
+Here `r.IsFailure()` is `false`, so control proceeds normally.
+The `j` is assigned the result of `r.Extract()`, which will be `10`,
+and `k` is assigned `20`.
 Control flow proceeds to the next line, where `k` now gets the value `40`.
 
 Suppose instead that `Caller` is called with an argument of `-1`.
@@ -425,7 +425,7 @@
 so the exceptional return will propagate up the call stack.
 It will keep propagating up the call stack
 as long as there are callers with this first special output type
-and calls that use `:-` 
+and calls that use `:-`
 and the return value keeps having `IsFailure()` true.
 
 The desugaring of the `j, k :- Callee(i);` statement in this example is
@@ -443,14 +443,14 @@
 
 Instead of a failure-returning method call on the RHS of the statement,
 the RHS can instead be a list of expressions.
-As for a `:=` statement, in this form, the expressions on the left and right sides of `:-` must correspond, 
-just omitting a LHS l-value for the first RHS expression if its type is not value-carrying. 
-The semantics is very similar to that in the previous subsection. 
+As for a `:=` statement, in this form, the expressions on the left and right sides of `:-` must correspond,
+just omitting a LHS l-value for the first RHS expression if its type is not value-carrying.
+The semantics is very similar to that in the previous subsection.
 
  * The first RHS expression must have a failure-compatible type.
  * All the assignments of RHS expressions to LHS values except for the first RHS value are made.
- * If the first RHS value (say `r`) responds `true` to `r.IsFailure()`, 
-then `r.PropagateFailure()` is assigned to the first out-parameter of the _caller_ 
+ * If the first RHS value (say `r`) responds `true` to `r.IsFailure()`,
+then `r.PropagateFailure()` is assigned to the first out-parameter of the _caller_
 and the execution of the caller's body is ended.
  * If the first RHS value (say `r`) responds `false` to `r.IsFailure()`, then
    * if the type of `r` is value-carrying, then `r.Extract()` is assigned to the first LHS value of the `:-` statement
@@ -459,7 +459,7 @@
 
 A RHS with a method call cannot be mixed with a RHS containing multiple expressions.
 
-For example, the desugaring of 
+For example, the desugaring of
 ```dafny
 method m(Status r) returns (rr: Status) {
   var j, k;
@@ -493,8 +493,8 @@
 ### Expect alternative
 
 In any of the above described uses of `:-`, the `:-` token may be followed immediately by the keyword `expect`.
-This keyword states that the RHS evaluation is expected to be successful: 
-if the failure-compatible value is a failure, then the program halts immediately (precisely as with the `expect` statement); 
+This keyword states that the RHS evaluation is expected to be successful:
+if the failure-compatible value is a failure, then the program halts immediately (precisely as with the `expect` statement);
 if the return value is not a failure, the semantics is as described in previous sub-sections.
 
 The equivalent desugaring replaces
@@ -513,39 +513,39 @@
 
 There are several points to note.
 
- * The first out-parameter of the callee is special. 
-It has a special type and that type indicates that the value is inspected to see if an immediate return 
-from the caller is warranted. 
+ * The first out-parameter of the callee is special.
+It has a special type and that type indicates that the value is inspected to see if an immediate return
+from the caller is warranted.
 This type is often a datatype, as shown in the examples above, but it may be any type with the appropriate members.
  * The restriction on the type of caller's first out-parameter is
 just that it must be possible (perhaps through generic instantiation and type inference, as in these examples) for `PropagateFailure` applied to the failure-compatible output from the callee to produce a value of the caller's first out-parameter type.
 If the caller's first out-parameter type is failure-compatible (which it need not be),
- then failures can be propagated up the call chain. 
+ then failures can be propagated up the call chain.
  * In the statement `j, k :- callee(i);`,
  when the callee's return value has an `Extract` member,
-the type of `j` is not the type of the first out-parameter of `callee`. 
+the type of `j` is not the type of the first out-parameter of `callee`.
 Rather it is a type assignable from the output type of `Extract` applied to the first out-value of `callee`.
  * A method like `callee` with a special first out-parameter type can still be used in the normal way:
-`r, k := callee(i)`. 
-Now `r` gets the first output value from callee, of type `Status` or `Outcome<nat>` in the examples above. 
-No special semantics or exceptional control paths apply. 
-Subsequent code can do its own testing of the value of `r` 
+`r, k := callee(i)`.
+Now `r` gets the first output value from callee, of type `Status` or `Outcome<nat>` in the examples above.
+No special semantics or exceptional control paths apply.
+Subsequent code can do its own testing of the value of `r`
 and whatever other computations or control flow are desired.
- * The caller and callee can have any (positive) number of output arguments, 
+ * The caller and callee can have any (positive) number of output arguments,
 as long as the callee's first out-parameter has a failure-compatible type
 and the caller's first out-parameter type matches `PropagateFailure`.
- * If there is more than one LHS, the LHSs must denote different l-values, unless the RHS is a list of expressions and the corresponding RHS values are equal. 
- * The LHS l-values are evaluated before the RHS method call, 
+ * If there is more than one LHS, the LHSs must denote different l-values, unless the RHS is a list of expressions and the corresponding RHS values are equal.
+ * The LHS l-values are evaluated before the RHS method call,
 in case the method call has side-effects or return values that modify the l-values prior to assignments being made.
 
 It is important to note the connection between the failure-compatible types used in the caller and callee,
-if they both use them. 
-They do not have to be the same type, but they must be closely related, 
-as it must be possible for the callee's `PropagateFailure` to return a value of the caller's failure-compatible type. 
-In practice this means that one such failure-compatible type should be used for an entire program. 
-If a Dafny program uses a library shared by multiple programs, the library should supply such a type and it should be used by all the client programs (and, effectively, all Dafny libraries). 
+if they both use them.
+They do not have to be the same type, but they must be closely related,
+as it must be possible for the callee's `PropagateFailure` to return a value of the caller's failure-compatible type.
+In practice this means that one such failure-compatible type should be used for an entire program.
+If a Dafny program uses a library shared by multiple programs, the library should supply such a type and it should be used by all the client programs (and, effectively, all Dafny libraries).
 It is also the case that it is inconvenient to mix types such as `Outcome` and `Status` above within the same program.
-If there is a mix of failure-compatible types, then the program will need to use `:=` statements and code for 
+If there is a mix of failure-compatible types, then the program will need to use `:=` statements and code for
 explicit handling of failure values.
 
 
@@ -553,9 +553,9 @@
 
 The `:-` mechanism is like the exceptions used in other programming languages, with some similarities and differences.
 
- * There is essentially just one kind of 'exception' in Dafny, 
-the variations of the failure-compatible data type. 
- * Exceptions are passed up the call stack whether or not intervening methods are aware of the possibility of an exception, 
+ * There is essentially just one kind of 'exception' in Dafny,
+the variations of the failure-compatible data type.
+ * Exceptions are passed up the call stack whether or not intervening methods are aware of the possibility of an exception,
 that is, whether or not the intervening methods have declared that they throw exceptions.
 Not so in Dafny: a failure is passed up the call stack only if each caller has a failure-compatible first out-parameter, is itself called in a `:-` statement, and returns a value that responds true to `IsFailure()`.
  * All methods that contain failure-return callees must explicitly handle those failures
@@ -565,10 +565,10 @@
 ````grammar
 VarDeclStatement = [ "ghost" ] "var" { Attribute }
   (
-    LocalIdentTypeOptional 
+    LocalIdentTypeOptional
     { "," { Attribute } LocalIdentTypeOptional }
     [ ":=" Rhs { "," Rhs }
-    | { Attribute } ":|" [ "assume" ] 
+    | { Attribute } ":|" [ "assume" ]
                     Expression(allowLemma: false, allowLambda: true)
     | ":-" [ "expect" ] Expression { "," Rhs }
     ]
@@ -618,9 +618,9 @@
 
 ## Guards
 ````grammar
-Guard = ( "*" 
-        | "(" "*" ")" 
-        | Expression(allowLemma: true, allowLambda: true) 
+Guard = ( "*"
+        | "(" "*" ")"
+        | Expression(allowLemma: true, allowLambda: true)
         )
 ````
 Guards are used in `if` and `while` statements as boolean expressions. Guards
@@ -754,9 +754,9 @@
 
 ````grammar
 WhileAlternativeBlock =
-   "{" 
-   { "case" Expression(allowLemma: true, allowLambda: false) 
-   "=>" { Stmt } } 
+   "{"
+   { "case" Expression(allowLemma: true, allowLambda: false)
+   "=>" { Stmt } }
    "}
 ````
 
@@ -824,7 +824,7 @@
 must provide more information in order to help Dafny prove the effect of
 the loop. This information is provided by a ``LoopSpec``. A
 ``LoopSpec`` provides information about invariants, termination, and
-what the loop modifies. 
+what the loop modifies.
 For additional tutorial information see [@KoenigLeino:MOD2011] or the
 [online Dafny tutorial](http://rise4fun.com/Dafny/tutorial/Guide).
 
@@ -832,8 +832,8 @@
 
 Loops present a problem for specification-based reasoning. There is no way to
 know in advance how many times the code will go around the loop and
-a tool cannot reason about every one of a possibly unbounded sequence of unrollings. 
-In order to consider all paths through a program, specification-based 
+a tool cannot reason about every one of a possibly unbounded sequence of unrollings.
+In order to consider all paths through a program, specification-based
 program verification tools require loop invariants, which are another kind of
 annotation.
 
@@ -999,7 +999,7 @@
 
 `Assert` statements are used to express logical proposition that are
 expected to be true. Dafny will attempt to prove that the assertion
-is true and give an error if the assertion cannot be provenb. 
+is true and give an error if the assertion cannot be provenb.
 Once the assertion is proved,
 its truth is to aid in proving following deductions.
 Thus if Dafny is having a difficult time verifying a method,
@@ -1048,42 +1048,35 @@
     ";"
 ````
 
-The `expect` statement states a boolean expression that is 
+The `expect` statement states a boolean expression that is
 (a) assumed to be true by the verifier
 and (b) checked to be true
-at run-time. That is, the compiler inserts into the run-time executable a 
+at run-time. That is, the compiler inserts into the run-time executable a
 check that the given expression is true; if the expression is false, then
 the execution of the program halts immediately. If a second argument is
 given, it may be a value of any type.
 That value is converted to a string (just like the `print` statement)
-and  the string is included 
+and  the string is included
 in the message emitted by the program
 when it halts; otherwise a default message is emitted.
 
 Because the expect expression and optional second argument are compiled, they cannot be ghost expressions.
 
-`assume` statements are ignored at run-time. The `expect` statement behaves like 
-`assume` for the verifier, but also inserts a run-time check that the 
+`assume` statements are ignored at run-time. The `expect` statement behaves like
+`assume` for the verifier, but also inserts a run-time check that the
 assumption is indeed correct (for the test cases used at run-time).
 
 Here are a few use-cases for the `expect` statement.
 
 A) To check the specifications of external methods.
 
-<<<<<<< HEAD
 Consider an external method `Random` that takes a `nat` as input
 and returns a `nat` value that is less than the input.
 Such a method could be specified as
-=======
-Consider an external method `Random` that takes a `nat` as input and returns
-a `nat` value that is less than the input. Such a method could be
-specified as
->>>>>>> ffabd2f1
 ```dafny
 method {:extern} Random(n: nat) returns (r: nat)
   ensures r < n
 ```
-<<<<<<< HEAD
 But because there is no body for `Random` (only the external non-dafny implementation),
 it cannot be verified that `Random` actually satisfies this specification.
 
@@ -1091,15 +1084,6 @@
 that calls `Random` but in which we can put some run-time checks:
 ```dafny
 method {:extern} Random(n: nat) returns (r: nat)
-=======
-But because there is no body for `Random` (only the external non-dafny implementation), it cannot be verified that `Random` actually satisfies this specification.
-
-To mitigate this situation somewhat, we can define a wrapper function, `Random'`
-that calls `Random` but in which we can put some run-time checks:
-```dafny
-method {:extern} Random(n: nat) returns (r: nat)
-  ensures r < n
->>>>>>> ffabd2f1
 
 method Random'(n: nat) returns (r: nat)
   ensures r < n
@@ -1108,7 +1092,6 @@
   expect r < n;
 }
 ```
-<<<<<<< HEAD
 Here we can verify that `Random'` satisfies its own specification,
 relying on the unverified specification of `Random`.
 But we are also checking at run-time that any input-output pairs for `Random`
@@ -1134,7 +1117,7 @@
 indicates to the compiler
 that it should produce target code
 that is correspondingly annotated to mark the method
-as a unit test (e.g., an XUnit test) in the target language. 
+as a unit test (e.g., an XUnit test) in the target language.
 Within that method one might use `expect` statements (as well as `print` statements)
 to insert checks that the target program is behaving as expected.
 
@@ -1142,28 +1125,6 @@
 
 If one wants to assure that compiled code is behaving at run-time consistently with the statically verified code,
 one can use paired assert/expect statements with the same expression:
-=======
-Here we can verify that `Random'` satisfies its own specification, relying on 
-the unverified specification of `Random`. But we are also checking at run-time
-that any input-output pairs for `Random` encountered during execution do satisfythe specification, as they are checked by the `expect` statement.
-
-B) Run-time testing
-
-Verification and run-time testing are complementary and both have their role in assuring that software does what is intended. Dafny can produce executables and
-these can be instrumented with unit tests.
-Annotating a method with the `{:test}` attribute
-indicates to the compiler that it should
-produce target code that is correspondingly annotated to mark the method as 
-a unit test (e.g., an XUnit test) in the target language. 
-Within that method one might use `expect`
-statements (as well as `print` statements) to insert checks that the target
-program is behaving as expected.
-
-C) Compiler tests
-
-If one wants to assure that compiled code is behaving at run-time consistently with the statically verified code, one can use paired assert/expect statements
-with the same expression:
->>>>>>> ffabd2f1
 ```dafny
 assert _P_;
 expect _P_;
@@ -1171,22 +1132,14 @@
 The verifier will check that _P_ is always true at the given point in a program
 (at the `assert` statement).
 
-<<<<<<< HEAD
 At run-time, the compiler will insert checks that the same predicate,
 in the `expect` statement is true.
 Any difference identifies a compiler bug.
 Note that the `expect` must be after the `assert`.
-If the `expect` is first, 
+If the `expect` is first,
 then the verifier will interpret the `expect` like an `assume`,
 in which case the `assert` will be proved trivially
 and potential unsoundness will be hidden.
-=======
-At run-time, the compiler will insert checks that the same predicate, in the 
-`expect` statement is true. Any difference identifies a compiler bug.
-Note that the `expect` must be after the `assert`. If the `expect` is first, 
-then the verifier will interpret the `expect` like an `assume`, in which case
-the `assert` will be proved trivially and potential unsoundness will be hidden.
->>>>>>> ffabd2f1
 
 Using `...` as the argument of the `expect` statement is part of module refinement, as described [here](#sec-module-refinement).
 
@@ -1295,7 +1248,7 @@
 test in the Dafny repository.
 
 ```dafny
-forall cmd', deps', e' | 
+forall cmd', deps', e' |
        Hash(Loc(cmd', deps', e')) == Hash(Loc(cmd, deps, e)) {
   HashProperty(cmd', deps', e', cmd, deps, e);
 }
@@ -1313,7 +1266,7 @@
   ensures GetSt(p, stCombinedC.st) == GetSt(p, stExecC.st)
 {
   assert DomSt(stCombinedC.st) <= DomSt(stExecC.st);
-  assert stCombinedC.st == Restrict(DomSt(stCombinedC.st), 
+  assert stCombinedC.st == Restrict(DomSt(stCombinedC.st),
                                                stExecC.st);
 }
 ```
@@ -1439,7 +1392,7 @@
 CalcLine = Expression(allowLemma: false, allowLambda: true) ";"
 Hints = { ( BlockStmt | CalcStmt ) }
 CalcOp =
-  ( "==" [ "#" "[" 
+  ( "==" [ "#" "["
            Expression(allowLemma: true, allowLambda: true) "]" ]
   | "<" | ">"
   | "!=" | "<=" | ">="
