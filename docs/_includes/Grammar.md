# Lexical and Low Level Grammar
Dafny uses the Coco/R lexer and parser generator for its lexer and parser
(<http://www.ssw.uni-linz.ac.at/Research/Projects/Coco>)[@Linz:Coco].
The Dafny input file to Coco/R is the `Dafny.atg` file in the source tree.
A Coco/R input file consists of code written in the target language
(e.g. C\#) intermixed with these special sections:

0. The [Characters section](#sec-character-classes)
    which defines classes of characters that are used
   in defining the lexer.
1. The [Tokens section](#sec-tokens) which defines the lexical tokens.
2. The [Productions section](#sec-grammar)
 which defines the grammar. The grammar productions
are distributed in the later parts of this document in the parts where
those constructs are explained.

The grammar presented in this document was derived from the `Dafny.atg`
file but has been simplified by removing details that, though needed by
the parser, are not needed to understand the grammar. In particular, the
following transformations have been performed.

* The semantics actions, enclosed by "(." and ".)", were removed.
* There are some elements in the grammar used for error recovery
  ("SYNC"). These were removed.
* There are some elements in the grammar for resolving conflicts
  ("IF(b)"). These have been removed.
* Some comments related to Coco/R parsing details have been removed.
* A Coco/R grammar is an attributed grammar where the attributes enable
  the productions to have input and output parameters. These attributes
  were removed except that boolean input parameters that affect
  the parsing are kept.
  * In our representation we represent these
    in a definition by giving the names of the parameters following
    the non-terminal name. For example `entity1(allowsX)`.
  * In the case of uses of the parameter, the common case is that the
    parameter is just passed to a lower-level non-terminal. In that
    case we just give the name, e.g. `entity2(allowsX)`.
  * If we want to given an explicit value to a parameter, we specify it in
    a keyword notation like this: `entity2(allowsX: true)`.
  * In some cases the value to be passed depends on the grammatical context.
    In such cases we give a description of the conditions under which the
    parameter is true, enclosed in parenthesis. For example:

      `FunctionSignatureOrEllipsis_(allowGhostKeyword: ("method" present))`

    means that the `allowGhostKeyword` parameter is true if the
    "method" keyword was given in the associated ``FunctionDecl``.
  * Where a parameter affects the parsing of a non-terminal we will
    explain the effect of the parameter.


The names of character sets and tokens start with a lower case
letter but the names of grammar non-terminals start with
an upper-case letter.

The grammar uses Extended BNF notation. See the [Coco/R Referenced
manual](http://www.ssw.uni-linz.ac.at/Research/Projects/Coco/Doc/UserManual.pdf)
for details. But in summary:

* identifiers starting with a lower case letter denote
terminal symbols,
* identifiers starting with an upper case letter denote nonterminal
symbols.
* Strings (a sequence of characters enclosed by double quote characters)
denote the sequence of enclosed characters.
* `=` separates the sides of a production, e.g. `A = a b c`
* In the Coco grammars "." terminates a production, but for readability
  in this document a production starts with the defined identifier in
  the left margin and may be continued on subsequent lines if they
  are indented.
* `|` separates alternatives, e.g. `a b | c | d e` means `a b` or `c or d e`
* `(` `)` groups alternatives, e.g. `(a | b) c` means `a c` or `b c`
* `[ ]` option, e.g. `[a] b` means `a b` or `b`
* `{ }` iteration (0 or more times), e.g. `{a} b` means `b` or `a b` or `a a b` or ...
* We allow `|` inside `[ ]` and `{ }`. So `[a | b]` is short for `[(a | b)]`
  and `{a | b}` is short for `{(a | b)}`.
* The first production defines the name of the grammar, in this case `Dafny`.

In addition to the Coco rules, for the sake of readability we have adopted
these additional conventions.

* We allow `-` to be used. `a - b` means it matches if it matches `a` but not `b`.
* To aid in explaining the grammar we have added some additional productions
that are not present in the original grammar. We name these with a trailing
underscore. If you inline these where they are referenced, the result should
let you reconstruct the original grammar.

**For the convenience of the reader, any references to character sets,
tokens, or grammar non-terminals in this document are hyper-links that
will link to the definition of the entity.**

<!-- TODO: Those grammar hyperlinks are not implemented -->

## Dafny Input {#sec-unicode}

Dafny source code files are readable text encoded as UTF-8 Unicode
(because this is what the Coco/R-generated scanner and parser read). 
All program text other than the contents of comments, character, string and verbatim string literals
are printable and white-space ASCII characters,
that is, ASCII characters in the range `!` to `~`, plus space, tab, cr and nl (ASCII, 9, 10, 13, 32)  characters,
with the exception of a few allowed unicode mathematical symbols.

However, a current limitation is that the Coco/R tool used by Dafny is not up to date,
and consequently, only printable and white-space ASCII characters can be used.
Use `\u` escapes in string and character literals to insert unicode characters.
Unicode in comments will work fine unless the unicode is interpreted as an end-of-comment indication. 
Unicode in verbatim strings will likely not be interpreted as intended. [Outstanding issue #818].

## Character Classes {#sec-character-classes}
This section defines character classes used later in the token definitions.
In this section a backslash is used to start an escape sequence; so for example
`'\n'` denotes the single linefeed character. Also in this section, double quotes
enclose the set of characters constituting a character class; enclosing single
quotes are used when there is just one character in the class. `+` indicates
the union of two character classes; `-` is the set-difference between the 
two classes. `ANY` designates all [unicode characters](#sec-unicode).

````grammar
letter = "ABCDEFGHIJKLMNOPQRSTUVWXYZabcdefghijklmnopqrstuvwxyz"
````
At present, a letter is an ASCII upper or lowercase letter. Other Unicode letters
are not supported.

````grammar
digit = "0123456789"
````
A digit is just one of the base-10 digits.

````grammar
posDigit = "123456789"
posDigit2 = "23456789"
````
A ``posDigit`` is a digit, excluding 0. ``posDigit2`` excludes both 0 and 1.

````grammar
hexdigit = "0123456789ABCDEFabcdef"
````
A ``hexdigit`` character is a digit or one of the letters from 'A' to 'F' in either case.

````grammar
special = "'_?"
````
The _special_ characters are the characters in addition to alphanumeric characters
that are allowed to appear in a Dafny identifier. These are

* `'` because mathematicians like to put primes on identifiers and some ML
  programmers like to start names of type parameters with a "'".
* `_` because computer scientists expect to be able to have underscores in identifiers.
* `?` because it is useful to have "?" at the end of names of predicates,
  e.g. "Cons?".

````grammar
cr        = '\r'
````
A carriage return character.

````grammar
lf        = '\n'
````
A line feed character.

````grammar
tab       = '\t'
````
A tab character.

````grammar
space     = ' '
````
A space character.

````grammar
nondigitIdChar = letter + special
````
The characters that can be used in an identifier minus the digits.

````grammar
idchar = nondigitIdChar + digit
````
The characters that can be used in an identifier.

````grammar
nonidchar = ANY - idchar
````
Any character except those that can be used in an identifier.  
Here the scanner generator will interpret `ANY` as any unicode character. 
However, `nonidchar` is used only to mark the end of the `!in` token;
in this context any character other than [whitespace or printable ASCII](#sec-unicode)
will trigger a subsequent scanning or parsing error.

````grammar
charChar = ANY - '\'' - '\\' - cr - lf
````
Characters that can appear in a character constant.
See the [discussion on unicode support](#sec-unicode).

````grammar
stringChar = ANY - '"' - '\\' - cr - lf
````
Characters that can appear in a string constant.
See the [discussion on unicode support](#sec-unicode).

````grammar
verbatimStringChar = ANY - '"'
````
Characters that can appear in a verbatim string.
See the [discussion on unicode support](#sec-unicode).

### Comments
Comments are in two forms.

* They may go from "/\*" to "\*/" and be nested.
* They may go from "//" to the end of the line.

Note that the nesting of multi-line comments is behavior that is different 
from most programming languages. In dafny,
```dafny
method m() {
  /* comment
     /* nested comment
     */
     rest of outer comment
  */
}
```
is permitted; this feature is convenient for commenting out blocks of 
program statements that already have multi-line comments within them.
Other than looking for  end-of-comment delimiters,
the contents of a comment are not interpreted.
Comments may contain any unicode character, but see the [discussion on unicode support](#sec-unicode) for more information.

## Tokens {#sec-tokens}
As with most languages, Dafny syntax is defined in two levels. First the stream
of input characters is broken up into _tokens_. Then these tokens are parsed
using the Dafny grammar. The Dafny tokens are defined in this section.

### Reserved Words
The following reserved words appear in the Dafny grammar and may not be used
as identifiers of user-defined entities:

```
reservedword =
    "abstract" | "array" | "as" | "assert" | "assume" | "bool" | 
    "break" | "calc" | "case" | "char" | "class" | "codatatype" | 
    "colemma" | "constructor" | "copredicate" | "datatype" | 
    "decreases" | "default" | "else" | "ensures" | "exists" | 
    "extends" | "false" | "forall" | "fresh" | "function" | 
    "ghost" | "if" | "imap" | "import" | "in" | "include" | 
    "inductive" | "int" | "invariant" | "is" | "iset" | 
    "iterator" | "label" | "lemma" | "map" | "match" | "method" | 
    "modifies" | "modify" | "module" | "multiset" | "nat" | 
    "new" | "newtype" | "null" | "object" | "old" | "opened" | 
    "predicate" | "print" | "protected" | "provides" "reads" | 
    "real" | "refines" | "requires" | "return" | "returns" | 
    "reveals" | "seq" | "set" | "static" | "string" | "then" | 
    "this" | "trait" | "true" | "twostate" | "type" | 
    "unchanged" | "var" | "where" | "while" | "yield" | "yields" | 
    arrayToken

arrayToken = "array" [ posdigit2 | posDigit digit { digit }]["?"] 
```

An ``arrayToken`` is a reserved word that denotes an array type of
given rank. `array` is an array type of rank 1 (aka a vector). `array2`
is the type of two-dimensional arrays, etc. 
`array1` and `array1?` are not reserved words; they are just ordinary identifiers.

### Identifiers

<<<<<<< HEAD
````
ident = nondigitIdChar { idchar } - arrayToken - charToken - reservedword
=======
````grammar
ident = nondigitIdChar { idchar } - arraytoken - chartoken - reservedword
>>>>>>> 849bfdaf
````
In general Dafny identifiers are sequences of ``idChar`` characters where
the first character is a ``nondigitIdChar``. However tokens that fit this pattern
are not identifiers if they look like an array type token, a character literal,
or a reserved word.
Also, `ident` tokens that begin with an `_` are not permitted as user identifiers.

### Digits
````grammar
digits = digit {['_'] digit}
````

<<<<<<< HEAD
A sequence of decimal digits, possibly interspersed with underscores for readability (but not beginning or ending with an underscore). Example: `1_234_567`.
````
=======
A sequence of decimal digits, possibly interspersed with underscores for readability. Example: `1_234_567`.
````grammar
>>>>>>> 849bfdaf
hexdigits = "0x" hexdigit {['_'] hexdigit}
````

A hexadecimal constant, possibly interspersed with underscores for readability (but not beginning or ending with an underscore).
Example: `0xffff_ffff`.

````grammar
decimaldigits = digit {['_'] digit} '.' digit {['_'] digit}
````
A decimal fraction constant, possibly interspersed with underscores for readability (but not beginning or ending with an underscore).
Example: `123_456.789_123`.

### Escaped Character
In this section the "\\" characters are literal.
````grammar
escapedChar =
    ( "\'" | "\"" | "\\" | "\0" | "\n" | "\r" | "\t"
      | "\u" hexdigit hexdigit hexdigit hexdigit
    )
````

In Dafny character or string literals, escaped characters may be used
to specify the presence of a single- or double-quote character, backslash,
null, new line, carriage return, tab, or a
Unicode character with given hexadecimal representation.

### Character Constant Token
````grammar
charToken = "'" ( charChar | escapedChar ) "'"
````

A character constant is enclosed by "'" and includes either a character
from the ``charChar`` set, or an escaped character. Note that although Unicode
letters are not allowed in Dafny identifiers, Dafny does support [Unicode
in its character, string, and verbatim strings constants and in its comments](#sec-unicode). A character
constant has type `char`.


### String Constant Token
````grammar
stringToken =
    '"' { stringChar | escapedChar }  '"'
  | '@' '"' { verbatimStringChar | '"' '"' } '"'
````

A string constant is either a normal string constant or a verbatim string constant.
A normal string constant is enclosed by `"` and can contain characters from the
``stringChar`` set and escapes.

A verbatim string constant is enclosed between `@"` and `"` and can
consist of any characters (including newline characters) except that two
successive double quotes represent one quote character inside
the string. This is the mechanism for escaping a double quote character,
which is the only character needing escaping in a verbatim string.

## Low Level Grammar Productions {#sec-grammar}

### Identifier Variations

````grammar
Ident = ident
````
The ``Ident`` non-terminal is just an ``ident`` token and represents an ordinary
identifier.

````grammar
DotSuffix =
  ( ident | digits | "requires" | "reads" )
````
When using the _dot_ notation to denote a component of a compound entity,
the token following the "." may be an identifier,
 a natural number, or one of the keywords `requires` or `reads`.

* Digits can be used to name fields of classes and destructors of
  datatypes. For example, the built-in tuple datatypes have destructors
  named 0, 1, 2, etc. Note that as a field or destructor name a digit sequence
  is treated as a string, not a number: internal
  underscores matter, so 10 is different from 1_0 and from 010.
* `m.requires` is used to denote the precondition for method m.
* `m.reads` is used to denote the things that method m may read.

````grammar
NoUSIdent = ident - "_" { idChar }
````
A ``NoUSIdent`` is an identifier except that identifiers with a **leading**
underscore are not allowed. The names of user-defined entities are
required to be ``NoUSIdent``s. We introduce more mnemonic names
for these below (e.g. ``ClassName``).

````grammar
WildIdent = NoUSIdent | "_"
````
Identifier, disallowing leading underscores, except the "wildcard"
identifier `_`. When `_` appears it is replaced by a unique generated
identifier distinct from user identifiers. This wildcard has several uses
in the language, but it is not used as part of expressions.

### NoUSIdent Synonyms
In the productions for the declaration of user-defined entities the name of the
user-defined entity is required to be an identifier that does not start
with an underscore, i.e., a ``NoUSIdent``. To make the productions more
mnemonic, we introduce the following synonyms for ``NoUSIdent``.

````grammar
ModuleName = NoUSIdent
ClassName = NoUSIdent
TraitName = NoUSIdent
DatatypeName = NoUSIdent
DatatypeMemberName = NoUSIdent
NewtypeName = NoUSIdent
NumericTypeName = NoUSIdent
SynonymTypeName = NoUSIdent
IteratorName = NoUSIdent
TypeVariableName = NoUSIdent
MethodName = NoUSIdent
FunctionName = NoUSIdent
PredicateName = NoUSIdent
CopredicateName = NoUSIdent
LabelName = NoUSIdent
AttributeName = NoUSIdent
FieldIdent = NoUSIdent
````
A ``FieldIdent`` is one of the ways to identify a field. The other is
using digits.

### Qualified Names
A qualified name starts with the name of the top-level entity and then is followed by
zero or more ``DotSuffix``s which denote a component. Examples:

* `Module.MyType1`
* `MyTuple.1`
* `MyMethod.requires`

The grammar does not actually have a production for qualified names
except in the special case of a qualified name that is known to be
a module name, i.e. a ``QualifiedModuleName``.

### Identifier-Type Combinations
In this section, we describe some nonterminals that combine an identifier and a type.

````grammar
IdentType = WildIdent ":" Type
````
In Dafny, a variable or field is typically declared by giving its name followed by
a ``colon`` and its type. An ``IdentType`` is such a construct.

````grammar
GIdentType(allowGhostKeyword) = [ "ghost" ] IdentType
````
A ``GIdentType`` is a typed entity declaration optionally preceded by `ghost`. The _ghost_
qualifier means the entity is only used during verification and not in the generated code.
Ghost variables are useful for abstractly representing internal state in specifications.
If `allowGhostKeyword` is false then `ghost` is not allowed.

````grammar
LocalIdentTypeOptional = WildIdent [ ":" Type ]
````
A ``LocalIdentTypeOptional`` is used when declaring local variables. 
If a value is specified for the variable, the
type may be omitted because it can be inferred from the initial value.
The initial value value may also be omitted.

````grammar
IdentTypeOptional = WildIdent [ ":" Type ]
````
A ``IdentTypeOptional`` is typically used in a context where the type of the identifier
may be inferred from the context. Examples are in pattern matching or quantifiers.

````grammar
TypeIdentOptional = [ "ghost" ] ( NoUSIdent | digits ) ":" ] Type
````
``TypeIdentOptional``s are used in ``FormalsOptionalIds``. This represents situations
where a type is given but there may not be an identifier.

````grammar
FormalsOptionalIds = "(" [TypeIdentOptional  { "," TypeIdentOptional } ] ")"
````
A ``FormalsOptionalIds`` is a formal parameter list in which the types are required
but the names of the parameters are optional. This is used in algebraic
datatype definitions.

### Numeric Literals
````grammar
Nat = ( digits | hexdigits )
````
A ``Nat`` represents a natural number expressed in either decimal or hexadecimal.

````grammar
Dec = decimaldigits
````
A ``Dec`` represents a decimal fraction literal.<|MERGE_RESOLUTION|>--- conflicted
+++ resolved
@@ -267,15 +267,10 @@
 
 ### Identifiers
 
-<<<<<<< HEAD
 ````
 ident = nondigitIdChar { idchar } - arrayToken - charToken - reservedword
-=======
-````grammar
-ident = nondigitIdChar { idchar } - arraytoken - chartoken - reservedword
->>>>>>> 849bfdaf
-````
-In general Dafny identifiers are sequences of ``idChar`` characters where
+````
+In general Dafny identifiers are sequences of ``idchar`` characters where
 the first character is a ``nondigitIdChar``. However tokens that fit this pattern
 are not identifiers if they look like an array type token, a character literal,
 or a reserved word.
@@ -286,13 +281,9 @@
 digits = digit {['_'] digit}
 ````
 
-<<<<<<< HEAD
-A sequence of decimal digits, possibly interspersed with underscores for readability (but not beginning or ending with an underscore). Example: `1_234_567`.
-````
-=======
-A sequence of decimal digits, possibly interspersed with underscores for readability. Example: `1_234_567`.
-````grammar
->>>>>>> 849bfdaf
+A sequence of decimal digits, possibly interspersed with underscores for readability (but not beginning or ending with an underscore).
+Example: `1_234_567`.
+````
 hexdigits = "0x" hexdigit {['_'] hexdigit}
 ````
 
@@ -375,7 +366,7 @@
 * `m.reads` is used to denote the things that method m may read.
 
 ````grammar
-NoUSIdent = ident - "_" { idChar }
+NoUSIdent = ident - "_" { idchar }
 ````
 A ``NoUSIdent`` is an identifier except that identifiers with a **leading**
 underscore are not allowed. The names of user-defined entities are
