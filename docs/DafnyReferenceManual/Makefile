--- conflicted
+++ resolved
@@ -7,11 +7,7 @@
 	cat DafnyRefZ.md | sed -e '/numbered toc/d' -e '/:toc/d' -e '/PDFOMIT/d'  -e 's/<!--PDF NEWPAGE-->/\\newpage/' | pandoc --toc --number-sections --syntax-definition="../KDESyntaxDefinition/dafny.xml"  --highlight-style=../KDESyntaxDefinition/dafny.theme --pdf-engine="$(XELATEX)" -H head.tex -B header.tex -V colorlinks=true -t pdf -o DafnyRef.pdf
 
 tex:
-<<<<<<< HEAD
-	cat DafnyRefZ.md | sed -e '/numbered toc/d' -e '/:toc/d' -e '/PDFOMIT/d'  -e 's/<!--PDF NEWPAGE-->/\\newpage/' | ./pandoc --toc --pdf-engine=xelatex --number-sections -H head.tex -B header.tex -t latex > DafnyRef.tex
-=======
 	cat DafnyRef.md | sed -e '/numbered toc/d' -e '/:toc/d' -e '/PDFOMIT/d'  -e 's/<!--PDF NEWPAGE-->/\\newpage/' | ./pandoc --toc --pdf-engine="$(XELATEX)" --number-sections -H head.tex -B header.tex -t latex > DafnyRef.tex
->>>>>>> 36ac8fce
 
 options:
 	echo '```' > OptionsTemp.txt
