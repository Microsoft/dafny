all: options
<<<<<<< HEAD
	./concat DafnyRef.md | sed -e '/numbered toc/d' -e '/:toc/d' -e '/PDFOMIT/d'  -e 's/<!--PDF NEWPAGE-->/\\newpage/' | pandoc --toc --number-sections --syntax-definition="../KDESyntaxDefinition/dafny.xml"  --highlight-style=../KDESyntaxDefinition/dafny.theme --pdf-engine=xelatex -H head.tex -B header.tex -V colorlinks=true -t pdf -o DafnyRef.pdf

tex:
	./concat DafnyRef.md | sed -e '/numbered toc/d' -e '/:toc/d' -e '/PDFOMIT/d'  -e 's/<!--PDF NEWPAGE-->/\\newpage/' | ./pandoc --toc --pdf-engine=xelatex --number-sections -H head.tex -B header.tex -t latex > DafnyRef.tex
=======
	./concat DafnyRef.md | sed -e '/numbered toc/d' -e '/:toc/d' -e '/PDFOMIT/d'  -e 's/<!--PDF NEWPAGE-->/\\newpage/' | pandoc --toc --number-sections --syntax-definition="../KDESyntaxDefinition/dafny.xml"  --highlight-style=../KDESyntaxDefinition/dafny.theme --pdf-engine=xelatex --bibliography=DafnyRef.bib --bibliography=krml250.bib --bibliography=poc.bib --bibliography=paper-full.bib --bibliography=references.bib -H head.tex -B header.tex -V colorlinks=true -t pdf -o DafnyRef.pdf

>>>>>>> 1ab92a4e

options:
	echo '```' > OptionsTemp.txt
	dafny -help | tr -d '\r' | sed -e 's/[ ]+\n/\n/' | grep -v 'Error: ' >> OptionsTemp.txt
	echo '```' >> OptionsTemp.txt
	if [ ! -e ../_includes/Options.txt ]; then cp OptionsTemp.txt ../_includes/Options.txt; fi
	diff -q OptionsTemp.txt ../_includes/Options.txt || ( cp OptionsTemp.txt ../_includes/Options.txt && echo Updated Options.txt )
	rm OptionsTemp.txt

release: all
	cp DafnyRef.pdf ../DafnyRef/out

clean:
	@-rm -f DafnyRef.pdf<|MERGE_RESOLUTION|>--- conflicted
+++ resolved
@@ -1,13 +1,5 @@
 all: options
-<<<<<<< HEAD
-	./concat DafnyRef.md | sed -e '/numbered toc/d' -e '/:toc/d' -e '/PDFOMIT/d'  -e 's/<!--PDF NEWPAGE-->/\\newpage/' | pandoc --toc --number-sections --syntax-definition="../KDESyntaxDefinition/dafny.xml"  --highlight-style=../KDESyntaxDefinition/dafny.theme --pdf-engine=xelatex -H head.tex -B header.tex -V colorlinks=true -t pdf -o DafnyRef.pdf
-
-tex:
-	./concat DafnyRef.md | sed -e '/numbered toc/d' -e '/:toc/d' -e '/PDFOMIT/d'  -e 's/<!--PDF NEWPAGE-->/\\newpage/' | ./pandoc --toc --pdf-engine=xelatex --number-sections -H head.tex -B header.tex -t latex > DafnyRef.tex
-=======
 	./concat DafnyRef.md | sed -e '/numbered toc/d' -e '/:toc/d' -e '/PDFOMIT/d'  -e 's/<!--PDF NEWPAGE-->/\\newpage/' | pandoc --toc --number-sections --syntax-definition="../KDESyntaxDefinition/dafny.xml"  --highlight-style=../KDESyntaxDefinition/dafny.theme --pdf-engine=xelatex --bibliography=DafnyRef.bib --bibliography=krml250.bib --bibliography=poc.bib --bibliography=paper-full.bib --bibliography=references.bib -H head.tex -B header.tex -V colorlinks=true -t pdf -o DafnyRef.pdf
-
->>>>>>> 1ab92a4e
 
 options:
 	echo '```' > OptionsTemp.txt
