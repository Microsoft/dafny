--- conflicted
+++ resolved
@@ -39,17 +39,11 @@
 
 {% include Expressions.md %}
 
-<<<<<<< HEAD
-{% include Grammar.md %}
-
-# Well-Founded Orders {#sec-well-founded-orders}
-=======
 # Variable Initialization and Definite Assignment
 
 TO BE WRITTEN -- rules for default initialization; resulting rules for constructors; definite assignment rules
 
 # Well-founded Orders {#sec-well-founded-orders}
->>>>>>> ec9b45ba
 
 TODO: Write this section
 
