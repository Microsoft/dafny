Verifying...
Executing on C#...
AssertEqualWithDiff() Failure
Diff (changing expected into actual):
 
 Dafny program verifier did not attempt verification
-Different than any output
+0
 

Executing on JavaScript...
AssertEqualWithDiff() Failure
Diff (changing expected into actual):
 
 Dafny program verifier did not attempt verification
<<<<<<< HEAD
-System.Func`2[System.Numerics.BigInteger,System.Numerics.BigInteger]
+function (_3_x) {
+        return _3_x;
+      }
=======
-Different than any output
+0
>>>>>>> 5b24c7ad
 

Executing on Go...
AssertEqualWithDiff() Failure
Diff (changing expected into actual):
 
 Dafny program verifier did not attempt verification
-Different than any output
+0
 

Executing on Java...
AssertEqualWithDiff() Failure
Diff (changing expected into actual):
 
 Dafny program verifier did not attempt verification
-Different than any output
+0
 

Executing on Python...
AssertEqualWithDiff() Failure
Diff (changing expected into actual):
 
 Dafny program verifier did not attempt verification
-Different than any output
+0
 

Executing on C++...
Executing on Simple Dafny...<|MERGE_RESOLUTION|>--- conflicted
+++ resolved
@@ -13,15 +13,8 @@
 Diff (changing expected into actual):
  
  Dafny program verifier did not attempt verification
-<<<<<<< HEAD
--System.Func`2[System.Numerics.BigInteger,System.Numerics.BigInteger]
-+function (_3_x) {
-+        return _3_x;
-+      }
-=======
 -Different than any output
 +0
->>>>>>> 5b24c7ad
  
 
 Executing on Go...
