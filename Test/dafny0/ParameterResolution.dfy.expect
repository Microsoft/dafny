--- conflicted
+++ resolved
@@ -36,23 +36,13 @@
 ParameterResolution.dfy(86,52): Error: a call to a ghost function is allowed only in specification contexts (consider declaring the function without the 'ghost' keyword)
 ParameterResolution.dfy(88,58): Error: a call to a ghost function is allowed only in specification contexts (consider declaring the function without the 'ghost' keyword)
 ParameterResolution.dfy(95,89): Error: ghost variables such as x are allowed only in specification contexts. x was inferred to be ghost based on its declaration or initialization.
-<<<<<<< HEAD
 ParameterResolution.dfy(97,82): Error: ghost variables such as x are allowed only in specification contexts. x was inferred to be ghost based on its declaration or initialization.
-ParameterResolution.dfy(127,14): Error: wrong number of arguments (got 0, but function 'N' expects 1: (x: int))
-ParameterResolution.dfy(133,14): Error: wrong number of arguments (got 0, but function 'O' expects 1: (x: int))
-ParameterResolution.dfy(147,12): Error: wrong number of arguments (got 0, but function 'O' expects 1: (x: int))
+ParameterResolution.dfy(127,14): Error: wrong number of arguments (function 'N' expects 1, got 0)
+ParameterResolution.dfy(133,14): Error: wrong number of arguments (function 'O' expects 1, got 0)
+ParameterResolution.dfy(147,12): Error: wrong number of arguments (function 'O' expects 1, got 0)
 ParameterResolution.dfy(161,13): Error: a refining formal parameter ('x') in a refinement module is not allowed to give a default-value expression
 ParameterResolution.dfy(163,13): Error: a refining formal parameter ('x') in a refinement module is not allowed to give a default-value expression
 ParameterResolution.dfy(172,14): Error: a refining formal parameter ('x') in a refinement module is not allowed to give a default-value expression
-=======
-ParameterResolution.dfy(97,89): Error: ghost variables such as x are allowed only in specification contexts. x was inferred to be ghost based on its declaration or initialization.
-ParameterResolution.dfy(127,14): Error: wrong number of arguments (function 'N' expects 1, got 0)
-ParameterResolution.dfy(133,14): Error: wrong number of arguments (function 'O' expects 1, got 0)
-ParameterResolution.dfy(147,12): Error: wrong number of arguments (function 'O' expects 1, got 0)
-ParameterResolution.dfy(161,20): Error: a refining formal parameter ('x') in a refinement module is not allowed to give a default-value expression
-ParameterResolution.dfy(163,20): Error: a refining formal parameter ('x') in a refinement module is not allowed to give a default-value expression
-ParameterResolution.dfy(172,21): Error: a refining formal parameter ('x') in a refinement module is not allowed to give a default-value expression
->>>>>>> e5dc7685
 ParameterResolution.dfy(174,12): Error: a refining formal parameter ('x') in a refinement module is not allowed to give a default-value expression
 ParameterResolution.dfy(169,12): Error: wrong number of arguments (function 'O' expects 1, got 0)
 ParameterResolution.dfy[RefinementB](147,12): Error: wrong number of arguments (function 'O' expects 1, got 0)
