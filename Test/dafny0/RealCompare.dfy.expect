--- conflicted
+++ resolved
@@ -1,9 +1,5 @@
 RealCompare.dfy(35,5): Error: decreases clause might not decrease
-<<<<<<< HEAD
-RealCompare.dfy(50,3): Error: decreases clause must be bounded below by 0.0
-=======
 RealCompare.dfy(50,3): Error: decreases expression must be bounded below by 0.0
->>>>>>> 53765c53
 RealCompare.dfy(48,12): Related location
 RealCompare.dfy(141,11): Error: assertion might not hold
 RealCompare.dfy(156,11): Error: assertion might not hold
