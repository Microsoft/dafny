DefaultParameters.dfy(55,23): Error: default-value expression is not allowed to involve recursive or mutually recursive calls
DefaultParameters.dfy(63,42): Error: default value might not be allocated in the two-state function's previous state
DefaultParameters.dfy(67,38): Error: default value might not be allocated in the two-state lemma's previous state
DefaultParameters.dfy(92,2): Error: a postcondition could not be proved on this return path
DefaultParameters.dfy(91,16): Related location: this is the postcondition that could not be proved
DefaultParameters.dfy(102,15): Error: assertion might not hold
DefaultParameters.dfy(110,15): Error: assertion might not hold
DefaultParameters.dfy(124,37): Error: insufficient reads clause to read field
DefaultParameters.dfy(131,40): Error: insufficient reads clause to read field
DefaultParameters.dfy(135,49): Error: possible division by zero
DefaultParameters.dfy(137,43): Error: possible division by zero
DefaultParameters.dfy(140,34): Error: possible division by zero
DefaultParameters.dfy(145,17): Error: possible division by zero
DefaultParameters.dfy(160,43): Error: possible division by zero
DefaultParameters.dfy(160,43): Error: possible division by zero
DefaultParameters.dfy(162,38): Error: possible division by zero
DefaultParameters.dfy(162,38): Error: possible division by zero
DefaultParameters.dfy(165,29): Error: possible division by zero
DefaultParameters.dfy(165,29): Error: possible division by zero
DefaultParameters.dfy(170,15): Error: possible division by zero
DefaultParameters.dfy(170,15): Error: possible division by zero
DefaultParameters.dfy(172,45): Error: possible division by zero
DefaultParameters.dfy(180,35): Error: value does not satisfy the subset constraints of 'nat'
DefaultParameters.dfy(180,35): Error: value does not satisfy the subset constraints of 'nat'
DefaultParameters.dfy(181,40): Error: value does not satisfy the subset constraints of 'nat'
DefaultParameters.dfy(148,38): Error: possible division by zero
DefaultParameters.dfy(150,33): Error: possible division by zero
DefaultParameters.dfy(153,24): Error: possible division by zero
DefaultParameters.dfy(158,15): Error: possible division by zero
DefaultParameters.dfy(178,41): Error: value does not satisfy the subset constraints of 'nat'
DefaultParameters.dfy(179,33): Error: value does not satisfy the subset constraints of 'nat'
DefaultParameters.dfy(194,39): Error: default-value expression is not allowed to involve recursive or mutually recursive calls
DefaultParameters.dfy(200,40): Error: default-value expression is not allowed to involve recursive or mutually recursive calls
DefaultParameters.dfy(211,62): Error: default-value expression is not allowed to involve recursive or mutually recursive calls
DefaultParameters.dfy(219,29): Error: default-value expression is not allowed to involve recursive or mutually recursive calls
DefaultParameters.dfy(220,29): Error: default-value expression is not allowed to involve recursive or mutually recursive calls
DefaultParameters.dfy(229,8): Error: decreases clause might not decrease
DefaultParameters.dfy(235,4): Error: decreases clause might not decrease
DefaultParameters.dfy(235,6): Error: decreases clause might not decrease
DefaultParameters.dfy(241,4): Error: decreases clause might not decrease
<<<<<<< HEAD
DefaultParameters.dfy(251,25): Error: insufficient reads clause to read field
DefaultParameters.dfy(258,34): Error: default-value expression is not allowed to involve recursive or mutually recursive calls
DefaultParameters.dfy(267,35): Error: possible division by zero
DefaultParameters.dfy(320,39): Error: a precondition for this call could not be proved
DefaultParameters.dfy(319,15): Related location: this is the precondition that could not be proved
=======
DefaultParameters.dfy(251,31): Error: insufficient reads clause to read field
DefaultParameters.dfy(258,40): Error: default-value expression is not allowed to involve recursive or mutually recursive calls
DefaultParameters.dfy(267,41): Error: possible division by zero
DefaultParameters.dfy(320,45): Error: A precondition for this call might not hold.
DefaultParameters.dfy(319,15): Related location: This is the precondition that might not hold.
>>>>>>> 055c2b75
DefaultParameters.dfy(326,36): Error: insufficient reads clause to read array element
DefaultParameters.dfy(327,54): Error: insufficient reads clause to read array element
DefaultParameters.dfy(360,38): Error: possible division by zero
DefaultParameters.dfy(363,37): Error: possible division by zero
DefaultParameters.dfy(363,37): Error: possible division by zero
DefaultParameters.dfy(365,38): Error: possible division by zero
DefaultParameters.dfy(361,40): Error: possible division by zero
DefaultParameters.dfy(362,32): Error: possible division by zero
DefaultParameters.dfy(385,35): Error: value does not satisfy the subset constraints of 'nat'
DefaultParameters.dfy(388,34): Error: value does not satisfy the subset constraints of 'nat'
DefaultParameters.dfy(388,34): Error: value does not satisfy the subset constraints of 'nat'
DefaultParameters.dfy(390,35): Error: value does not satisfy the subset constraints of 'nat'
DefaultParameters.dfy(386,37): Error: value does not satisfy the subset constraints of 'nat'
DefaultParameters.dfy(387,29): Error: value does not satisfy the subset constraints of 'nat'
DefaultParameters.dfy(416,28): Error: default-value expression is not allowed to involve recursive or mutually recursive calls
DefaultParameters.dfy(417,29): Error: default-value expression is not allowed to involve recursive or mutually recursive calls
DefaultParameters.dfy(418,30): Error: cannot prove termination; try supplying a decreases clause
DefaultParameters.dfy(419,21): Error: cannot prove termination; try supplying a decreases clause
DefaultParameters.dfy(438,27): Error: default-value expression is not allowed to involve recursive or mutually recursive calls
DefaultParameters.dfy(443,28): Error: default-value expression is not allowed to involve recursive or mutually recursive calls
DefaultParameters.dfy(447,5): Error: cannot prove termination; try supplying a decreases clause
DefaultParameters.dfy(453,32): Error: default-value expression is not allowed to involve recursive or mutually recursive calls
DefaultParameters.dfy(481,32): Error: default-value expression is not allowed to involve recursive or mutually recursive calls
DefaultParameters.dfy(494,32): Error: value does not satisfy the subset constraints of 'nat'
DefaultParameters.dfy(493,18): Error: value does not satisfy the subset constraints of 'nat'
DefaultParameters.dfy(500,15): Error: a precondition for this call could not be proved
DefaultParameters.dfy(503,13): Related location: this is the precondition that could not be proved
DefaultParameters.dfy(520,38): Error: insufficient reads clause to read field
DefaultParameters.dfy(548,38): Error: insufficient reads clause to read field
DefaultParameters.dfy(521,40): Error: insufficient reads clause to read field
DefaultParameters.dfy(524,49): Error: insufficient reads clause to read field
DefaultParameters.dfy(601,11): Error: assertion might not hold
DefaultParameters.dfy(582,18): Related location

Dafny program verifier finished with 73 verified, 74 errors<|MERGE_RESOLUTION|>--- conflicted
+++ resolved
@@ -38,19 +38,11 @@
 DefaultParameters.dfy(235,4): Error: decreases clause might not decrease
 DefaultParameters.dfy(235,6): Error: decreases clause might not decrease
 DefaultParameters.dfy(241,4): Error: decreases clause might not decrease
-<<<<<<< HEAD
-DefaultParameters.dfy(251,25): Error: insufficient reads clause to read field
-DefaultParameters.dfy(258,34): Error: default-value expression is not allowed to involve recursive or mutually recursive calls
-DefaultParameters.dfy(267,35): Error: possible division by zero
-DefaultParameters.dfy(320,39): Error: a precondition for this call could not be proved
-DefaultParameters.dfy(319,15): Related location: this is the precondition that could not be proved
-=======
 DefaultParameters.dfy(251,31): Error: insufficient reads clause to read field
 DefaultParameters.dfy(258,40): Error: default-value expression is not allowed to involve recursive or mutually recursive calls
 DefaultParameters.dfy(267,41): Error: possible division by zero
-DefaultParameters.dfy(320,45): Error: A precondition for this call might not hold.
-DefaultParameters.dfy(319,15): Related location: This is the precondition that might not hold.
->>>>>>> 055c2b75
+DefaultParameters.dfy(320,45): Error: a precondition for this call could not be proved
+DefaultParameters.dfy(319,15): Related location: this is the precondition that could not be proved
 DefaultParameters.dfy(326,36): Error: insufficient reads clause to read array element
 DefaultParameters.dfy(327,54): Error: insufficient reads clause to read array element
 DefaultParameters.dfy(360,38): Error: possible division by zero
