--- conflicted
+++ resolved
@@ -1,10 +1,5 @@
-<<<<<<< HEAD
-// RUN: %exits-with 4 %baredafny verify %args --verify-scope=RootSources "%s" > "%t"
-// RUN: %exits-with 4 %baredafny verify %args "%s" >> "%t"
-=======
 // RUN: %exits-with 4 %baredafny verify %args "%s" > "%t"
 // RUN: %exits-with 4 %baredafny verify %args --verify-scope=RootSourcesAndIncludes "%s" >> "%t"
->>>>>>> 94fa7a3b
 // RUN: %diff "%s.expect" "%t"
 
 include "Includee.dfy"
