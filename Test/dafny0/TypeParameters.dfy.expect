--- conflicted
+++ resolved
@@ -12,11 +12,7 @@
 TypeParameters.dfy(144,14): Related location
 TypeParameters.dfy(161,11): Error: assertion could not be proved
 TypeParameters.dfy(146,7): Related location
-<<<<<<< HEAD
-TypeParameters.dfy(175,14): Error: this loop invariant might not be maintained by the loop
-=======
 TypeParameters.dfy(175,14): Error: this invariant could not be proved to be maintained by the loop
->>>>>>> 7012d0c7
 TypeParameters.dfy(175,37): Related location
 TypeParameters.dfy(175,14): Related message: loop invariant violation
 TypeParameters.dfy(175,37): Related location
