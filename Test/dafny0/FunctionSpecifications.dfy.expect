FunctionSpecifications.dfy(35,24): Error: A postcondition might not hold on this return path.
FunctionSpecifications.dfy(31,12): Related location: This is the postcondition that might not hold.
FunctionSpecifications.dfy(45,2): Error: A postcondition might not hold on this return path.
FunctionSpecifications.dfy(40,23): Related location: This is the postcondition that might not hold.
FunctionSpecifications.dfy(53,10): Error: cannot prove termination; try supplying a decreases clause
<<<<<<< HEAD
FunctionSpecifications.dfy(59,15): Error: A postcondition might not hold on this return path.
FunctionSpecifications.dfy(60,21): Related location: This is the postcondition that might not hold.
FunctionSpecifications.dfy(108,22): Error: assertion might not hold
FunctionSpecifications.dfy(111,22): Error: assertion might not hold
FunctionSpecifications.dfy(126,26): Error: assertion might not hold
FunctionSpecifications.dfy(130,26): Error: assertion might not hold
FunctionSpecifications.dfy(135,25): Error: A postcondition might not hold on this return path.
FunctionSpecifications.dfy(137,28): Related location: This is the postcondition that might not hold.
FunctionSpecifications.dfy(146,2): Error: decreases clause might not decrease
FunctionSpecifications.dfy(153,2): Error: decreases clause might not decrease
FunctionSpecifications.dfy(158,2): Error: cannot prove termination; try supplying a decreases clause
=======
FunctionSpecifications.dfy(60,9): Error: A postcondition might not hold on this return path.
FunctionSpecifications.dfy(61,21): Related location: This is the postcondition that might not hold.
FunctionSpecifications.dfy(109,22): Error: assertion might not hold
FunctionSpecifications.dfy(112,22): Error: assertion might not hold
FunctionSpecifications.dfy(127,26): Error: assertion might not hold
FunctionSpecifications.dfy(131,26): Error: assertion might not hold
FunctionSpecifications.dfy(136,19): Error: A postcondition might not hold on this return path.
FunctionSpecifications.dfy(138,28): Related location: This is the postcondition that might not hold.
FunctionSpecifications.dfy(147,2): Error: decreases clause might not decrease
FunctionSpecifications.dfy(154,2): Error: decreases clause might not decrease
FunctionSpecifications.dfy(159,2): Error: cannot prove termination; try supplying a decreases clause
>>>>>>> a47e4a30

Dafny program verifier finished with 9 verified, 12 errors<|MERGE_RESOLUTION|>--- conflicted
+++ resolved
@@ -3,30 +3,16 @@
 FunctionSpecifications.dfy(45,2): Error: A postcondition might not hold on this return path.
 FunctionSpecifications.dfy(40,23): Related location: This is the postcondition that might not hold.
 FunctionSpecifications.dfy(53,10): Error: cannot prove termination; try supplying a decreases clause
-<<<<<<< HEAD
-FunctionSpecifications.dfy(59,15): Error: A postcondition might not hold on this return path.
-FunctionSpecifications.dfy(60,21): Related location: This is the postcondition that might not hold.
-FunctionSpecifications.dfy(108,22): Error: assertion might not hold
-FunctionSpecifications.dfy(111,22): Error: assertion might not hold
-FunctionSpecifications.dfy(126,26): Error: assertion might not hold
-FunctionSpecifications.dfy(130,26): Error: assertion might not hold
-FunctionSpecifications.dfy(135,25): Error: A postcondition might not hold on this return path.
-FunctionSpecifications.dfy(137,28): Related location: This is the postcondition that might not hold.
-FunctionSpecifications.dfy(146,2): Error: decreases clause might not decrease
-FunctionSpecifications.dfy(153,2): Error: decreases clause might not decrease
-FunctionSpecifications.dfy(158,2): Error: cannot prove termination; try supplying a decreases clause
-=======
-FunctionSpecifications.dfy(60,9): Error: A postcondition might not hold on this return path.
+FunctionSpecifications.dfy(60,15): Error: A postcondition might not hold on this return path.
 FunctionSpecifications.dfy(61,21): Related location: This is the postcondition that might not hold.
 FunctionSpecifications.dfy(109,22): Error: assertion might not hold
 FunctionSpecifications.dfy(112,22): Error: assertion might not hold
 FunctionSpecifications.dfy(127,26): Error: assertion might not hold
 FunctionSpecifications.dfy(131,26): Error: assertion might not hold
-FunctionSpecifications.dfy(136,19): Error: A postcondition might not hold on this return path.
+FunctionSpecifications.dfy(136,25): Error: A postcondition might not hold on this return path.
 FunctionSpecifications.dfy(138,28): Related location: This is the postcondition that might not hold.
 FunctionSpecifications.dfy(147,2): Error: decreases clause might not decrease
 FunctionSpecifications.dfy(154,2): Error: decreases clause might not decrease
 FunctionSpecifications.dfy(159,2): Error: cannot prove termination; try supplying a decreases clause
->>>>>>> a47e4a30
 
 Dafny program verifier finished with 9 verified, 12 errors