--- conflicted
+++ resolved
@@ -854,7 +854,6 @@
   // With the previous type inference, the following line had complained that type conversions were not supported for int32
   const nat31_MAX: int32 := int32_MAX as int32
   type nat31 = x: int32 | nat31_MIN <= x <= nat31_MAX
-<<<<<<< HEAD
 
   method Works() {
     var x: int32 := 0;
@@ -891,44 +890,6 @@
   }
   type nat32 = x: int | 0 <= x < 0x8000_0000
 
-=======
-
-  method Works() {
-    var x: int32 := 0;
-  }
-
-  method PreviouslyDidNotWork() {
-    // With the previous type inference, the following line had given an error that int is not assignable to nat31
-    var x: nat31 := 0;
-  }
-
-  method Workaround() {
-    var x: nat31 := 0 as int32;
-  }
-}
-
-module OrderingIssues {
-  // The following used to not work:
-  module OrderingIssue_PreviouslyBroken {
-    newtype N = x: MM | 0 <= x < 80
-    newtype MM = x | 0 <= x < 100
-  }
-
-  // whereas the following did work:
-  module OrderingIssue_Fine {
-    newtype MM = x | 0 <= x < 100
-    newtype N = x: MM | 0 <= x < 80
-  }
-}
-
-module TypeInferenceImprovements {
-  type seq32<X> = s: seq<X> | |s| < 0x8000_0000
-  function SeqSize<X>(s: seq32<X>): nat32 {
-    |s|
-  }
-  type nat32 = x: int | 0 <= x < 0x8000_0000
-
->>>>>>> ddb2b45b
   type Context
   type Principal
   datatype Option<X> = None | Some(val: X)
