--- conflicted
+++ resolved
@@ -10,15 +10,9 @@
 CustomErrorMesage.dfy(31,85): Related location: cannot establish that return value of bar is always negative
 CustomErrorMesage.dfy(42,63): Error: this loop invariant could not be proved on entry
 CustomErrorMesage.dfy(42,63): Related message: position variable out of range
-<<<<<<< HEAD
-CustomErrorMesage.dfy(42,63): Error: this loop invariant might not be maintained by the loop
-CustomErrorMesage.dfy(42,63): Related message: position variable out of range
-CustomErrorMesage.dfy(43,63): Error: this loop invariant might not be maintained by the loop
-=======
 CustomErrorMesage.dfy(42,63): Error: this invariant could not be proved to be maintained by the loop
 CustomErrorMesage.dfy(42,63): Related message: position variable out of range
 CustomErrorMesage.dfy(43,63): Error: this invariant could not be proved to be maintained by the loop
->>>>>>> 7012d0c7
 CustomErrorMesage.dfy(43,63): Related message: output array doesn't match input arry
 
 Dafny program verifier finished with 1 verified, 9 errors