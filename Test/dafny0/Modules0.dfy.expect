Modules0.dfy(333,2): Warning: module-level functions are always non-instance, so the 'static' keyword is not allowed here
Modules0.dfy(335,2): Warning: module-level methods are always non-instance, so the 'static' keyword is not allowed here
Modules0.dfy(337,2): Warning: module-level const declarations are always non-instance, so the 'static' keyword is not allowed here
Modules0.dfy(8,8): Error: duplicate name of top-level declaration: WazzupA
Modules0.dfy(9,11): Error: duplicate name of top-level declaration: WazzupA
Modules0.dfy(10,7): Error: duplicate name of top-level declaration: WazzupA
Modules0.dfy(13,7): Error: duplicate name of top-level declaration: WazzupB
Modules0.dfy(14,8): Error: duplicate name of top-level declaration: WazzupB
Modules0.dfy(15,11): Error: duplicate name of top-level declaration: WazzupB
Modules0.dfy(8,8): Error: a module that already contains a top-level declaration 'WazzupA?' is not allowed to declare a reference type (class) 'WazzupA'
Modules0.dfy(39,8): Error: class 'X' with fields without known initializers, like 't' of type 'MM.T', must declare a constructor
<<<<<<< HEAD
Modules0.dfy(56,21): Error: Type or type parameter is not declared in this scope: MyClass1 (did you forget to qualify a name or declare a module import 'opened'?) (note that names in outer modules are not visible in nested modules)
Modules0.dfy(57,21): Error: Type or type parameter is not declared in this scope: MyClass2 (did you forget to qualify a name or declare a module import 'opened'?) (note that names in outer modules are not visible in nested modules)
Modules0.dfy(68,21): Error: Type or type parameter is not declared in this scope: MyClass2 (did you forget to qualify a name or declare a module import 'opened'?) (note that names in outer modules are not visible in nested modules)
Modules0.dfy(84,24): Error: Type or type parameter is not declared in this scope: MyClassY (did you forget to qualify a name or declare a module import 'opened'?) (note that names in outer modules are not visible in nested modules)
Modules0.dfy(93,19): Error: Type or type parameter is not declared in this scope: ClassG (did you forget to qualify a name or declare a module import 'opened'?) (note that names in outer modules are not visible in nested modules)
Modules0.dfy(101,14): Error: Type or type parameter is not declared in this scope: MyClassY (did you forget to qualify a name or declare a module import 'opened'?) (note that names in outer modules are not visible in nested modules)
Modules0.dfy(226,15): Error: Type or type parameter is not declared in this scope: X (did you forget to qualify a name or declare a module import 'opened'?) (note that names in outer modules are not visible in nested modules)
=======
Modules0.dfy(56,21): Error: Type or type parameter is not declared in this scope: MyClass1 (did you forget to qualify a name or declare a module import 'opened'?) (note that names in outer modules are not visible in contained modules)
Modules0.dfy(57,21): Error: Type or type parameter is not declared in this scope: MyClass2 (did you forget to qualify a name or declare a module import 'opened'?) (note that names in outer modules are not visible in contained modules)
Modules0.dfy(68,21): Error: Type or type parameter is not declared in this scope: MyClass2 (did you forget to qualify a name or declare a module import 'opened'?) (note that names in outer modules are not visible in contained modules)
Modules0.dfy(84,24): Error: Type or type parameter is not declared in this scope: MyClassY (did you forget to qualify a name or declare a module import 'opened'?) (note that names in outer modules are not visible in contained modules)
Modules0.dfy(93,19): Error: Type or type parameter is not declared in this scope: ClassG (did you forget to qualify a name or declare a module import 'opened'?) (note that names in outer modules are not visible in contained modules)
Modules0.dfy(101,14): Error: Type or type parameter is not declared in this scope: MyClassY (did you forget to qualify a name or declare a module import 'opened'?) (note that names in outer modules are not visible in contained modules)
Modules0.dfy(226,15): Error: Type or type parameter is not declared in this scope: X (did you forget to qualify a name or declare a module import 'opened'?) (note that names in outer modules are not visible in contained modules)
>>>>>>> eb042e7b
Modules0.dfy(226,11): Error: new can be applied only to class types (got X)
Modules0.dfy(235,13): Error: module 'B' does not declare a type 'X'
Modules0.dfy(245,13): Error: unresolved identifier: X
Modules0.dfy(246,15): Error: member 'DoesNotExist' does not exist in class 'X'
<<<<<<< HEAD
Modules0.dfy(285,19): Error: Type or type parameter is not declared in this scope: D (did you forget to qualify a name or declare a module import 'opened'?) (note that names in outer modules are not visible in nested modules)
=======
Modules0.dfy(285,19): Error: Type or type parameter is not declared in this scope: D (did you forget to qualify a name or declare a module import 'opened'?) (note that names in outer modules are not visible in contained modules)
>>>>>>> eb042e7b
Modules0.dfy(285,15): Error: new can be applied only to class types (got D)
Modules0.dfy(288,25): Error: type of the receiver is not fully determined at this program point
Modules0.dfy(289,16): Error: type of the receiver is not fully determined at this program point
Modules0.dfy(289,17): Error: expected method call, found expression
Modules0.dfy(290,16): Error: type of the receiver is not fully determined at this program point
Modules0.dfy(290,17): Error: expected method call, found expression
Modules0.dfy(314,18): Error: second argument to "in" must be a set, multiset, or sequence with elements of type Q_Imp.Node, or a map with domain Q_Imp.Node (instead got set<Node>) (expecting element type to be assignable to Node (got Q_Imp.Node))
<<<<<<< HEAD
Modules0.dfy(319,11): Error: Type or type parameter is not declared in this scope: LongLostModule (did you forget to qualify a name or declare a module import 'opened'?) (note that names in outer modules are not visible in nested modules)
Modules0.dfy(320,11): Error: Type or type parameter is not declared in this scope: Wazzup (did you forget to qualify a name or declare a module import 'opened'?) (note that names in outer modules are not visible in nested modules)
=======
Modules0.dfy(319,11): Error: Type or type parameter is not declared in this scope: LongLostModule (did you forget to qualify a name or declare a module import 'opened'?) (note that names in outer modules are not visible in contained modules)
Modules0.dfy(320,11): Error: Type or type parameter is not declared in this scope: Wazzup (did you forget to qualify a name or declare a module import 'opened'?) (note that names in outer modules are not visible in contained modules)
>>>>>>> eb042e7b
Modules0.dfy(321,17): Error: module 'Q_Imp' does not declare a type 'Edon'
Modules0.dfy(323,13): Error: new can be applied only to class types (got Q_Imp.List<?>)
Modules0.dfy(324,23): Error: member 'Create' does not exist in class 'Klassy'
Modules0.dfy(324,10): Error: when allocating an object of type 'Klassy', one of its constructor methods must be called
Modules0.dfy(318,13): Error: arguments must have comparable types (got Q_Imp.Node and Node)
Modules0.dfy(349,11): Error: a datatype declaration (T) in a refinement module can only refine a datatype declaration or replace an abstract type declaration
35 resolution/type errors detected in Modules0.dfy<|MERGE_RESOLUTION|>--- conflicted
+++ resolved
@@ -9,15 +9,6 @@
 Modules0.dfy(15,11): Error: duplicate name of top-level declaration: WazzupB
 Modules0.dfy(8,8): Error: a module that already contains a top-level declaration 'WazzupA?' is not allowed to declare a reference type (class) 'WazzupA'
 Modules0.dfy(39,8): Error: class 'X' with fields without known initializers, like 't' of type 'MM.T', must declare a constructor
-<<<<<<< HEAD
-Modules0.dfy(56,21): Error: Type or type parameter is not declared in this scope: MyClass1 (did you forget to qualify a name or declare a module import 'opened'?) (note that names in outer modules are not visible in nested modules)
-Modules0.dfy(57,21): Error: Type or type parameter is not declared in this scope: MyClass2 (did you forget to qualify a name or declare a module import 'opened'?) (note that names in outer modules are not visible in nested modules)
-Modules0.dfy(68,21): Error: Type or type parameter is not declared in this scope: MyClass2 (did you forget to qualify a name or declare a module import 'opened'?) (note that names in outer modules are not visible in nested modules)
-Modules0.dfy(84,24): Error: Type or type parameter is not declared in this scope: MyClassY (did you forget to qualify a name or declare a module import 'opened'?) (note that names in outer modules are not visible in nested modules)
-Modules0.dfy(93,19): Error: Type or type parameter is not declared in this scope: ClassG (did you forget to qualify a name or declare a module import 'opened'?) (note that names in outer modules are not visible in nested modules)
-Modules0.dfy(101,14): Error: Type or type parameter is not declared in this scope: MyClassY (did you forget to qualify a name or declare a module import 'opened'?) (note that names in outer modules are not visible in nested modules)
-Modules0.dfy(226,15): Error: Type or type parameter is not declared in this scope: X (did you forget to qualify a name or declare a module import 'opened'?) (note that names in outer modules are not visible in nested modules)
-=======
 Modules0.dfy(56,21): Error: Type or type parameter is not declared in this scope: MyClass1 (did you forget to qualify a name or declare a module import 'opened'?) (note that names in outer modules are not visible in contained modules)
 Modules0.dfy(57,21): Error: Type or type parameter is not declared in this scope: MyClass2 (did you forget to qualify a name or declare a module import 'opened'?) (note that names in outer modules are not visible in contained modules)
 Modules0.dfy(68,21): Error: Type or type parameter is not declared in this scope: MyClass2 (did you forget to qualify a name or declare a module import 'opened'?) (note that names in outer modules are not visible in contained modules)
@@ -25,16 +16,11 @@
 Modules0.dfy(93,19): Error: Type or type parameter is not declared in this scope: ClassG (did you forget to qualify a name or declare a module import 'opened'?) (note that names in outer modules are not visible in contained modules)
 Modules0.dfy(101,14): Error: Type or type parameter is not declared in this scope: MyClassY (did you forget to qualify a name or declare a module import 'opened'?) (note that names in outer modules are not visible in contained modules)
 Modules0.dfy(226,15): Error: Type or type parameter is not declared in this scope: X (did you forget to qualify a name or declare a module import 'opened'?) (note that names in outer modules are not visible in contained modules)
->>>>>>> eb042e7b
 Modules0.dfy(226,11): Error: new can be applied only to class types (got X)
 Modules0.dfy(235,13): Error: module 'B' does not declare a type 'X'
 Modules0.dfy(245,13): Error: unresolved identifier: X
 Modules0.dfy(246,15): Error: member 'DoesNotExist' does not exist in class 'X'
-<<<<<<< HEAD
-Modules0.dfy(285,19): Error: Type or type parameter is not declared in this scope: D (did you forget to qualify a name or declare a module import 'opened'?) (note that names in outer modules are not visible in nested modules)
-=======
 Modules0.dfy(285,19): Error: Type or type parameter is not declared in this scope: D (did you forget to qualify a name or declare a module import 'opened'?) (note that names in outer modules are not visible in contained modules)
->>>>>>> eb042e7b
 Modules0.dfy(285,15): Error: new can be applied only to class types (got D)
 Modules0.dfy(288,25): Error: type of the receiver is not fully determined at this program point
 Modules0.dfy(289,16): Error: type of the receiver is not fully determined at this program point
@@ -42,13 +28,8 @@
 Modules0.dfy(290,16): Error: type of the receiver is not fully determined at this program point
 Modules0.dfy(290,17): Error: expected method call, found expression
 Modules0.dfy(314,18): Error: second argument to "in" must be a set, multiset, or sequence with elements of type Q_Imp.Node, or a map with domain Q_Imp.Node (instead got set<Node>) (expecting element type to be assignable to Node (got Q_Imp.Node))
-<<<<<<< HEAD
-Modules0.dfy(319,11): Error: Type or type parameter is not declared in this scope: LongLostModule (did you forget to qualify a name or declare a module import 'opened'?) (note that names in outer modules are not visible in nested modules)
-Modules0.dfy(320,11): Error: Type or type parameter is not declared in this scope: Wazzup (did you forget to qualify a name or declare a module import 'opened'?) (note that names in outer modules are not visible in nested modules)
-=======
 Modules0.dfy(319,11): Error: Type or type parameter is not declared in this scope: LongLostModule (did you forget to qualify a name or declare a module import 'opened'?) (note that names in outer modules are not visible in contained modules)
 Modules0.dfy(320,11): Error: Type or type parameter is not declared in this scope: Wazzup (did you forget to qualify a name or declare a module import 'opened'?) (note that names in outer modules are not visible in contained modules)
->>>>>>> eb042e7b
 Modules0.dfy(321,17): Error: module 'Q_Imp' does not declare a type 'Edon'
 Modules0.dfy(323,13): Error: new can be applied only to class types (got Q_Imp.List<?>)
 Modules0.dfy(324,23): Error: member 'Create' does not exist in class 'Klassy'
