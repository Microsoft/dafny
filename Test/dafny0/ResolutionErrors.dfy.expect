ResolutionErrors.dfy(322,33): Warning: constructors no longer need 'this' to be listed in modifies clauses
ResolutionErrors.dfy(1892,15): Warning: constructors no longer need 'this' to be listed in modifies clauses
ResolutionErrors.dfy(51,15): Error: 'this' is not allowed in a 'static' context
ResolutionErrors.dfy(88,16): Error: the name 'Benny' denotes a datatype constructor, but does not do so uniquely; add an explicit qualification (for example, 'Abc.Benny')
ResolutionErrors.dfy(93,16): Error: the name 'David' denotes a datatype constructor, but does not do so uniquely; add an explicit qualification (for example, 'Abc.David')
ResolutionErrors.dfy(94,16): Error: the name 'David' denotes a datatype constructor, but does not do so uniquely; add an explicit qualification (for example, 'Abc.David')
ResolutionErrors.dfy(96,16): Error: the name 'David' denotes a datatype constructor, but does not do so uniquely; add an explicit qualification (for example, 'Abc.David')
ResolutionErrors.dfy(98,20): Error: wrong number of arguments (got 2, but datatype constructor 'David' expects 1: (x: int))
ResolutionErrors.dfy(13,18): Error: a possibly infinite loop is allowed only if the enclosing method is declared (with 'decreases *') to be possibly non-terminating
ResolutionErrors.dfy(25,13): Error: array selection requires an array2 (got array3<T>)
ResolutionErrors.dfy(27,13): Error: array selection requires an array4 (got array<T>)
ResolutionErrors.dfy(26,14): Error: element selection requires a sequence, array, multiset, or map (got array3<T>)
ResolutionErrors.dfy(57,16): Error: accessing member 'X' requires an instance expression
ResolutionErrors.dfy(58,9): Error: unresolved identifier: F
ResolutionErrors.dfy(59,16): Error: accessing member 'F' requires an instance expression
ResolutionErrors.dfy(60,9): Error: unresolved identifier: G
ResolutionErrors.dfy(62,9): Error: unresolved identifier: M
ResolutionErrors.dfy(63,16): Error: accessing member 'M' requires an instance expression
ResolutionErrors.dfy(64,9): Error: unresolved identifier: N
ResolutionErrors.dfy(67,10): Error: non-function expression (of type int) is called with parameters
ResolutionErrors.dfy(68,16): Error: member 'z' does not exist in non-null type 'Global'
ResolutionErrors.dfy(116,11): Error: ghost variables such as g are allowed only in specification contexts. g was inferred to be ghost based on its declaration or initialization.
ResolutionErrors.dfy(117,11): Error: a call to a ghost function is allowed only in specification contexts (consider declaring the function without the 'ghost' keyword)
ResolutionErrors.dfy(121,13): Error: ghost variables such as g are allowed only in specification contexts. g was inferred to be ghost based on its declaration or initialization.
ResolutionErrors.dfy(122,12): Error: actual out-parameter is required to be a ghost variable
ResolutionErrors.dfy(129,17): Error: ghost variables such as gg are allowed only in specification contexts. gg was inferred to be ghost based on its declaration or initialization.
ResolutionErrors.dfy(133,25): Error: ghost variables such as g are allowed only in specification contexts. g was inferred to be ghost based on its declaration or initialization.
ResolutionErrors.dfy(140,6): Error: ghost variables such as y are allowed only in specification contexts. y was inferred to be ghost based on its declaration or initialization.
ResolutionErrors.dfy(144,23): Error: ghost variables such as gg are allowed only in specification contexts. gg was inferred to be ghost based on its declaration or initialization.
ResolutionErrors.dfy(145,37): Error: ghost variables such as gg are allowed only in specification contexts. gg was inferred to be ghost based on its declaration or initialization.
ResolutionErrors.dfy(154,12): Error: only ghost methods can be called from this context
ResolutionErrors.dfy(244,29): Error: ghost-context break statement is not allowed to break out of non-ghost structure
ResolutionErrors.dfy(267,14): Error: ghost-context break statement is not allowed to break out of non-ghost loop
ResolutionErrors.dfy(281,14): Error: ghost-context break statement is not allowed to break out of non-ghost loop
ResolutionErrors.dfy(286,10): Error: return statement is not allowed in this context (because it is guarded by a specification-only expression)
ResolutionErrors.dfy(306,12): Error: label shadows an enclosing label
ResolutionErrors.dfy(311,10): Error: duplicate label
ResolutionErrors.dfy(313,10): Error: label shadows a dominating label
ResolutionErrors.dfy(337,6): Error: when allocating an object of type 'ClassWithConstructor', one of its constructor methods must be called
ResolutionErrors.dfy(338,6): Error: when allocating an object of type 'ClassWithConstructor', one of its constructor methods must be called
ResolutionErrors.dfy(340,11): Error: a constructor is allowed to be called only when an object is being allocated
ResolutionErrors.dfy(356,27): Error: arguments must have comparable types (got bool and int)
ResolutionErrors.dfy(354,18): Error: arguments must have comparable types (got int and DTD_List)
ResolutionErrors.dfy(355,18): Error: arguments must have comparable types (got DTD_List and int)
ResolutionErrors.dfy(369,17): Error: ghost variables such as b are allowed only in specification contexts. b was inferred to be ghost based on its declaration or initialization.
ResolutionErrors.dfy(393,7): Error: incorrect argument type at index 1 for method in-parameter 'b' (expected GenericClass<int>, found GenericClass<bool>) (non-variant type parameter would require int = bool)
ResolutionErrors.dfy(407,13): Error: incorrect argument type at index 0 for datatype constructor parameter 'hd' (expected _T0, found int)
ResolutionErrors.dfy(408,9): Error: incorrect argument type at index 0 for datatype constructor parameter 'hd' (expected _T0, found int)
ResolutionErrors.dfy(417,8): Error: all lines in a calculation must have the same type (got int after bool)
ResolutionErrors.dfy(421,8): Error: all lines in a calculation must have the same type (got int after bool)
ResolutionErrors.dfy(424,8): Error: first argument to ==> must be of type bool (instead got int)
ResolutionErrors.dfy(424,8): Error: second argument to ==> must be of type bool (instead got int)
ResolutionErrors.dfy(425,12): Error: first argument to ==> must be of type bool (instead got int)
ResolutionErrors.dfy(425,12): Error: second argument to ==> must be of type bool (instead got int)
ResolutionErrors.dfy(426,12): Error: first argument to ==> must be of type bool (instead got int)
ResolutionErrors.dfy(426,12): Error: second argument to ==> must be of type bool (instead got int)
ResolutionErrors.dfy(424,8): Error: first argument to ==> must be of type bool (instead got int)
ResolutionErrors.dfy(424,8): Error: second argument to ==> must be of type bool (instead got int)
ResolutionErrors.dfy(430,12): Error: first argument to ==> must be of type bool (instead got int)
ResolutionErrors.dfy(430,12): Error: second argument to ==> must be of type bool (instead got int)
ResolutionErrors.dfy(429,8): Error: first argument to ==> must be of type bool (instead got int)
ResolutionErrors.dfy(429,8): Error: second argument to ==> must be of type bool (instead got int)
ResolutionErrors.dfy(416,8): Error: type of + must be of a numeric type, a bitvector type, ORDINAL, char, a sequence type, or a set-like or map-like type (instead got bool)
ResolutionErrors.dfy(416,8): Error: arguments must have comparable types (got bool and int)
ResolutionErrors.dfy(416,8): Error: arguments must have comparable types (got bool and int)
ResolutionErrors.dfy(420,8): Error: arguments must have comparable types (got bool and int)
ResolutionErrors.dfy(420,8): Error: arguments must have comparable types (got bool and int)
ResolutionErrors.dfy(454,13): Error: in a hint, calls are allowed only to lemmas
ResolutionErrors.dfy(456,10): Error: a hint is not allowed to make heap updates
ResolutionErrors.dfy(458,10): Error: a hint is not allowed to update a variable it doesn't declare
ResolutionErrors.dfy(479,4): Error: More than one anonymous constructor
ResolutionErrors.dfy(485,8): Error: when allocating an object of type 'Y', one of its constructor methods must be called
ResolutionErrors.dfy(490,8): Error: when allocating an object of type 'Luci', one of its constructor methods must be called
ResolutionErrors.dfy(491,8): Error: when allocating an object of type 'Luci', one of its constructor methods must be called
ResolutionErrors.dfy(493,15): Error: class Lamb does not have an anonymous constructor
ResolutionErrors.dfy(546,7): Error: RHS (of type List<A>) not assignable to LHS (of type List<B>) (covariant type parameter would require A <: B)
ResolutionErrors.dfy(551,7): Error: RHS (of type List<A>) not assignable to LHS (of type List<B>) (covariant type parameter would require A <: B)
ResolutionErrors.dfy(565,23): Error: type of case bodies do not agree (found Tree<_T1, _T0>, previous types Tree<_T0, _T1>) (covariant type parameter 0 would require _T1 <: _T0)
ResolutionErrors.dfy(577,30): Error: Wrong number of type arguments (0 instead of 2) passed to datatype: Tree
ResolutionErrors.dfy(592,20): Error: unresolved identifier: w
ResolutionErrors.dfy(611,8): Error: the type of this local variable is underspecified
ResolutionErrors.dfy(612,25): Error: the type of this variable is underspecified
ResolutionErrors.dfy(612,23): Error: type parameter 'T' (inferred to be '?') in the function call to 'P' could not be determined
ResolutionErrors.dfy(612,18): Error: type of bound variable 'z' could not be determined; please specify the type explicitly
ResolutionErrors.dfy(625,13): Error: a lemma is not allowed to use 'new'
ResolutionErrors.dfy(626,9): Error: a lemma is not allowed to use 'new'
ResolutionErrors.dfy(635,16): Error: only ghost methods can be called from this context
ResolutionErrors.dfy(642,15): Error: only ghost methods can be called from this context
ResolutionErrors.dfy(652,17): Error: a hint is not allowed to use 'new'
ResolutionErrors.dfy(667,14): Error: new allocation not supported in aggregate assignments
ResolutionErrors.dfy(674,14): Error: a forall statement is not allowed to use 'new'
ResolutionErrors.dfy(674,11): Error: assignment to array element is not allowed in this context, because the statement is in a ghost context; e.g., it may be guarded by a specification-only expression
ResolutionErrors.dfy(690,26): Error: second argument to "in" must be a set, multiset, or sequence with elements of type int, or a map with domain int (instead got bool)
ResolutionErrors.dfy(685,18): Error: second argument to "in" must be a set, multiset, or sequence with elements of type int, or a map with domain int (instead got ?)
ResolutionErrors.dfy(702,13): Error: lemmas are not allowed to have modifies clauses
ResolutionErrors.dfy(729,22): Error: a possibly infinite loop is allowed only if the enclosing method is declared (with 'decreases *') to be possibly non-terminating
ResolutionErrors.dfy(762,22): Error: a possibly infinite loop is allowed only if the enclosing method is declared (with 'decreases *') to be possibly non-terminating
ResolutionErrors.dfy(795,17): Error: wrong number of method result arguments (got 0, expected 1)
ResolutionErrors.dfy(816,4): Error: ghost variables such as y are allowed only in specification contexts. y was inferred to be ghost based on its declaration or initialization.
ResolutionErrors.dfy(827,40): Error: ghost variables such as y are allowed only in specification contexts. y was inferred to be ghost based on its declaration or initialization.
ResolutionErrors.dfy(850,6): Error: RHS (of type B) not assignable to LHS (of type object)
ResolutionErrors.dfy(852,6): Error: RHS (of type B) not assignable to LHS (of type object)
ResolutionErrors.dfy(857,6): Error: RHS (of type G) not assignable to LHS (of type object)
ResolutionErrors.dfy(858,6): Error: RHS (of type Dt) not assignable to LHS (of type object)
ResolutionErrors.dfy(859,6): Error: RHS (of type CoDt) not assignable to LHS (of type object)
ResolutionErrors.dfy(851,6): Error: RHS (of type int) not assignable to LHS (of type object)
ResolutionErrors.dfy(871,13): Error: a modifies-clause expression must denote an object or a set/iset/multiset/seq of objects (instead got int)
ResolutionErrors.dfy(875,16): Error: in a ghost context, only ghost fields can be mentioned as modifies frame targets (x)
ResolutionErrors.dfy(887,14): Error: in a ghost context, only ghost fields can be mentioned as modifies frame targets (x)
ResolutionErrors.dfy(895,16): Error: in a ghost context, only ghost fields can be mentioned as modifies frame targets (x)
ResolutionErrors.dfy(905,20): Error: in a ghost context, only ghost fields can be mentioned as modifies frame targets (x)
ResolutionErrors.dfy(916,18): Error: in a ghost context, only ghost fields can be mentioned as modifies frame targets (x)
ResolutionErrors.dfy(938,10): Error: LHS of assignment must denote a mutable field
ResolutionErrors.dfy(939,10): Error: LHS of assignment must denote a mutable field
ResolutionErrors.dfy(940,9): Error: cannot assign to a range of array elements (try the 'forall' statement)
ResolutionErrors.dfy(941,9): Error: cannot assign to a range of array elements (try the 'forall' statement)
ResolutionErrors.dfy(942,5): Error: cannot assign to a range of array elements (try the 'forall' statement)
ResolutionErrors.dfy(943,5): Error: cannot assign to a range of array elements (try the 'forall' statement)
ResolutionErrors.dfy(932,4): Error: LHS of array assignment must denote an array element (found seq<int>)
ResolutionErrors.dfy(933,4): Error: LHS of array assignment must denote an array element (found seq<int>)
ResolutionErrors.dfy(954,4): Warning: note, this forall statement has no body
ResolutionErrors.dfy(955,11): Error: unresolved identifier: s
ResolutionErrors.dfy(974,18): Error: member '3' does not exist in datatype '_tuple#3'
ResolutionErrors.dfy(974,28): Error: member 'x' does not exist in datatype '_tuple#2'
ResolutionErrors.dfy(973,18): Error: condition is expected to be of type bool, but is int
ResolutionErrors.dfy(967,39): Error: RHS (of type (int, real, int)) not assignable to LHS (of type (int, real, int, real))
ResolutionErrors.dfy(966,34): Error: RHS (of type (int, int, real)) not assignable to LHS (of type (int, real, int)) (covariant type parameter 1 would require int <: real)
ResolutionErrors.dfy(966,34): Error: RHS (of type (int, int, real)) not assignable to LHS (of type (int, real, int)) (covariant type parameter 2 would require real <: int)
ResolutionErrors.dfy(998,12): Error: type of left argument to % (int) must agree with the result type (real)
ResolutionErrors.dfy(998,12): Error: arguments to % must be integer-numeric or bitvector types (got real)
ResolutionErrors.dfy(997,19): Error: type of right argument to / (int) must agree with the result type (real)
ResolutionErrors.dfy(1025,11): Error: Wrong number of type arguments (2 instead of 1) passed to non-null type: array3
ResolutionErrors.dfy(1026,11): Error: Wrong number of type arguments (2 instead of 1) passed to non-null type: C
ResolutionErrors.dfy(1037,7): Error: duplicate name of top-level declaration: BadSyn2
ResolutionErrors.dfy(1034,17): Error: Wrong number of type arguments (0 instead of 1) passed to datatype: List
ResolutionErrors.dfy(1035,17): Error: Type or type parameter is not declared in this scope: badName (did you forget to qualify a name or declare a module import 'opened'? names in outer modules are not visible in nested modules)
ResolutionErrors.dfy(1036,22): Error: Type or type parameter is not declared in this scope: X (did you forget to qualify a name or declare a module import 'opened'? names in outer modules are not visible in nested modules)
ResolutionErrors.dfy(1043,7): Error: type-synonym cycle: A -> A
ResolutionErrors.dfy(1046,7): Error: cycle among redirecting types (newtypes, subset types, type synonyms): A -> B -> A
ResolutionErrors.dfy(1050,7): Error: cycle among redirecting types (newtypes, subset types, type synonyms): A -> B -> A
ResolutionErrors.dfy(1059,11): Error: because of cyclic dependencies among constructor argument types, no instances of datatype 'D' can be constructed
ResolutionErrors.dfy(1062,7): Error: cycle among redirecting types (newtypes, subset types, type synonyms): A -> B -> A
ResolutionErrors.dfy(1067,7): Error: cycle among redirecting types (newtypes, subset types, type synonyms): A -> B -> A
ResolutionErrors.dfy(1072,7): Error: type-synonym cycle: A -> A
ResolutionErrors.dfy(1079,25): Error: unresolved identifier: x
ResolutionErrors.dfy(1082,22): Error: unresolved identifier: x
ResolutionErrors.dfy(1085,25): Error: unresolved identifier: x
ResolutionErrors.dfy(1087,21): Error: unresolved identifier: x
ResolutionErrors.dfy(1089,21): Error: unresolved identifier: x
ResolutionErrors.dfy(1092,21): Error: unresolved identifier: x
ResolutionErrors.dfy(1099,35): Error: Wrong number of type arguments (2 instead of 1) passed to opaque type: P
ResolutionErrors.dfy(1111,13): Error: Type or type parameter is not declared in this scope: BX (did you forget to qualify a name or declare a module import 'opened'? names in outer modules are not visible in nested modules)
ResolutionErrors.dfy(1121,6): Error: RHS (of type P<int>) not assignable to LHS (of type P<bool>) (non-variant type parameter would require bool = int)
ResolutionErrors.dfy(1126,6): Error: RHS (of type P<A>) not assignable to LHS (of type P<B>) (non-variant type parameter would require B = A)
ResolutionErrors.dfy(1131,6): Error: RHS (of type P<A>) not assignable to LHS (of type P<int>) (non-variant type parameter would require int = A)
ResolutionErrors.dfy(1132,6): Error: RHS (of type P<int>) not assignable to LHS (of type P<A>) (non-variant type parameter would require A = int)
ResolutionErrors.dfy(1137,13): Error: arguments must have comparable types (got P<int> and P<X>)
ResolutionErrors.dfy(1138,13): Error: arguments must have comparable types (got P<bool> and P<X>)
ResolutionErrors.dfy(1139,13): Error: arguments must have comparable types (got P<int> and P<bool>)
ResolutionErrors.dfy(1150,13): Error: new can be applied only to class types (got JJ)
<<<<<<< HEAD
ResolutionErrors.dfy(1158,37): Error: a set comprehension involved in a function definition is not allowed to depend on the set of allocated references, but values of 'o' may contain references (see documentation for 'older' parameters)
ResolutionErrors.dfy(1159,31): Error: a set comprehension involved in a function definition is not allowed to depend on the set of allocated references, but values of 'o' may contain references (see documentation for 'older' parameters)
=======
ResolutionErrors.dfy(1158,31): Error: a set comprehension involved in a function definition is not allowed to depend on the set of allocated references, but values of 'o' (of type 'object') may contain references (see documentation for 'older' parameters)
ResolutionErrors.dfy(1159,38): Error: a set comprehension involved in a function definition is not allowed to depend on the set of allocated references, but values of 'o' (of type 'object') may contain references (see documentation for 'older' parameters)
>>>>>>> 0ef55d2c
ResolutionErrors.dfy(1165,27): Error: set comprehensions in non-ghost contexts must be compilable, but Dafny's heuristics can't figure out how to produce or compile a bounded set of values for 'o'
ResolutionErrors.dfy(1173,15): Error: arguments to / must be numeric or bitvector types (got set<bool>)
ResolutionErrors.dfy(1180,20): Error: a call to a possibly non-terminating method is allowed only if the calling method is also declared (with 'decreases *') to be possibly non-terminating
ResolutionErrors.dfy(1195,16): Error: a possibly infinite loop is allowed only if the enclosing method is declared (with 'decreases *') to be possibly non-terminating
ResolutionErrors.dfy(1260,13): Error: type parameter 'PT' (inferred to be '?') in the function call to 'P' could not be determined
ResolutionErrors.dfy(1261,14): Error: the type of this variable is underspecified
ResolutionErrors.dfy(1261,19): Error: type parameter 'QT' (inferred to be '?') in the function call to 'Q' could not be determined
ResolutionErrors.dfy(1261,20): Error: the type of this expression is underspecified
ResolutionErrors.dfy(1262,4): Error: type parameter 'MT' (inferred to be '?') to the method 'M' could not be determined
ResolutionErrors.dfy(1263,8): Error: the type of this variable is underspecified
ResolutionErrors.dfy(1263,13): Error: type parameter 'NT' (inferred to be '?') to the method 'N' could not be determined
ResolutionErrors.dfy(1264,8): Error: the type of this variable is underspecified
ResolutionErrors.dfy(1265,8): Error: the type of this variable is underspecified
ResolutionErrors.dfy(1266,8): Error: the type of this local variable is underspecified
ResolutionErrors.dfy(1267,8): Error: the type of this variable is underspecified
ResolutionErrors.dfy(1268,8): Error: the type of this local variable is underspecified
ResolutionErrors.dfy(1272,26): Error: the type of this variable is underspecified
ResolutionErrors.dfy(1272,21): Error: type of bound variable 's' could not be determined; please specify the type explicitly
ResolutionErrors.dfy(1273,31): Error: the type of this variable is underspecified
ResolutionErrors.dfy(1273,21): Error: type of bound variable 's' could not be determined; please specify the type explicitly
ResolutionErrors.dfy(1274,30): Error: the type of this variable is underspecified
ResolutionErrors.dfy(1274,21): Error: type of bound variable 'c' could not be determined; please specify the type explicitly
ResolutionErrors.dfy(1281,8): Error: the type of this local variable is underspecified
ResolutionErrors.dfy(1284,29): Error: type of bound variable 'c' could not be determined; please specify the type explicitly
ResolutionErrors.dfy(1295,21): Error: Type or type parameter is not declared in this scope: X (did you forget to qualify a name or declare a module import 'opened'? names in outer modules are not visible in nested modules)
ResolutionErrors.dfy(1296,24): Error: Type or type parameter is not declared in this scope: X (did you forget to qualify a name or declare a module import 'opened'? names in outer modules are not visible in nested modules)
ResolutionErrors.dfy(1333,16): Error: in a ghost context, only ghost fields can be mentioned as modifies frame targets (y)
ResolutionErrors.dfy(1350,18): Error: in a ghost context, only ghost fields can be mentioned as modifies frame targets (x)
ResolutionErrors.dfy(1378,15): Error: The name Inner ambiguously refers to a type in one of the modules A, B (try qualifying the type name with the module name)
ResolutionErrors.dfy(1388,29): Error: ghost variables such as tmp are allowed only in specification contexts. tmp was inferred to be ghost based on its declaration or initialization.
ResolutionErrors.dfy(1390,49): Error: ghost variables such as a0 are allowed only in specification contexts. a0 was inferred to be ghost based on its declaration or initialization.
ResolutionErrors.dfy(1390,54): Error: ghost variables such as a1 are allowed only in specification contexts. a1 was inferred to be ghost based on its declaration or initialization.
ResolutionErrors.dfy(1399,33): Error: set argument type must support equality (got (int, int -> bool))
ResolutionErrors.dfy(1411,11): Error: name of type (X) is used as a variable
ResolutionErrors.dfy(1411,16): Error: name of type (X) is used as a variable
ResolutionErrors.dfy(1412,11): Error: name of module (Y) is used as a variable
ResolutionErrors.dfy(1412,16): Error: name of module (Y) is used as a variable
ResolutionErrors.dfy(1413,11): Error: name of type (X) is used as a variable
ResolutionErrors.dfy(1414,11): Error: name of module (Y) is used as a variable
ResolutionErrors.dfy(1419,16): Error: name of type (X) is used as a variable
ResolutionErrors.dfy(1420,16): Error: name of module (Y) is used as a variable
ResolutionErrors.dfy(1421,4): Error: name of type (X) is used as a variable
ResolutionErrors.dfy(1422,4): Error: name of module (Y) is used as a variable
ResolutionErrors.dfy(1432,9): Error: type of RHS of assign-such-that statement must be boolean (got int)
ResolutionErrors.dfy(1431,11): Error: type of left argument to + (int) must agree with the result type (bool)
ResolutionErrors.dfy(1431,11): Error: type of right argument to + (int) must agree with the result type (bool)
ResolutionErrors.dfy(1431,11): Error: type of + must be of a numeric type, a bitvector type, ORDINAL, char, a sequence type, or a set-like or map-like type (instead got bool)
ResolutionErrors.dfy(1433,13): Error: type of RHS of assign-such-that statement must be boolean (got int)
ResolutionErrors.dfy(1436,15): Error: type of left argument to + (int) must agree with the result type (bool)
ResolutionErrors.dfy(1436,15): Error: type of right argument to + (int) must agree with the result type (bool)
ResolutionErrors.dfy(1436,15): Error: type of + must be of a numeric type, a bitvector type, ORDINAL, char, a sequence type, or a set-like or map-like type (instead got bool)
ResolutionErrors.dfy(1479,20): Error: in a hint, calls are allowed only to lemmas
ResolutionErrors.dfy(1488,24): Error: in a hint, calls are allowed only to lemmas
ResolutionErrors.dfy(1501,18): Error: assignment to non-ghost field is not allowed in this context, because this is a ghost function
ResolutionErrors.dfy(1502,10): Error: a hint is not allowed to make heap updates
ResolutionErrors.dfy(1503,20): Error: in a hint, calls are allowed only to lemmas
ResolutionErrors.dfy(1506,21): Error: a loop in a hint is not allowed to use 'modifies' clauses
ResolutionErrors.dfy(1523,24): Error: in a hint, calls are allowed only to lemmas
ResolutionErrors.dfy(1530,18): Error: assignment to non-ghost field is not allowed in this context, because the statement is in a ghost context; e.g., it may be guarded by a specification-only expression
ResolutionErrors.dfy(1531,10): Error: a hint is not allowed to make heap updates
ResolutionErrors.dfy(1532,11): Error: in a hint, calls are allowed only to lemmas
ResolutionErrors.dfy(1535,21): Error: a loop in a hint is not allowed to use 'modifies' clauses
ResolutionErrors.dfy(1452,29): Error: in a hint, calls are allowed only to lemmas
ResolutionErrors.dfy(1454,17): Error: in a hint, calls are allowed only to lemmas
ResolutionErrors.dfy(1558,29): Error: in a statement expression, calls are allowed only to lemmas
ResolutionErrors.dfy(1570,16): Error: a possibly infinite loop is allowed only if the enclosing method is declared (with 'decreases *') to be possibly non-terminating
ResolutionErrors.dfy(1588,12): Error: a 'break break break' statement is allowed only in contexts with 3 enclosing loops, but the current context only has 2
ResolutionErrors.dfy(1600,20): Error: a ghost field is allowed only in specification contexts
ResolutionErrors.dfy(1607,9): Error: ghost variables such as g are allowed only in specification contexts. g was inferred to be ghost based on its declaration or initialization.
ResolutionErrors.dfy(1613,4): Error: non-ghost variable cannot be assigned a value that depends on a ghost
ResolutionErrors.dfy(1630,8): Error: print statement is not allowed in this context (because this is a ghost method or because the statement is guarded by a specification-only expression)
ResolutionErrors.dfy(1639,29): Error: ghost variables such as z are allowed only in specification contexts. z was inferred to be ghost based on its declaration or initialization.
ResolutionErrors.dfy(1647,10): Error: the type of the bound variable 't' could not be determined
ResolutionErrors.dfy(1647,10): Error: the type of the bound variable 't' could not be determined
ResolutionErrors.dfy(1647,10): Error: the type of the bound variable 't' could not be determined
ResolutionErrors.dfy(1647,10): Error: the type of the bound variable 't' could not be determined
ResolutionErrors.dfy(1665,15): Error: in a ghost context, only ghost fields can be mentioned as modifies frame targets (x)
ResolutionErrors.dfy(1667,10): Error: assignment to non-ghost field is not allowed in this context, because this is a ghost method
ResolutionErrors.dfy(1692,15): Error: in a ghost context, only ghost fields can be mentioned as modifies frame targets (x)
ResolutionErrors.dfy(1694,25): Error: assignment to non-ghost variable is not allowed in this context, because the statement is in a ghost context; e.g., it may be guarded by a specification-only expression
ResolutionErrors.dfy(1695,35): Error: assignment to non-ghost variable is not allowed in this context, because the statement is in a ghost context; e.g., it may be guarded by a specification-only expression
ResolutionErrors.dfy(1705,4): Error: 'decreases *' is not allowed on ghost loops
ResolutionErrors.dfy(1709,8): Error: assignment to non-ghost variable is not allowed in this context, because the statement is in a ghost context; e.g., it may be guarded by a specification-only expression
ResolutionErrors.dfy(1719,4): Error: 'decreases *' is not allowed on ghost loops
ResolutionErrors.dfy(1723,29): Error: assignment to non-ghost variable is not allowed in this context, because the statement is in a ghost context; e.g., it may be guarded by a specification-only expression
ResolutionErrors.dfy(1731,21): Error: the type of the bound variable 'u' could not be determined
ResolutionErrors.dfy(1732,23): Error: the type of the bound variable 'u' could not be determined
ResolutionErrors.dfy(1735,27): Error: the type of the bound variable 'u' could not be determined
ResolutionErrors.dfy(1739,40): Error: the type of the bound variable 'u' could not be determined
ResolutionErrors.dfy(1741,38): Error: the type of the bound variable 'u' could not be determined
ResolutionErrors.dfy(1785,19): Error: Type or type parameter is not declared in this scope: realint (did you forget to qualify a name or declare a module import 'opened'? names in outer modules are not visible in nested modules)
ResolutionErrors.dfy(1793,44): Error: range of comprehension must be of type bool (instead got C)
ResolutionErrors.dfy(1800,21): Error: Duplicate member name: P
ResolutionErrors.dfy(1802,17): Error: Duplicate member name: L
ResolutionErrors.dfy(1810,4): Error: second argument to && must be of type bool (instead got int)
ResolutionErrors.dfy(1808,17): Error: Function body type mismatch (expected int, got bool)
ResolutionErrors.dfy(1814,4): Error: second argument to && must be of type bool (instead got int)
ResolutionErrors.dfy(1818,4): Error: second argument to || must be of type bool (instead got int)
ResolutionErrors.dfy(1816,17): Error: Function body type mismatch (expected int, got bool)
ResolutionErrors.dfy(1822,4): Error: second argument to || must be of type bool (instead got int)
ResolutionErrors.dfy(1826,8): Error: second argument to || must be of type bool (instead got int)
ResolutionErrors.dfy(1824,17): Error: Function body type mismatch (expected int, got bool)
ResolutionErrors.dfy(1847,6): Error: in the first division of the constructor body (before 'new;'), 'this' can only be used to assign to its fields
ResolutionErrors.dfy(1848,11): Error: in the first division of the constructor body (before 'new;'), 'this' can only be used to assign to its fields
ResolutionErrors.dfy(1848,15): Error: in the first division of the constructor body (before 'new;'), 'this' can only be used to assign to its fields
ResolutionErrors.dfy(1849,16): Error: in the first division of the constructor body (before 'new;'), 'this' can only be used to assign to its fields
ResolutionErrors.dfy(1850,6): Error: in the first division of the constructor body (before 'new;'), 'this' can only be used to assign to its fields
ResolutionErrors.dfy(1854,19): Error: in the first division of the constructor body (before 'new;'), 'this' can only be used to assign to its fields
ResolutionErrors.dfy(1855,8): Error: in the first division of the constructor body (before 'new;'), 'this' can only be used to assign to its fields
ResolutionErrors.dfy(1858,13): Error: in the first division of the constructor body (before 'new;'), 'this' can only be used to assign to its fields
ResolutionErrors.dfy(1859,13): Error: in the first division of the constructor body (before 'new;'), 'this' can only be used to assign to its fields
ResolutionErrors.dfy(1860,14): Error: in the first division of the constructor body (before 'new;'), 'this' can only be used to assign to its fields
ResolutionErrors.dfy(1891,15): Error: 'this' is not allowed in a 'static' context
ResolutionErrors.dfy(1893,16): Error: 'this' is not allowed in a 'static' context
ResolutionErrors.dfy(1909,8): Error: return statement is not allowed before 'new;' in a constructor
ResolutionErrors.dfy(1935,5): Error: type parameter (G) passed to method P must support auto-initialization (got F) (perhaps try declaring type parameter 'F' on line 1928 as 'F(0)', which says it can only be instantiated with a type that supports auto-initialization)
ResolutionErrors.dfy(1937,5): Error: type parameter (G) passed to method P must support auto-initialization (got Y) (perhaps try declaring opaque type 'Y' on line 1925 as 'Y(0)', which says it can only be instantiated with a type that supports auto-initialization)
ResolutionErrors.dfy(1974,5): Error: type parameter (G) passed to method P must support auto-initialization (got SixOrMore)
ResolutionErrors.dfy(1975,5): Error: type parameter (G) passed to method P must support auto-initialization (got AnotherSixOrMore)
ResolutionErrors.dfy(1976,5): Error: type parameter (G) passed to method P must support auto-initialization (got MySixOrMore)
ResolutionErrors.dfy(1977,5): Error: type parameter (G) passed to method P must support auto-initialization (got UnclearA)
ResolutionErrors.dfy(1993,17): Error: type parameter (G) passed to method P must support auto-initialization (got SSixOrMore)
ResolutionErrors.dfy(1994,24): Error: type parameter (G) passed to method P must support auto-initialization (got SAnotherSixOrMore)
ResolutionErrors.dfy(1995,19): Error: type parameter (G) passed to method P must support auto-initialization (got SMySixOrMore)
ResolutionErrors.dfy(1996,16): Error: type parameter (G) passed to method P must support auto-initialization (got SUnclearA)
ResolutionErrors.dfy(2026,7): Error: type 'B2', which does not support auto-initialization, is used to refine an opaque type that expects auto-initialization
ResolutionErrors.dfy(2027,7): Error: type 'B3', which does not support auto-initialization, is used to refine an opaque type that expects auto-initialization
ResolutionErrors.dfy(2031,7): Error: type 'C3', which may be empty, is used to refine an opaque type expected to be nonempty
ResolutionErrors.dfy(2051,7): Error: type declaration 'A1' is not allowed to change the requirement of supporting auto-initialization
ResolutionErrors.dfy(2052,7): Error: type declaration 'A2' is not allowed to change the requirement of being nonempty
ResolutionErrors.dfy(2053,7): Error: type declaration 'B0' is not allowed to change the requirement of supporting auto-initialization
ResolutionErrors.dfy(2055,7): Error: type declaration 'B2' is not allowed to change the requirement of supporting auto-initialization
ResolutionErrors.dfy(2056,7): Error: type declaration 'C0' is not allowed to change the requirement of being nonempty
ResolutionErrors.dfy(2057,7): Error: type declaration 'C1' is not allowed to change the requirement of supporting auto-initialization
ResolutionErrors.dfy(2061,4): Error: type parameter 'Q' is not allowed to change the requirement of supporting auto-initialization
ResolutionErrors.dfy(2064,4): Error: type parameter 'R' is not allowed to change the requirement of supporting auto-initialization
ResolutionErrors.dfy(2047,5): Error: type parameter (G) passed to method P must support auto-initialization (got Z.XYZ)
ResolutionErrors.dfy(2110,33): Error: type of yield-parameter must support auto-initialization (got 'T')
ResolutionErrors.dfy(2118,13): Error: a ghost function is allowed only in specification contexts
ResolutionErrors.dfy(2132,8): Error: an ORDINAL type is not allowed to be used as a type argument
ResolutionErrors.dfy(2133,8): Error: an ORDINAL type is not allowed to be used as a type argument
ResolutionErrors.dfy(2135,19): Error: type parameter 'G' (passed in as 'ORDINAL') to function call 'F' is not allowed to use ORDINAL
ResolutionErrors.dfy(2136,9): Error: type parameter 'G' (passed in as 'ORDINAL') to function call 'F'' is not allowed to use ORDINAL
ResolutionErrors.dfy(2137,9): Error: type parameter 'G' (passed in as '(char, ORDINAL)') to function call 'F'' is not allowed to use ORDINAL
ResolutionErrors.dfy(2138,18): Error: type parameter 'G' (passed in as 'ORDINAL') to the function 'F'' is not allowed to use ORDINAL
ResolutionErrors.dfy(2139,4): Error: type parameter 'G' (passed in as 'ORDINAL') to the method 'ParameterizedMethod' is not allowed to use ORDINAL
ResolutionErrors.dfy(2143,8): Error: an ORDINAL type is not allowed to be used as a type argument
ResolutionErrors.dfy(2145,14): Error: an ORDINAL type is not allowed to be used as a type argument
ResolutionErrors.dfy(2146,8): Error: an ORDINAL type is not allowed to be used as a type argument
ResolutionErrors.dfy(2147,8): Error: an ORDINAL type is not allowed to be used as a type argument
ResolutionErrors.dfy(2148,8): Error: an ORDINAL type is not allowed to be used as a type argument
ResolutionErrors.dfy(2150,8): Error: an ORDINAL type is not allowed to be used as a type argument
ResolutionErrors.dfy(2153,8): Error: an ORDINAL type is not allowed to be used as a type argument
ResolutionErrors.dfy(2153,8): Error: an ORDINAL type is not allowed to be used as a type argument
ResolutionErrors.dfy(2154,8): Error: an ORDINAL type is not allowed to be used as a type argument
ResolutionErrors.dfy(2154,8): Error: an ORDINAL type is not allowed to be used as a type argument
ResolutionErrors.dfy(2154,8): Error: an ORDINAL type is not allowed to be used as a type argument
ResolutionErrors.dfy(2154,8): Error: an ORDINAL type is not allowed to be used as a type argument
ResolutionErrors.dfy(2156,25): Error: an ORDINAL type is not allowed to be used as a type argument
ResolutionErrors.dfy(2182,36): Error: Name of yield-parameter is used by another member of the iterator: u
ResolutionErrors.dfy(2183,37): Error: Name of implicit yield-history variable 'u' is already used by another member of the iterator
ResolutionErrors.dfy(2207,15): Error: To access members of class 'MyClass', write 'MyClass', not 'MyClass?'
ResolutionErrors.dfy(2218,15): Error: name of type (MyClass) is used as a variable
ResolutionErrors.dfy(2219,15): Error: name of type (MyClass?) is used as a variable
ResolutionErrors.dfy(2232,17): Error: To access members of class 'MyClass', write 'MyClass', not 'MyClass?'
ResolutionErrors.dfy(2243,17): Error: name of type (MyClass) is used as a variable
ResolutionErrors.dfy(2244,17): Error: name of type (MyClass?) is used as a variable
ResolutionErrors.dfy(2261,17): Error: static non-ghost const field 'W' of type 'MyClass' (which does not have a default compiled value) must give a defining value
ResolutionErrors.dfy(2263,17): Error: static non-ghost const field 'O' of type 'Odd' (which does not have a default compiled value) must give a defining value
ResolutionErrors.dfy(2269,17): Error: static non-ghost const field 'W' of type 'MyClass' (which does not have a default compiled value) must give a defining value
ResolutionErrors.dfy(2271,17): Error: static non-ghost const field 'O' of type 'Odd' (which does not have a default compiled value) must give a defining value
ResolutionErrors.dfy(2279,8): Error: class 'Instance' with fields without known initializers, like 'w' of type 'MyClass', must declare a constructor
ResolutionErrors.dfy(2285,8): Error: class 'GhostCl' with fields without known initializers, like 'z' of type 'MyClass', must declare a constructor
ResolutionErrors.dfy(2253,8): Error: static non-ghost const field 'X' of type 'Odd' (which does not have a default compiled value) must give a defining value
ResolutionErrors.dfy(2256,8): Error: static non-ghost const field 'Y' of type 'MyClass' (which does not have a default compiled value) must give a defining value
ResolutionErrors.dfy(2257,14): Error: static ghost const field 'Y'' of type 'MyClass' (which may be empty) must give a defining value
ResolutionErrors.dfy(2295,6): Error: LHS of assignment must denote a mutable field
ResolutionErrors.dfy(2296,10): Error: LHS of assignment must denote a mutable field
ResolutionErrors.dfy(2303,6): Error: LHS of assignment must denote a mutable field
ResolutionErrors.dfy(2310,8): Error: LHS of assignment must denote a mutable field of 'this'
ResolutionErrors.dfy(2324,20): Error: a ghost const field is allowed only in specification contexts
ResolutionErrors.dfy(2327,18): Error: a ghost const field is allowed only in specification contexts
ResolutionErrors.dfy(2343,9): Error: quantifiers in non-ghost contexts must be compilable, but Dafny's heuristics can't figure out how to produce or compile a bounded set of values for 'i'
ResolutionErrors.dfy(2346,9): Error: quantifiers in non-ghost contexts must be compilable, but Dafny's heuristics can't figure out how to produce or compile a bounded set of values for 'i'
ResolutionErrors.dfy(2352,24): Error: a set comprehension involved in a const field definition is not allowed to depend on the set of allocated references, but values of 'c' (of type 'Class') may contain references (see documentation for 'older' parameters)
ResolutionErrors.dfy(2355,36): Error: a set comprehension involved in a newtype definition is not allowed to depend on the set of allocated references, but values of 'c' (of type 'Class') may contain references (see documentation for 'older' parameters)
ResolutionErrors.dfy(2356,34): Error: a set comprehension involved in a subset type definition is not allowed to depend on the set of allocated references, but values of 'c' (of type 'Class') may contain references (see documentation for 'older' parameters)
ResolutionErrors.dfy(2354,22): Error: a set comprehension involved in a const field definition is not allowed to depend on the set of allocated references, but values of 'c' (of type 'Class') may contain references (see documentation for 'older' parameters)
ResolutionErrors.dfy(2361,18): Error: set comprehensions in non-ghost contexts must be compilable, but Dafny's heuristics can't figure out how to produce or compile a bounded set of values for 'c'
ResolutionErrors.dfy(2362,18): Error: set comprehensions in non-ghost contexts must be compilable, but Dafny's heuristics can't figure out how to produce or compile a bounded set of values for 'c'
ResolutionErrors.dfy(2368,19): Error: a set comprehension involved in a predicate definition is not allowed to depend on the set of allocated references, but values of 'c' (of type 'Class') may contain references (see documentation for 'older' parameters)
ResolutionErrors.dfy(2374,37): Error: a const field definition is not allowed to depend on the set of allocated references
ResolutionErrors.dfy(2377,49): Error: a newtype definition is not allowed to depend on the set of allocated references
ResolutionErrors.dfy(2378,47): Error: a subset type definition is not allowed to depend on the set of allocated references
ResolutionErrors.dfy(2376,35): Error: a const field definition is not allowed to depend on the set of allocated references
ResolutionErrors.dfy(2383,32): Error: a predicate definition is not allowed to depend on the set of allocated references
ResolutionErrors.dfy(2389,41): Error: a const field definition is not allowed to depend on the set of allocated references
ResolutionErrors.dfy(2392,53): Error: a newtype definition is not allowed to depend on the set of allocated references
ResolutionErrors.dfy(2393,51): Error: a subset type definition is not allowed to depend on the set of allocated references
ResolutionErrors.dfy(2391,39): Error: a const field definition is not allowed to depend on the set of allocated references
ResolutionErrors.dfy(2398,36): Error: a predicate definition is not allowed to depend on the set of allocated references
ResolutionErrors.dfy(2405,31): Error: the value returned by an abstemious function must come from invoking a co-constructor
ResolutionErrors.dfy(2441,31): Error: the value returned by an abstemious function must come from invoking a co-constructor
ResolutionErrors.dfy(2448,32): Error: an abstemious function is allowed to invoke a codatatype destructor only on its parameters
ResolutionErrors.dfy(2453,12): Error: an abstemious function is allowed to codatatype-match only on its parameters
ResolutionErrors.dfy(2460,9): Error: an abstemious function is not only allowed to check codatatype equality
ResolutionErrors.dfy(2462,14): Error: an abstemious function is not only allowed to check codatatype equality
ResolutionErrors.dfy(2487,19): Error: type parameter 'G' (passed in as 'ORDINAL') to function call 'F' is not allowed to use ORDINAL
ResolutionErrors.dfy(2488,13): Error: type parameter 'G' (passed in as 'ORDINAL') to function call 'F'' is not allowed to use ORDINAL
ResolutionErrors.dfy(2489,13): Error: type parameter 'G' (passed in as '(char, ORDINAL)') to function call 'F'' is not allowed to use ORDINAL
ResolutionErrors.dfy(2490,18): Error: type parameter 'G' (passed in as 'ORDINAL') to the function 'F'' is not allowed to use ORDINAL
ResolutionErrors.dfy(2491,4): Error: type parameter 'G' (passed in as 'ORDINAL') to the lemma 'ParameterizedLemma' is not allowed to use ORDINAL
ResolutionErrors.dfy(2492,18): Error: type of bound variable 'r' ('ORDINAL') is not allowed to use type ORDINAL
ResolutionErrors.dfy(2493,18): Error: type of bound variable 'r' ('(ORDINAL, int)') is not allowed to use type ORDINAL
ResolutionErrors.dfy(2494,26): Error: type of bound variable 'r' ('ORDINAL') is not allowed to use type ORDINAL
ResolutionErrors.dfy(2495,17): Error: type of bound variable 'r' ('ORDINAL') is not allowed to use type ORDINAL
ResolutionErrors.dfy(2496,18): Error: type of bound variable 'r' ('ORDINAL') is not allowed to use type ORDINAL
ResolutionErrors.dfy(2497,24): Error: type of bound variable 'r' ('ORDINAL') is not allowed to use type ORDINAL
ResolutionErrors.dfy(2508,25): Error: an ORDINAL type is not allowed to be used as a type argument
ResolutionErrors.dfy(2509,17): Error: type of bound variable 'yt' ('ORDINAL') is not allowed to use type ORDINAL
ResolutionErrors.dfy(2506,8): Error: an ORDINAL type is not allowed to be used as a type argument
ResolutionErrors.dfy(2506,8): Error: an ORDINAL type is not allowed to be used as a type argument
ResolutionErrors.dfy(2505,8): Error: an ORDINAL type is not allowed to be used as a type argument
ResolutionErrors.dfy(2502,8): Error: an ORDINAL type is not allowed to be used as a type argument
ResolutionErrors.dfy(2500,8): Error: an ORDINAL type is not allowed to be used as a type argument
ResolutionErrors.dfy(2499,8): Error: an ORDINAL type is not allowed to be used as a type argument
ResolutionErrors.dfy(2498,8): Error: an ORDINAL type is not allowed to be used as a type argument
ResolutionErrors.dfy(2497,14): Error: an ORDINAL type is not allowed to be used as a type argument
ResolutionErrors.dfy(2495,8): Error: an ORDINAL type is not allowed to be used as a type argument
ResolutionErrors.dfy(2485,8): Error: an ORDINAL type is not allowed to be used as a type argument
ResolutionErrors.dfy(2484,8): Error: an ORDINAL type is not allowed to be used as a type argument
ResolutionErrors.dfy(2624,23): Error: no label 'Treasure' in scope at this time
ResolutionErrors.dfy(2625,19): Error: no label 'WonderfulLabel' in scope at this time
ResolutionErrors.dfy(2627,23): Error: no label 'FutureLabel' in scope at this time
ResolutionErrors.dfy(2636,13): Error: no label 'Treasure' in scope at this time
ResolutionErrors.dfy(2637,13): Error: no label 'WonderfulLabel' in scope at this time
ResolutionErrors.dfy(2639,13): Error: no label 'FutureLabel' in scope at this time
ResolutionErrors.dfy(2648,13): Error: no label 'Treasure' in scope at this time
ResolutionErrors.dfy(2649,13): Error: no label 'WonderfulLabel' in scope at this time
ResolutionErrors.dfy(2651,13): Error: no label 'FutureLabel' in scope at this time
ResolutionErrors.dfy(2541,11): Error: no label 'L' in scope at this time
ResolutionErrors.dfy(2544,10): Error: label shadows a dominating label
ResolutionErrors.dfy(2552,10): Error: label shadows a dominating label
ResolutionErrors.dfy(2680,26): Error: type parameter (G) passed to method GimmieOne must support auto-initialization (got Yt<GW>)
ResolutionErrors.dfy(2693,50): Error: type of the receiver is not fully determined at this program point
ResolutionErrors.dfy(2719,11): Error: name of type (Cache) is used as a variable
ResolutionErrors.dfy(2719,17): Error: incorrect type for selection into ? (got X)
ResolutionErrors.dfy(2727,13): Warning: the quantifier has the form 'exists x :: A ==> B', which most often is a typo for 'exists x :: A && B'; if you think otherwise, rewrite as 'exists x :: (A ==> B)' or 'exists x :: !A || B' to suppress this warning
ResolutionErrors.dfy(2737,13): Warning: the quantifier has the form 'exists x :: A ==> B', which most often is a typo for 'exists x :: A && B'; if you think otherwise, rewrite as 'exists x :: (A ==> B)' or 'exists x :: !A || B' to suppress this warning
ResolutionErrors.dfy(2770,13): Error: a call to a ghost function is allowed only in specification contexts (consider declaring the function without the 'ghost' keyword)
ResolutionErrors.dfy(2771,13): Error: a call to a ghost function is allowed only in specification contexts (consider declaring the function without the 'ghost' keyword)
ResolutionErrors.dfy(2773,11): Error: ghost variables such as g are allowed only in specification contexts. g was inferred to be ghost based on its declaration or initialization.
ResolutionErrors.dfy(2794,4): Error: ghost variables such as g are allowed only in specification contexts. g was inferred to be ghost based on its declaration or initialization.
ResolutionErrors.dfy(2804,15): Error: a call to a ghost function is allowed only in specification contexts (consider declaring the function without the 'ghost' keyword)
ResolutionErrors.dfy(2805,22): Error: a call to a ghost function is allowed only in specification contexts (consider declaring the function without the 'ghost' keyword)
ResolutionErrors.dfy(2811,15): Error: a call to a ghost function is allowed only in specification contexts (consider declaring the function without the 'ghost' keyword)
ResolutionErrors.dfy(2812,22): Error: a call to a ghost function is allowed only in specification contexts (consider declaring the function without the 'ghost' keyword)
ResolutionErrors.dfy(2829,23): Error: type of left argument to * (int) must agree with the result type (bool)
ResolutionErrors.dfy(2829,23): Error: type of * must be of a numeric type, bitvector type, or a set-like type (instead got bool)
ResolutionErrors.dfy(2828,13): Error: not resolving module 'V' because there were errors in resolving its nested module 'W'
ResolutionErrors.dfy(2838,21): Error: type of left argument to * (int) must agree with the result type (bool)
ResolutionErrors.dfy(2838,21): Error: type of * must be of a numeric type, bitvector type, or a set-like type (instead got bool)
ResolutionErrors.dfy(2837,11): Error: not resolving module 'V' because there were errors in resolving its nested module 'W'
ResolutionErrors.dfy(2824,9): Error: not resolving module 'ErrorsFromNestedModules' because there were errors in resolving its nested module 'U'
ResolutionErrors.dfy(2846,11): Error: duplicate name of top-level declaration: G
ResolutionErrors.dfy(2852,11): Error: duplicate name of top-level declaration: H
ResolutionErrors.dfy(2868,4): Error: ghost variables such as y are allowed only in specification contexts. y was inferred to be ghost based on its declaration or initialization.
ResolutionErrors.dfy(2870,20): Error: ghost variables such as y are allowed only in specification contexts. y was inferred to be ghost based on its declaration or initialization.
ResolutionErrors.dfy(2879,6): Error: ghost variables such as i are allowed only in specification contexts. i was inferred to be ghost based on its declaration or initialization.
ResolutionErrors.dfy(2880,4): Error: ghost variables such as b are allowed only in specification contexts. b was inferred to be ghost based on its declaration or initialization.
ResolutionErrors.dfy(2889,6): Error: ghost variables such as i are allowed only in specification contexts. i was inferred to be ghost based on its declaration or initialization.
ResolutionErrors.dfy(2890,8): Error: ghost variables such as i are allowed only in specification contexts. i was inferred to be ghost based on its declaration or initialization.
ResolutionErrors.dfy(2891,4): Error: ghost variables such as b are allowed only in specification contexts. b was inferred to be ghost based on its declaration or initialization.
ResolutionErrors.dfy(2903,13): Error: expression is not allowed to refer to constant field x
ResolutionErrors.dfy(2905,22): Error: expression is not allowed to refer to constant field x
ResolutionErrors.dfy(2916,13): Error: arguments must be of a set or multiset type (got map<X, Y>)
ResolutionErrors.dfy(2926,4): Error: expect statement is not allowed in this context (because this is a ghost method or because the statement is guarded by a specification-only expression)
ResolutionErrors.dfy(2932,11): Error: quantifiers in non-ghost contexts must be compilable, but Dafny's heuristics can't figure out how to produce or compile a bounded set of values for 'i'
ResolutionErrors.dfy(2933,21): Error: ghost variables such as g are allowed only in specification contexts. g was inferred to be ghost based on its declaration or initialization.
ResolutionErrors.dfy(2944,15): Error: RHS (of type X) not assignable to LHS (of type X)
ResolutionErrors.dfy(2948,10): Error: type of corresponding source/RHS (X) does not match type of bound variable (X)
ResolutionErrors.dfy(2976,16): Error: sequence update requires the value to have the element type of the sequence (got Trait)
ResolutionErrors.dfy(2980,11): Error: multiset update requires domain element to be of type Elem (got Trait)
ResolutionErrors.dfy(2985,13): Error: map update requires domain element to be of type Elem (got Trait)
ResolutionErrors.dfy(2987,18): Error: map update requires the value to have the range type Elem (got Trait)
ResolutionErrors.dfy(3012,5): Error: type parameter (F) passed to method Q must support auto-initialization (got Y) (perhaps try declaring type parameter 'Y' on line 3007 as 'Y(0)', which says it can only be instantiated with a type that supports auto-initialization)
ResolutionErrors.dfy(3015,5): Error: type parameter (F) passed to method Q must support auto-initialization (got Z) (perhaps try declaring type parameter 'Z' on line 3007 as 'Z(0)', which says it can only be instantiated with a type that supports auto-initialization)
ResolutionErrors.dfy(3016,5): Error: type parameter (G) passed to method P must support nonempty (got Z) (perhaps try declaring type parameter 'Z' on line 3007 as 'Z(00)', which says it can only be instantiated with a nonempty type)
ResolutionErrors.dfy(3025,9): Error: type parameter (F) passed to function FQ must support auto-initialization (got Y) (perhaps try declaring type parameter 'Y' on line 3020 as 'Y(0)', which says it can only be instantiated with a type that supports auto-initialization)
ResolutionErrors.dfy(3028,9): Error: type parameter (F) passed to function FQ must support auto-initialization (got Z) (perhaps try declaring type parameter 'Z' on line 3020 as 'Z(0)', which says it can only be instantiated with a type that supports auto-initialization)
ResolutionErrors.dfy(3029,9): Error: type parameter (G) passed to function FP must support nonempty (got Z) (perhaps try declaring type parameter 'Z' on line 3020 as 'Z(00)', which says it can only be instantiated with a nonempty type)
ResolutionErrors.dfy(3046,9): Error: a call to a ghost function is allowed only in specification contexts (consider declaring the function without the 'ghost' keyword)
ResolutionErrors.dfy(3047,9): Error: a call to a ghost predicate is allowed only in specification contexts (consider declaring the predicate without the 'ghost' keyword)
ResolutionErrors.dfy(3048,9): Error: a call to a least predicate is allowed only in specification contexts
ResolutionErrors.dfy(3049,9): Error: a call to a greatest predicate is allowed only in specification contexts
ResolutionErrors.dfy(3050,9): Error: a call to a twostate function is allowed only in specification contexts
ResolutionErrors.dfy(3051,9): Error: a call to a twostate predicate is allowed only in specification contexts
ResolutionErrors.dfy(3068,9): Error: function 'F0' expects 0 type arguments (got 1)
ResolutionErrors.dfy(3070,9): Error: function 'F2' expects 2 type arguments (got 1)
ResolutionErrors.dfy(3071,9): Error: function 'F0' expects 0 type arguments (got 2)
ResolutionErrors.dfy(3072,9): Error: function 'F1' expects 1 type argument (got 2)
ResolutionErrors.dfy(3080,4): Error: method 'M0' expects 0 type arguments (got 1)
ResolutionErrors.dfy(3082,4): Error: method 'M2' expects 2 type arguments (got 1)
ResolutionErrors.dfy(3083,4): Error: method 'M0' expects 0 type arguments (got 2)
ResolutionErrors.dfy(3084,4): Error: method 'M1' expects 1 type argument (got 2)
ResolutionErrors.dfy(3097,10): Error: ghost variables such as c are allowed only in specification contexts. c was inferred to be ghost based on its declaration or initialization.
ResolutionErrors.dfy(3101,14): Error: ghost variables such as t are allowed only in specification contexts. t was inferred to be ghost based on its declaration or initialization.
ResolutionErrors.dfy(3106,10): Error: ghost variables such as a' are allowed only in specification contexts. a' was inferred to be ghost based on its declaration or initialization.
ResolutionErrors.dfy(3107,10): Error: ghost variables such as c' are allowed only in specification contexts. c' was inferred to be ghost based on its declaration or initialization.
ResolutionErrors.dfy(3258,11): Error: type parameter (T) passed to function MustBeNonempty must support nonempty (got PossiblyEmpty)
ResolutionErrors.dfy(3259,11): Error: type parameter (T) passed to function MustBeAutoInit must support auto-initialization (got PossiblyEmpty)
ResolutionErrors.dfy(3260,11): Error: type parameter (T) passed to function MustBeAutoInit must support auto-initialization (got Nonempty)
ResolutionErrors.dfy(3261,11): Error: type parameter (T) passed to function MustSupportEquality must support equality (got NoEquality)
ResolutionErrors.dfy(3262,11): Error: type parameter (T) passed to function NoReferences must support no references (got Class?)
ResolutionErrors.dfy(3266,47): Error: type parameter (T) passed to function MustBeNonempty must support nonempty (got PossiblyEmpty)
ResolutionErrors.dfy(3267,12): Error: type parameter (T) passed to function MustBeNonempty must support nonempty (got PossiblyEmpty)
ResolutionErrors.dfy(3271,11): Error: type parameter (T) passed to function MustBeNonempty must support nonempty (got PossiblyEmpty)
ResolutionErrors.dfy(3272,11): Error: type parameter (T) passed to function MustBeAutoInit must support auto-initialization (got PossiblyEmpty)
ResolutionErrors.dfy(3273,11): Error: type parameter (T) passed to function MustBeAutoInit must support auto-initialization (got Nonempty)
ResolutionErrors.dfy(3274,11): Error: type parameter (T) passed to function MustSupportEquality must support equality (got NoEquality)
ResolutionErrors.dfy(3275,11): Error: type parameter (T) passed to function NoReferences must support no references (got Class?)
ResolutionErrors.dfy(3279,50): Error: type parameter (T) passed to function MustBeNonempty must support nonempty (got PossiblyEmpty)
ResolutionErrors.dfy(3280,12): Error: type parameter (T) passed to function MustBeNonempty must support nonempty (got PossiblyEmpty)
ResolutionErrors.dfy(3283,12): Error: type parameter (T) passed to function MustSupportEquality must support equality (got NoEquality)
ResolutionErrors.dfy(3287,12): Error: type parameter (T) passed to function MustSupportEquality must support equality (got NoEquality)
ResolutionErrors.dfy(3292,53): Error: type parameter (T) passed to function MustBeNonempty must support nonempty (got PossiblyEmpty)
ResolutionErrors.dfy(3295,63): Error: type parameter (T) passed to function MustBeNonempty must support nonempty (got PossiblyEmpty)
ResolutionErrors.dfy(3131,9): Error: type parameter (T) passed to function MustBeNonempty must support nonempty (got PossiblyEmpty)
ResolutionErrors.dfy(3136,9): Error: type parameter (T) passed to function MustBeNonempty must support nonempty (got Z) (perhaps try declaring type parameter 'Z' on line 3127 as 'Z(00)', which says it can only be instantiated with a nonempty type)
ResolutionErrors.dfy(3138,9): Error: type parameter (T) passed to function MustBeAutoInit must support auto-initialization (got PossiblyEmpty)
ResolutionErrors.dfy(3139,9): Error: type parameter (T) passed to function MustBeAutoInit must support auto-initialization (got Nonempty)
ResolutionErrors.dfy(3143,9): Error: type parameter (T) passed to function MustBeAutoInit must support auto-initialization (got Z) (perhaps try declaring type parameter 'Z' on line 3127 as 'Z(0)', which says it can only be instantiated with a type that supports auto-initialization)
ResolutionErrors.dfy(3147,9): Error: type parameter (T) passed to function MustSupportEquality must support equality (got NoEquality)
ResolutionErrors.dfy(3150,9): Error: type parameter (T) passed to function MustSupportEquality must support equality (got Z) (perhaps try declaring type parameter 'Z' on line 3127 as 'Z(==)', which says it can only be instantiated with a type that supports equality)
ResolutionErrors.dfy(3155,9): Error: type parameter (T) passed to function NoReferences must support no references (got Class?)
ResolutionErrors.dfy(3157,9): Error: type parameter (T) passed to function NoReferences must support no references (got Z) (perhaps try declaring type parameter 'Z' on line 3127 as 'Z(!new)', which says it can only be instantiated with a type that contains no references)
ResolutionErrors.dfy(3164,9): Error: type parameter (T) passed to function MustBeNonempty must support nonempty (got PossiblyEmpty)
ResolutionErrors.dfy(3170,9): Error: type parameter (T) passed to function MustBeAutoInit must support auto-initialization (got PossiblyEmpty)
ResolutionErrors.dfy(3185,9): Error: type parameter (T) passed to function NoReferences must support no references (got Class?)
ResolutionErrors.dfy(3194,12): Error: == can only be applied to expressions of types that support equality (got T) (perhaps try declaring type parameter 'T' on line 3192 as 'T(==)', which says it can only be instantiated with a type that supports equality)
ResolutionErrors.dfy(3196,7): Error: == can only be applied to expressions of types that support equality (got T) (perhaps try declaring type parameter 'T' on line 3192 as 'T(==)', which says it can only be instantiated with a type that supports equality)
ResolutionErrors.dfy(3199,12): Error: type parameter (T) passed to function GetInt must support equality (got NoEquality)
ResolutionErrors.dfy(3201,7): Error: type parameter (T) passed to function GetInt must support equality (got NoEquality)
ResolutionErrors.dfy(3204,19): Error: type parameter (T) passed to function GetInt must support equality (got NoEquality)
ResolutionErrors.dfy(3212,13): Error: == can only be applied to expressions of types that support equality (got T) (perhaps try declaring type parameter 'T' on line 3211 as 'T(==)', which says it can only be instantiated with a type that supports equality)
ResolutionErrors.dfy(3217,13): Error: == can only be applied to expressions of types that support equality (got T) (perhaps try declaring type parameter 'T' on line 3211 as 'T(==)', which says it can only be instantiated with a type that supports equality)
ResolutionErrors.dfy(3219,23): Error: == can only be applied to expressions of types that support equality (got T) (perhaps try declaring type parameter 'T' on line 3211 as 'T(==)', which says it can only be instantiated with a type that supports equality)
ResolutionErrors.dfy(3221,14): Error: type parameter 0 (T) passed to type QuadEq must support equality (got seq<T>)
ResolutionErrors.dfy(3222,15): Error: type parameter 1 (U) passed to type QuadEq must support equality (got seq<T>)
ResolutionErrors.dfy(3231,15): Error: == can only be applied to expressions of types that support equality (got T) (perhaps try declaring type parameter 'T' on line 3228 as 'T(==)', which says it can only be instantiated with a type that supports equality)
ResolutionErrors.dfy(3240,15): Error: == can only be applied to expressions of types that support equality (got T) (perhaps try declaring type parameter 'T' on line 3228 as 'T(==)', which says it can only be instantiated with a type that supports equality)
ResolutionErrors.dfy(3312,6): Error: ghost variables such as m are allowed only in specification contexts. m was inferred to be ghost based on its declaration or initialization.
ResolutionErrors.dfy(3316,8): Error: non-ghost variable cannot be assigned a value that depends on a ghost
ResolutionErrors.dfy(3320,18): Error: ghost variables such as m are allowed only in specification contexts. m was inferred to be ghost based on its declaration or initialization.
ResolutionErrors.dfy(3346,6): Error: type parameter (T) passed to function MustBeNonempty must support nonempty (got PossiblyEmpty)
ResolutionErrors.dfy(3352,6): Error: type parameter (T) passed to function MustBeAutoInit must support auto-initialization (got PossiblyEmpty)
ResolutionErrors.dfy(3353,6): Error: type parameter (T) passed to function MustBeAutoInit must support auto-initialization (got Nonempty)
ResolutionErrors.dfy(3360,6): Error: type parameter (T) passed to function MustSupportEquality must support equality (got NoEquality)
ResolutionErrors.dfy(3367,6): Error: type parameter (T) passed to function NoReferences must support no references (got Class?)
ResolutionErrors.dfy(3373,9): Error: type parameter (T) passed to function MustBeNonempty must support nonempty (got PossiblyEmpty)
ResolutionErrors.dfy(3379,9): Error: type parameter (T) passed to function MustBeAutoInit must support auto-initialization (got PossiblyEmpty)
ResolutionErrors.dfy(3394,9): Error: type parameter (T) passed to function NoReferences must support no references (got Class?)
ResolutionErrors.dfy(3442,7): Error: ghost variables such as p are allowed only in specification contexts. p was inferred to be ghost based on its declaration or initialization.
ResolutionErrors.dfy(3456,21): Error: a loop in a hint is not allowed to use 'modifies' clauses
ResolutionErrors.dfy(3463,21): Error: a loop in a hint is not allowed to use 'modifies' clauses
ResolutionErrors.dfy(3492,9): Error: the argument of a fresh expression must denote an object or a set or sequence of objects (instead got multiset<object>)
ResolutionErrors.dfy(3493,9): Error: the argument of a fresh expression must denote an object or a set or sequence of objects (instead got map<object, int>)
ResolutionErrors.dfy(3494,9): Error: the argument of a fresh expression must denote an object or a set or sequence of objects (instead got map<int, object>)
ResolutionErrors.dfy(3495,9): Error: the argument of a fresh expression must denote an object or a set or sequence of objects (instead got imap<object, object>)
ResolutionErrors.dfy(3500,9): Error: the argument of a fresh expression must denote an object or a set or sequence of objects (instead got int)
ResolutionErrors.dfy(3501,9): Error: the argument of a fresh expression must denote an object or a set or sequence of objects (instead got set<bool>)
ResolutionErrors.dfy(3502,9): Error: the argument of a fresh expression must denote an object or a set or sequence of objects (instead got iset<bv8>)
ResolutionErrors.dfy(3503,9): Error: the argument of a fresh expression must denote an object or a set or sequence of objects (instead got seq<int>)
ResolutionErrors.dfy(3508,9): Error: the argument of a fresh expression must denote an object or a set or sequence of objects (instead got int -> int)
ResolutionErrors.dfy(3509,9): Error: the argument of a fresh expression must denote an object or a set or sequence of objects (instead got int -> object)
ResolutionErrors.dfy(3510,9): Error: the argument of a fresh expression must denote an object or a set or sequence of objects (instead got int -> set<object>)
ResolutionErrors.dfy(3511,9): Error: the argument of a fresh expression must denote an object or a set or sequence of objects (instead got int -> seq<object>)
ResolutionErrors.dfy(3512,9): Error: the argument of a fresh expression must denote an object or a set or sequence of objects (instead got set<object> -> int)
ResolutionErrors.dfy(3531,19): Error: an unchanged expression must denote an object or a set/iset/multiset/seq of objects (instead got map<object, int>)
ResolutionErrors.dfy(3532,19): Error: an unchanged expression must denote an object or a set/iset/multiset/seq of objects (instead got map<int, object>)
ResolutionErrors.dfy(3533,19): Error: an unchanged expression must denote an object or a set/iset/multiset/seq of objects (instead got imap<object, object>)
ResolutionErrors.dfy(3538,19): Error: an unchanged expression must denote an object or a set/iset/multiset/seq of objects (instead got int)
ResolutionErrors.dfy(3539,19): Error: an unchanged expression must denote an object or a set/iset/multiset/seq of objects (instead got set<bool>)
ResolutionErrors.dfy(3540,19): Error: an unchanged expression must denote an object or a set/iset/multiset/seq of objects (instead got iset<bv8>)
ResolutionErrors.dfy(3541,19): Error: an unchanged expression must denote an object or a set/iset/multiset/seq of objects (instead got seq<int>)
ResolutionErrors.dfy(3550,19): Error: an unchanged expression must denote an object or a set/iset/multiset/seq of objects (instead got int -> int)
ResolutionErrors.dfy(3551,19): Error: an unchanged expression must denote an object or a set/iset/multiset/seq of objects (instead got int -> object)
ResolutionErrors.dfy(3552,19): Error: an unchanged expression must denote an object or a set/iset/multiset/seq of objects (instead got int -> set<object>)
ResolutionErrors.dfy(3553,19): Error: an unchanged expression must denote an object or a set/iset/multiset/seq of objects (instead got int -> iset<object>)
ResolutionErrors.dfy(3554,19): Error: an unchanged expression must denote an object or a set/iset/multiset/seq of objects (instead got int -> seq<object>)
ResolutionErrors.dfy(3555,19): Error: an unchanged expression must denote an object or a set/iset/multiset/seq of objects (instead got set<object> -> int)
ResolutionErrors.dfy(3556,19): Error: an unchanged expression must denote an object or a set/iset/multiset/seq of objects (instead got bool -> multiset<object>)
ResolutionErrors.dfy(3557,19): Error: an unchanged expression must denote an object or a set/iset/multiset/seq of objects (instead got bool -> map<object, object>)
ResolutionErrors.dfy(3572,13): Error: a modifies-clause expression must denote an object or a set/iset/multiset/seq of objects (instead got map<object, int>)
ResolutionErrors.dfy(3573,13): Error: a modifies-clause expression must denote an object or a set/iset/multiset/seq of objects (instead got map<int, object>)
ResolutionErrors.dfy(3574,13): Error: a modifies-clause expression must denote an object or a set/iset/multiset/seq of objects (instead got imap<object, object>)
ResolutionErrors.dfy(3579,13): Error: a modifies-clause expression must denote an object or a set/iset/multiset/seq of objects (instead got int)
ResolutionErrors.dfy(3580,13): Error: a modifies-clause expression must denote an object or a set/iset/multiset/seq of objects (instead got set<bool>)
ResolutionErrors.dfy(3581,13): Error: a modifies-clause expression must denote an object or a set/iset/multiset/seq of objects (instead got iset<bv8>)
ResolutionErrors.dfy(3582,13): Error: a modifies-clause expression must denote an object or a set/iset/multiset/seq of objects (instead got seq<int>)
ResolutionErrors.dfy(3590,13): Error: a modifies-clause expression must denote an object or a set/iset/multiset/seq of objects (instead got int -> int)
ResolutionErrors.dfy(3591,13): Error: a modifies-clause expression must denote an object or a set/iset/multiset/seq of objects (instead got int -> object)
ResolutionErrors.dfy(3592,13): Error: a modifies-clause expression must denote an object or a set/iset/multiset/seq of objects (instead got int -> set<object>)
ResolutionErrors.dfy(3593,13): Error: a modifies-clause expression must denote an object or a set/iset/multiset/seq of objects (instead got int -> iset<object>)
ResolutionErrors.dfy(3594,13): Error: a modifies-clause expression must denote an object or a set/iset/multiset/seq of objects (instead got int -> seq<object>)
ResolutionErrors.dfy(3595,13): Error: a modifies-clause expression must denote an object or a set/iset/multiset/seq of objects (instead got set<object> -> int)
ResolutionErrors.dfy(3596,13): Error: a modifies-clause expression must denote an object or a set/iset/multiset/seq of objects (instead got bool -> multiset<object>)
ResolutionErrors.dfy(3597,13): Error: a modifies-clause expression must denote an object or a set/iset/multiset/seq of objects (instead got bool -> map<object, object>)
ResolutionErrors.dfy(3613,10): Error: a reads-clause expression must denote an object, a set/iset/multiset/seq of objects, or a function to a set/iset/multiset/seq of objects (instead got map<object, int>)
ResolutionErrors.dfy(3614,10): Error: a reads-clause expression must denote an object, a set/iset/multiset/seq of objects, or a function to a set/iset/multiset/seq of objects (instead got map<int, object>)
ResolutionErrors.dfy(3615,10): Error: a reads-clause expression must denote an object, a set/iset/multiset/seq of objects, or a function to a set/iset/multiset/seq of objects (instead got imap<object, object>)
ResolutionErrors.dfy(3621,10): Error: a reads-clause expression must denote an object, a set/iset/multiset/seq of objects, or a function to a set/iset/multiset/seq of objects (instead got int)
ResolutionErrors.dfy(3622,10): Error: a reads-clause expression must denote an object, a set/iset/multiset/seq of objects, or a function to a set/iset/multiset/seq of objects (instead got set<bool>)
ResolutionErrors.dfy(3623,10): Error: a reads-clause expression must denote an object, a set/iset/multiset/seq of objects, or a function to a set/iset/multiset/seq of objects (instead got iset<bv8>)
ResolutionErrors.dfy(3624,10): Error: a reads-clause expression must denote an object, a set/iset/multiset/seq of objects, or a function to a set/iset/multiset/seq of objects (instead got seq<int>)
ResolutionErrors.dfy(3633,10): Error: a reads-clause expression must denote an object, a set/iset/multiset/seq of objects, or a function to a set/iset/multiset/seq of objects (instead got int -> int)
ResolutionErrors.dfy(3634,10): Error: a reads-clause expression must denote an object, a set/iset/multiset/seq of objects, or a function to a set/iset/multiset/seq of objects (instead got int -> object)
ResolutionErrors.dfy(3638,10): Error: a reads-clause expression must denote an object, a set/iset/multiset/seq of objects, or a function to a set/iset/multiset/seq of objects (instead got set<object> -> int)
ResolutionErrors.dfy(3640,10): Error: a reads-clause expression must denote an object, a set/iset/multiset/seq of objects, or a function to a set/iset/multiset/seq of objects (instead got bool -> map<object, object>)
ResolutionErrors.dfy(3659,12): Error: a 'break break break continue' statement is allowed only in contexts with 4 enclosing loops, but the current context only has 3
ResolutionErrors.dfy(3696,27): Error: continue label must designate a loop: X
ResolutionErrors.dfy(3698,27): Error: continue label must designate a loop: Y0
ResolutionErrors.dfy(3700,27): Error: continue label must designate a loop: Y1
ResolutionErrors.dfy(3702,27): Error: continue label must designate a loop: Z
ResolutionErrors.dfy(3712,4): Error: a non-labeled 'break' statement is allowed only in loops
ResolutionErrors.dfy(3716,4): Error: a non-labeled 'continue' statement is allowed only in loops
ResolutionErrors.dfy(3722,19): Error: a non-labeled 'break' statement is allowed only in loops
ResolutionErrors.dfy(3723,19): Error: a non-labeled 'continue' statement is allowed only in loops
ResolutionErrors.dfy(3725,28): Error: continue label must designate a loop: X
ResolutionErrors.dfy(3742,21): Error: a non-labeled 'break' statement is allowed only in loops
ResolutionErrors.dfy(3743,21): Error: a non-labeled 'continue' statement is allowed only in loops
ResolutionErrors.dfy(3744,27): Error: break label is undefined or not in scope: L
ResolutionErrors.dfy(3745,30): Error: continue label is undefined or not in scope: L
ResolutionErrors.dfy(3758,8): Error: ghost-context continue statement is not allowed to continue out of non-ghost loop
ResolutionErrors.dfy(3767,8): Error: ghost-context break statement is not allowed to break out of non-ghost loop
ResolutionErrors.dfy(3775,8): Error: ghost-context continue statement is not allowed to continue out of non-ghost loop
ResolutionErrors.dfy(3790,10): Error: ghost-context continue statement is not allowed to continue out of non-ghost loop
ResolutionErrors.dfy(3813,10): Error: ghost-context continue statement is not allowed to continue out of non-ghost loop
ResolutionErrors.dfy(3869,13): Error: 'this' is not allowed in a 'static' context
ResolutionErrors.dfy(3869,18): Error: type of the receiver is not fully determined at this program point
ResolutionErrors.dfy(3878,13): Error: 'this' is not allowed in a 'static' context
ResolutionErrors.dfy(3878,18): Error: type of the receiver is not fully determined at this program point
ResolutionErrors.dfy(3896,22): Error: 'this' is not allowed in a 'static' context
ResolutionErrors.dfy(3864,22): Error: 'this' is not allowed in a 'static' context
ResolutionErrors.dfy(3864,27): Error: type of the receiver is not fully determined at this program point
ResolutionErrors.dfy(3870,12): Error: 'this' is not allowed in a 'static' context
ResolutionErrors.dfy(3870,17): Error: type of the receiver is not fully determined at this program point
ResolutionErrors.dfy(3868,25): Error: 'this' is not allowed in a 'static' context
ResolutionErrors.dfy(3868,30): Error: type of the receiver is not fully determined at this program point
ResolutionErrors.dfy(3875,22): Error: 'this' is not allowed in a 'static' context
ResolutionErrors.dfy(3875,27): Error: type of the receiver is not fully determined at this program point
ResolutionErrors.dfy(3879,12): Error: 'this' is not allowed in a 'static' context
ResolutionErrors.dfy(3879,17): Error: type of the receiver is not fully determined at this program point
ResolutionErrors.dfy(3877,22): Error: 'this' is not allowed in a 'static' context
ResolutionErrors.dfy(3877,27): Error: type of the receiver is not fully determined at this program point
ResolutionErrors.dfy(3881,23): Error: 'this' is not allowed in a 'static' context
ResolutionErrors.dfy(3881,28): Error: type of the receiver is not fully determined at this program point
ResolutionErrors.dfy(3895,32): Error: 'this' is not allowed in a 'static' context
ResolutionErrors.dfy(3898,29): Error: 'this' is not allowed in a 'static' context
ResolutionErrors.dfy(3897,33): Error: 'this' is not allowed in a 'static' context
ResolutionErrors.dfy(3900,29): Error: 'this' is not allowed in a 'static' context
ResolutionErrors.dfy(3899,41): Error: 'this' is not allowed in a 'static' context
ResolutionErrors.dfy(3885,23): Error: 'this' is not allowed in a 'static' context
ResolutionErrors.dfy(3885,28): Error: type of the receiver is not fully determined at this program point
ResolutionErrors.dfy(3904,21): Error: 'this' is not allowed in a 'static' context
ResolutionErrors.dfy(3904,26): Error: type of the receiver is not fully determined at this program point
623 resolution/type errors detected in ResolutionErrors.dfy<|MERGE_RESOLUTION|>--- conflicted
+++ resolved
@@ -158,13 +158,8 @@
 ResolutionErrors.dfy(1138,13): Error: arguments must have comparable types (got P<bool> and P<X>)
 ResolutionErrors.dfy(1139,13): Error: arguments must have comparable types (got P<int> and P<bool>)
 ResolutionErrors.dfy(1150,13): Error: new can be applied only to class types (got JJ)
-<<<<<<< HEAD
-ResolutionErrors.dfy(1158,37): Error: a set comprehension involved in a function definition is not allowed to depend on the set of allocated references, but values of 'o' may contain references (see documentation for 'older' parameters)
-ResolutionErrors.dfy(1159,31): Error: a set comprehension involved in a function definition is not allowed to depend on the set of allocated references, but values of 'o' may contain references (see documentation for 'older' parameters)
-=======
-ResolutionErrors.dfy(1158,31): Error: a set comprehension involved in a function definition is not allowed to depend on the set of allocated references, but values of 'o' (of type 'object') may contain references (see documentation for 'older' parameters)
-ResolutionErrors.dfy(1159,38): Error: a set comprehension involved in a function definition is not allowed to depend on the set of allocated references, but values of 'o' (of type 'object') may contain references (see documentation for 'older' parameters)
->>>>>>> 0ef55d2c
+ResolutionErrors.dfy(1158,37): Error: a set comprehension involved in a function definition is not allowed to depend on the set of allocated references, but values of 'o' (of type 'object') may contain references (see documentation for 'older' parameters)
+ResolutionErrors.dfy(1159,31): Error: a set comprehension involved in a function definition is not allowed to depend on the set of allocated references, but values of 'o' (of type 'object') may contain references (see documentation for 'older' parameters)
 ResolutionErrors.dfy(1165,27): Error: set comprehensions in non-ghost contexts must be compilable, but Dafny's heuristics can't figure out how to produce or compile a bounded set of values for 'o'
 ResolutionErrors.dfy(1173,15): Error: arguments to / must be numeric or bitvector types (got set<bool>)
 ResolutionErrors.dfy(1180,20): Error: a call to a possibly non-terminating method is allowed only if the calling method is also declared (with 'decreases *') to be possibly non-terminating
