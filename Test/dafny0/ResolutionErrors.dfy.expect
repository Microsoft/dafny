--- conflicted
+++ resolved
@@ -147,13 +147,8 @@
 ResolutionErrors.dfy(1087,21): Error: unresolved identifier: x
 ResolutionErrors.dfy(1089,21): Error: unresolved identifier: x
 ResolutionErrors.dfy(1092,21): Error: unresolved identifier: x
-<<<<<<< HEAD
-ResolutionErrors.dfy(1099,35): Error: Wrong number of type arguments (2 instead of 1) passed to opaque type: P
+ResolutionErrors.dfy(1099,35): Error: Wrong number of type arguments (2 instead of 1) passed to abstract type: P
 ResolutionErrors.dfy(1111,13): Error: Type or type parameter is not declared in this scope: BX (did you forget to qualify a name or declare a module import 'opened'?) (note that names in outer modules are not visible in nested modules)
-=======
-ResolutionErrors.dfy(1099,35): Error: Wrong number of type arguments (2 instead of 1) passed to abstract type: P
-ResolutionErrors.dfy(1111,13): Error: Type or type parameter is not declared in this scope: BX (did you forget to qualify a name or declare a module import 'opened'? names in outer modules are not visible in nested modules)
->>>>>>> 9b89b586
 ResolutionErrors.dfy(1121,6): Error: RHS (of type P<int>) not assignable to LHS (of type P<bool>) (non-variant type parameter would require bool = int)
 ResolutionErrors.dfy(1126,6): Error: RHS (of type P<A>) not assignable to LHS (of type P<B>) (non-variant type parameter would require B = A)
 ResolutionErrors.dfy(1131,6): Error: RHS (of type P<A>) not assignable to LHS (of type P<int>) (non-variant type parameter would require int = A)
