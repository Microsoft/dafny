--- conflicted
+++ resolved
@@ -2,11 +2,7 @@
   >>> DoNothingToAssert
 
 Dafny program verifier finished with 1 verified, 0 errors
-<<<<<<< HEAD
-Processing call to procedure bar (call) in implementation foo (implementation correctness) (at Snapshots0.v1.dfy(3,6)):
-=======
 Processing call to procedure bar (call) in implementation foo (correctness) (at Snapshots0.v1.dfy(3,6)):
->>>>>>> de4fdf99
   >>> added axiom: (forall call0old#AT#$Heap: Heap, $Heap: Heap :: {:weight 30} { ##extracted_function##1(call0old#AT#$Heap, $Heap) } ##extracted_function##1(call0old#AT#$Heap, $Heap) == (true && Lit(false) && (forall $o: ref :: { $Heap[$o] } $o != null && read(call0old#AT#$Heap, $o, alloc) ==> $Heap[$o] == call0old#AT#$Heap[$o]) && $HeapSucc(call0old#AT#$Heap, $Heap)))
   >>> added after: a##cached##0 := a##cached##0 && ##extracted_function##1(call0old#AT#$Heap, $Heap);
 Processing command (at <unknown location>) a##cached##0 := a##cached##0 && ##extracted_function##1(call0old#AT#$Heap, $Heap);
