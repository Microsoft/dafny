LabelsOldAt.dfy(34,13): Error: assertion violation
LabelsOldAt.dfy(56,11): Error: assertion violation
LabelsOldAt.dfy(78,13): Error: assertion violation
<<<<<<< HEAD
Execution trace:
    (0,0): anon0
    (0,0): anon16_Then
    (0,0): anon17_Then
    (0,0): anon3
    (0,0): anon7
    (0,0): anon22_Then
LabelsOldAt.dfy(110,13): Error: assertion violation
Execution trace:
    (0,0): anon0
    (0,0): anon21_Then
    (0,0): anon3
    (0,0): anon22_Then
    LabelsOldAt.dfy(96,24): anon23_Else
    (0,0): anon6
    (0,0): anon10
    (0,0): anon27_Then
LabelsOldAt.dfy(112,13): Error: assertion violation
Execution trace:
    (0,0): anon0
    (0,0): anon21_Then
    (0,0): anon3
    (0,0): anon22_Then
    LabelsOldAt.dfy(96,24): anon23_Else
    (0,0): anon6
    (0,0): anon10
    (0,0): anon28_Then
LabelsOldAt.dfy(116,13): Error: assertion violation
Execution trace:
    (0,0): anon0
    (0,0): anon21_Then
    (0,0): anon3
    (0,0): anon22_Then
    LabelsOldAt.dfy(96,24): anon23_Else
    (0,0): anon6
    (0,0): anon10
    (0,0): anon29_Then
LabelsOldAt.dfy(118,13): Error: assertion violation
Execution trace:
    (0,0): anon0
    (0,0): anon21_Then
    (0,0): anon3
    (0,0): anon22_Then
    LabelsOldAt.dfy(96,24): anon23_Else
    (0,0): anon6
    (0,0): anon10
    (0,0): anon30_Then
LabelsOldAt.dfy(140,13): Error: assertion violation
Execution trace:
    (0,0): anon0
    (0,0): anon11_Then
    (0,0): anon15_Then
LabelsOldAt.dfy(142,13): Error: assertion violation
Execution trace:
    (0,0): anon0
    (0,0): anon11_Then
    (0,0): anon16_Then
=======
>>>>>>> 06b498ee

Dafny program verifier finished with 0 verified, 9 errors<|MERGE_RESOLUTION|>--- conflicted
+++ resolved
@@ -1,65 +1,11 @@
 LabelsOldAt.dfy(34,13): Error: assertion violation
 LabelsOldAt.dfy(56,11): Error: assertion violation
 LabelsOldAt.dfy(78,13): Error: assertion violation
-<<<<<<< HEAD
-Execution trace:
-    (0,0): anon0
-    (0,0): anon16_Then
-    (0,0): anon17_Then
-    (0,0): anon3
-    (0,0): anon7
-    (0,0): anon22_Then
 LabelsOldAt.dfy(110,13): Error: assertion violation
-Execution trace:
-    (0,0): anon0
-    (0,0): anon21_Then
-    (0,0): anon3
-    (0,0): anon22_Then
-    LabelsOldAt.dfy(96,24): anon23_Else
-    (0,0): anon6
-    (0,0): anon10
-    (0,0): anon27_Then
 LabelsOldAt.dfy(112,13): Error: assertion violation
-Execution trace:
-    (0,0): anon0
-    (0,0): anon21_Then
-    (0,0): anon3
-    (0,0): anon22_Then
-    LabelsOldAt.dfy(96,24): anon23_Else
-    (0,0): anon6
-    (0,0): anon10
-    (0,0): anon28_Then
 LabelsOldAt.dfy(116,13): Error: assertion violation
-Execution trace:
-    (0,0): anon0
-    (0,0): anon21_Then
-    (0,0): anon3
-    (0,0): anon22_Then
-    LabelsOldAt.dfy(96,24): anon23_Else
-    (0,0): anon6
-    (0,0): anon10
-    (0,0): anon29_Then
 LabelsOldAt.dfy(118,13): Error: assertion violation
-Execution trace:
-    (0,0): anon0
-    (0,0): anon21_Then
-    (0,0): anon3
-    (0,0): anon22_Then
-    LabelsOldAt.dfy(96,24): anon23_Else
-    (0,0): anon6
-    (0,0): anon10
-    (0,0): anon30_Then
 LabelsOldAt.dfy(140,13): Error: assertion violation
-Execution trace:
-    (0,0): anon0
-    (0,0): anon11_Then
-    (0,0): anon15_Then
 LabelsOldAt.dfy(142,13): Error: assertion violation
-Execution trace:
-    (0,0): anon0
-    (0,0): anon11_Then
-    (0,0): anon16_Then
-=======
->>>>>>> 06b498ee
 
 Dafny program verifier finished with 0 verified, 9 errors