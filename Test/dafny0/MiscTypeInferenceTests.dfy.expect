--- conflicted
+++ resolved
@@ -2,13 +2,8 @@
 MiscTypeInferenceTests.dfy(95,16): Warning: the type of the other operand is a set of non-null elements, so the non-inclusion test of 'null' will always return 'true'
 MiscTypeInferenceTests.dfy(14,59): Error: value does not satisfy the subset constraints of 'neg'
 MiscTypeInferenceTests.dfy(24,11): Error: value does not satisfy the subset constraints of 'int -> int' (possible cause: it may be partial or have read effects)
-<<<<<<< HEAD
 MiscTypeInferenceTests.dfy(27,11): Error: value of expression (of type 'int -> int') is not known to be an instance of type 'int ~> nat'
-MiscTypeInferenceTests.dfy(50,13): Error: function precondition might not hold
-=======
-MiscTypeInferenceTests.dfy(27,11): Error: value does not satisfy the subset constraints of 'int ~> nat'
 MiscTypeInferenceTests.dfy(50,13): Error: function precondition could not be proved
->>>>>>> 18eaf5b3
 MiscTypeInferenceTests.dfy(50,16): Error: assertion might not hold
 MiscTypeInferenceTests.dfy(109,18): Error: cannot establish the existence of LHS values that satisfy the such-that predicate
 MiscTypeInferenceTests.dfy(110,18): Error: cannot establish the existence of LHS values that satisfy the such-that predicate
