--- conflicted
+++ resolved
@@ -26,15 +26,9 @@
 TypeTests.dfy(169,7): Error: non-ghost variable cannot be assigned a value that depends on a ghost
 TypeTests.dfy(179,6): Error: cannot assign to non-ghost variable in a ghost context
 TypeTests.dfy(180,9): Error: cannot assign to non-ghost variable in a ghost context
-<<<<<<< HEAD
-TypeTests.dfy(198,10): Error: incorrect type of datatype constructor argument (expected int -> Dt<int>, found int -> int) (covariant type parameter 1 would require int <: Dt<int>)
-TypeTests.dfy(204,10): Error: incorrect type of datatype constructor argument (expected ? -> Dt<?>, found Dt<?> -> Dt<?>) (contravariance for type parameter at index 0 expects ? <: Dt<?>)
-TypeTests.dfy(211,10): Error: incorrect type of function argument named 'x' (expected ?, found set<?>)
-=======
 TypeTests.dfy(198,10): Error: incorrect argument type for datatype constructor parameter (expected int -> Dt<int>, found int -> int) (covariant type parameter 1 would require int <: Dt<int>)
-TypeTests.dfy(204,10): Error: incorrect argument type for datatype constructor parameter (expected ? -> Dt<?>, found Dt<?> -> Dt<?>) (contravariance for type parameter0 expects ? <: Dt<?>)
+TypeTests.dfy(204,10): Error: incorrect argument type for datatype constructor parameter (expected ? -> Dt<?>, found Dt<?> -> Dt<?>) (contravariance for type parameter at index 0 expects ? <: Dt<?>)
 TypeTests.dfy(211,10): Error: incorrect argument type for function parameter 'x' (expected ?, found set<?>)
->>>>>>> cecbf057
 TypeTests.dfy(222,9): Error: assignment to array element is not allowed in this context, because this is a ghost method
 TypeTests.dfy(229,11): Error: because of cyclic dependencies among constructor argument types, no instances of datatype 'A' can be constructed
 TypeTests.dfy(230,11): Error: because of cyclic dependencies among constructor argument types, no instances of datatype 'B' can be constructed
