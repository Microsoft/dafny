--- conflicted
+++ resolved
@@ -1,99 +1,3 @@
-<<<<<<< HEAD
-Fuel.dfy(129,8): Error: Fuel can only increase within a given scope.
-Fuel.dfy(407,8): Error: Fuel can only increase within a given scope.
-Fuel.dfy(17,22): Error: assertion violation
-Execution trace:
-    (0,0): anon0
-Fuel.dfy(65,27): Error: assertion violation
-Execution trace:
-    (0,0): anon0
-    (0,0): anon6_Else
-Fuel.dfy(69,27): Error: assertion violation
-Execution trace:
-    (0,0): anon0
-    (0,0): anon6_Then
-    (0,0): anon7_Then
-Fuel.dfy(92,22): Error: assertion violation
-Execution trace:
-    (0,0): anon0
-Fuel.dfy(94,22): Error: assertion violation
-Execution trace:
-    (0,0): anon0
-Fuel.dfy(120,22): Error: assertion violation
-Execution trace:
-    (0,0): anon0
-Fuel.dfy(122,22): Error: assertion violation
-Execution trace:
-    (0,0): anon0
-Fuel.dfy(132,26): Error: assertion violation
-Execution trace:
-    (0,0): anon0
-    Fuel.dfy(129,9): anon9_Else
-    (0,0): anon10_Then
-Fuel.dfy(133,26): Error: assertion violation
-Execution trace:
-    (0,0): anon0
-    Fuel.dfy(129,9): anon9_Else
-    (0,0): anon10_Then
-Fuel.dfy(157,22): Error: assertion violation
-Execution trace:
-    (0,0): anon0
-    (0,0): anon10_Else
-    (0,0): anon9
-Fuel.dfy(200,55): Error: assertion violation
-Execution trace:
-    (0,0): anon0
-Fuel.dfy(245,22): Error: assertion violation
-Execution trace:
-    (0,0): anon0
-Fuel.dfy(247,22): Error: assertion violation
-Execution trace:
-    (0,0): anon0
-Fuel.dfy(280,26): Error: assertion violation
-Execution trace:
-    (0,0): anon0
-    (0,0): anon7_Then
-Fuel.dfy(335,26): Error: possible violation of function precondition
-Fuel.dfy(324,21): Related location
-Execution trace:
-    (0,0): anon0
-    (0,0): anon7_Else
-    (0,0): anon8_Then
-Fuel.dfy(335,49): Error: destructor 't' can only be applied to datatype values constructed by 'VTuple'
-Execution trace:
-    (0,0): anon0
-    (0,0): anon7_Else
-    (0,0): anon8_Then
-Fuel.dfy(335,50): Error: index out of range
-Execution trace:
-    (0,0): anon0
-    (0,0): anon7_Else
-    (0,0): anon8_Then
-Fuel.dfy(336,38): Error: index out of range
-Execution trace:
-    (0,0): anon0
-    (0,0): anon7_Else
-    (0,0): anon8_Then
-Fuel.dfy(336,42): Error: destructor 'u' can only be applied to datatype values constructed by 'VUint64'
-Execution trace:
-    (0,0): anon0
-    (0,0): anon7_Else
-    (0,0): anon8_Then
-Fuel.dfy(397,22): Error: assertion violation
-Execution trace:
-    (0,0): anon0
-Fuel.dfy(398,22): Error: assertion violation
-Execution trace:
-    (0,0): anon0
-Fuel.dfy(435,22): Error: assertion violation
-Execution trace:
-    (0,0): anon0
-Fuel.dfy(436,22): Error: assertion violation
-Execution trace:
-    (0,0): anon0
-
-Dafny program verifier finished with 63 verified, 23 errors
-=======
 Fuel.dfy(129,8): Error: Fuel can only increase within a given scope.
 Fuel.dfy(407,8): Error: Fuel can only increase within a given scope.
 Fuel.dfy(17,22): Error: assertion violation
@@ -199,5 +103,4 @@
 Execution trace:
     (0,0): anon0
 
-Dafny program verifier finished with 63 verified, 27 errors
->>>>>>> 48a17d0e
+Dafny program verifier finished with 63 verified, 27 errors