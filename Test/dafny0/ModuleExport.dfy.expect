ModuleExport.dfy(30,11): Error: unresolved identifier: g
ModuleExport.dfy(31,11): Error: unresolved identifier: k
ModuleExport.dfy(32,4): Error: unresolved identifier: T
ModuleExport.dfy(32,7): Error: expected method call, found expression
ModuleExport.dfy(42,11): Error: unresolved identifier: k
ModuleExport.dfy(52,9): Error: unresolved identifier: g
ModuleExport.dfy(53,9): Error: unresolved identifier: k
ModuleExport.dfy(66,2): Warning: this branch is redundant
ModuleExport.dfy(73,19): Error: Public2 must be an export of F to be extended
ModuleExport.dfy(74,34): Error: 'g2' must be a member of 'F' to be exported
ModuleExport.dfy(100,9): Error: no default export set declared in module: G
ModuleExport.dfy(125,8): Error: when allocating an object of type 'C', one of its constructor methods must be called
ModuleExport.dfy(126,17): Error: member 'Init' has not been imported in this scope and cannot be accessed here
ModuleExport.dfy(126,8): Error: when allocating an object of type 'C', one of its constructor methods must be called
ModuleExport.dfy(127,12): Error: when allocating an object of imported type 'D', one of its constructor methods must be called
<<<<<<< HEAD
ModuleExport.dfy(224,11): Error: Type or type parameter is not declared in this scope: X (did you forget to qualify a name or declare a module import 'opened'? names in outer modules are not visible in nested modules)
ModuleExport.dfy(250,9): Error: duplicate name of top-level declaration: X
=======
ModuleExport.dfy(224,11): Error: Type or type parameter is not declared in this scope: X (did you forget to qualify a name or declare a module import 'opened'?) (note that names in outer modules are not visible in contained modules)
ModuleExport.dfy(252,8): Error: duplicate declaration for name X
>>>>>>> 0f9eb640
ModuleExport.dfy(259,13): Error: no default export set declared in module: ModuleName4
ModuleExport.dfy(262,25): Error: no export set 'Y' in module 'ModuleName4'
ModuleExport.dfy(266,9): Error: duplicate name of export set: X
ModuleExport.dfy(272,2): Error: module export contains a cycle: ExportCycle0 -> A -> B -> ExportCycle0
ModuleExport.dfy(278,9): Error: module export contains a cycle: A -> B -> C -> A
21 resolution/type errors detected in ModuleExport.dfy<|MERGE_RESOLUTION|>--- conflicted
+++ resolved
@@ -13,13 +13,8 @@
 ModuleExport.dfy(126,17): Error: member 'Init' has not been imported in this scope and cannot be accessed here
 ModuleExport.dfy(126,8): Error: when allocating an object of type 'C', one of its constructor methods must be called
 ModuleExport.dfy(127,12): Error: when allocating an object of imported type 'D', one of its constructor methods must be called
-<<<<<<< HEAD
-ModuleExport.dfy(224,11): Error: Type or type parameter is not declared in this scope: X (did you forget to qualify a name or declare a module import 'opened'? names in outer modules are not visible in nested modules)
+ModuleExport.dfy(224,11): Error: Type or type parameter is not declared in this scope: X (did you forget to qualify a name or declare a module import 'opened'?) (note that names in outer modules are not visible in contained modules)
 ModuleExport.dfy(250,9): Error: duplicate name of top-level declaration: X
-=======
-ModuleExport.dfy(224,11): Error: Type or type parameter is not declared in this scope: X (did you forget to qualify a name or declare a module import 'opened'?) (note that names in outer modules are not visible in contained modules)
-ModuleExport.dfy(252,8): Error: duplicate declaration for name X
->>>>>>> 0f9eb640
 ModuleExport.dfy(259,13): Error: no default export set declared in module: ModuleName4
 ModuleExport.dfy(262,25): Error: no export set 'Y' in module 'ModuleName4'
 ModuleExport.dfy(266,9): Error: duplicate name of export set: X
