
<<<<<<< HEAD
Verifying M0.C.M (implementation correctness) ...
=======
Verifying M0.C.M (correctness) ...
>>>>>>> de4fdf99
  [4 proof obligations]  verified

Verifying M0.C.Q (well-formedness) ...
  [3 proof obligations]  error
Superposition.dfy(20,14): Error: A postcondition might not hold on this return path.
Superposition.dfy(21,25): Related location: This is the postcondition that might not hold.

Verifying M0.C.R (well-formedness) ...
  [3 proof obligations]  error
Superposition.dfy(26,14): Error: A postcondition might not hold on this return path.
Superposition.dfy(27,25): Related location: This is the postcondition that might not hold.

<<<<<<< HEAD
Verifying M1.C.M (implementation correctness) ...
=======
Verifying M1.C.M (correctness) ...
>>>>>>> de4fdf99
  [1 proof obligation]  verified

Dafny program verifier finished with 2 verified, 2 errors<|MERGE_RESOLUTION|>--- conflicted
+++ resolved
@@ -1,9 +1,5 @@
 
-<<<<<<< HEAD
-Verifying M0.C.M (implementation correctness) ...
-=======
 Verifying M0.C.M (correctness) ...
->>>>>>> de4fdf99
   [4 proof obligations]  verified
 
 Verifying M0.C.Q (well-formedness) ...
@@ -16,11 +12,7 @@
 Superposition.dfy(26,14): Error: A postcondition might not hold on this return path.
 Superposition.dfy(27,25): Related location: This is the postcondition that might not hold.
 
-<<<<<<< HEAD
-Verifying M1.C.M (implementation correctness) ...
-=======
 Verifying M1.C.M (correctness) ...
->>>>>>> de4fdf99
   [1 proof obligation]  verified
 
 Dafny program verifier finished with 2 verified, 2 errors