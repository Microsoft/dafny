// RUN: %dafny /compile:0 /print:"%t.print" /dprint:"%t.dprint" "%s" > "%t"
// RUN: %diff "%s.expect" "%t"

method {:tailrecursion} A(q: int) returns (x: int, ghost y: bool, z: nat)
{
  if (q < 10) {
    x, y, z := 15, true, 20;
  } else {
    ghost var u;
    x, u, z := A(q-1);
    y := !u;
  }
}

method {:tailrecursion} B(q: int) returns (x: int, ghost y: bool, z: nat)
{
  if (q < 10) {
    x, y, z := 15, true, 20;
  } else {
    ghost var u;
    x, u, z := B(q-1);  // error: not a tail call, because it is followed by an increment to x
    y, x := !u, x + 1;
  }
}

method C(q: int) returns (x: int)
  decreases *;
{
  x := C(q-1);
}

method D(q: int) returns (x: int)
{
  x := D(q-1);
  x := x + 1;
}

method {:tailrecursion} E0(q: int) returns (x: int)  // error: not allowed, because the method is not
  // tail recursive (since mutually recursive methods are currently not recognized as being tail recursive)
{
  x := E1(q-1);
}
method {:tailrecursion} E1(q: int) returns (x: int)  // error: not allowed, because the method is not
  // tail recursive (since mutually recursive methods are currently not recognized as being tail recursive)
{
  x := E0(q);
}

method F0(q: int) returns (x: int)
  decreases *;  // fine
{
  x := D(q);
}
method F1(q: int) returns (x: int)
  decreases 5;  // since this is okay (that is, you can--for no particular reason--add a 'decreases' clause to a non-recursive method), the 'decreases *' above is also allowed
{
  x := D(q);
}

method {:tailrecursion} G0(q: int) returns (x: int)
  decreases *;
{
  x := D(q);
}
method {:tailrecursion false} G1(q: int) returns (x: int)  // the annotation tells the compiler not to tail-call optimize
  decreases *;
{
  x := G1(q);
}

method H0(q: int) returns (x: int)
  decreases *;  // fine
method {:tailrecursion} H1(q: int) returns (x: int)
  decreases *;  // fine
method H2(q: int) returns (x: int)
  decreases 5;  // fine

class {:autocontracts} MyAutoContractClass {
  var left: MyAutoContractClass?

  predicate Valid() { true }

  method {:tailrecursion} VisitLeft(val: int)
  {
    if left != null {
      left.VisitLeft(val);  // this is a tail call, because what :autocontracts appends is ghost
    }
  }
}

method {:tailrecursion} OtherTailCall(n: int) {
  ghost var x := 12;
  if n > 0 {
    OtherTailCall(n-1);  // tail call
  }
  x := 14;
  { x := 13; }
  ghost var h := 15;
  if n < h*30 { } // this is a ghost statement as well
  if n < 230 { } // and this can be (and is) considered ghost as well
  if (*) { x := x + 1; }  // this, too
}

class TailConstructorRegressionTest
{
  var next: TailConstructorRegressionTest
  constructor {:tailrecursion} (n: nat)
  {
    if n != 0 {
      next := new TailConstructorRegressionTest(n-1);  // error: not a tail call, because it is followed by an assignment
    }
  }
}

class TailConstructorRegressionTest'
{
  method {:tailrecursion} Compute<G(0)>(n: nat)
  {
    if n == 0 {
      print "\n";
    } else if n % 2 == 1 {
      var g: G;
      print g, " ";
      Compute<G>(n-1);
    } else {
      Compute<bool>(n-1);  // error: not a tail call, because the type parameters don't match
    }
  }

  method {:tailrecursion} Run<H,G(0)>(n: nat)
  {
    if n == 0 {
      print "\n";
    } else if n % 2 == 1 {
      var g: G;
      print g, " ";
      Run<H,G>(n-1);
    } else {
      Run<H,bool>(n-1);  // error: not a tail call, because the type parameters don't match
    }
  }
}

// ------------ tail-recursive functions --------------------------

function method {:tailrecursion} R(n: nat): nat
  decreases n
{
  if n % 5 == 0 then
    10
  else if n % 5 == 1 then
    R(n - 1)
  else if n % 5 == 2 then
    R(n - 2)
  else if n % 5 == 3 then
    ghost var r := R(n - 2);  // fine, R is used in ghost expression
    assert R(n - 2) == 10;  // fine, R is used in ghost expression
    R(n - 2)
  else
    U(-2, R(n - 1))  // fine, R is used for ghost parameter
}

function method U(x: int, ghost y: int): nat
  requires x < y
{
  if x < 0 then -x else x
}

function method {:tailrecursion} Q(n: nat): nat {
  if n % 5 == 0 then
    var s := Q;  // error: this use of Q is not a tail call
    10
  else if n % 5 == 1 then
    Q(Q(n - 1))  // error: inner Q is not a tail call
  else if n % 5 == 2 then
    Q(n - 2) + 3  // error: Q is not a tail call
  else if n % 5 == 3 then
    var r := Q(n - 2);  // error: not a tail call
    Q(n - 2)
  else
    U(Q(n - 1), Q(n - 1) + 10)  // error: first Q has to be a tail call
}

function {:tailrecursion false} Gh0(n: nat): nat {  // fine
  15
}

function {:tailrecursion} Gh1(n: nat): nat {  // error: {:tailrecursion true} cannot be used with ghost functions
  15
<<<<<<< HEAD
=======
}

ghost method {:tailrecursion false} Gh2(n: nat) {  // fine
}

ghost method {:tailrecursion} Gh3(n: nat) {  // error: {:tailrecursion true} cannot be used with ghost methods
>>>>>>> c55307f1
}<|MERGE_RESOLUTION|>--- conflicted
+++ resolved
@@ -187,13 +187,10 @@
 
 function {:tailrecursion} Gh1(n: nat): nat {  // error: {:tailrecursion true} cannot be used with ghost functions
   15
-<<<<<<< HEAD
-=======
 }
 
 ghost method {:tailrecursion false} Gh2(n: nat) {  // fine
 }
 
 ghost method {:tailrecursion} Gh3(n: nat) {  // error: {:tailrecursion true} cannot be used with ghost methods
->>>>>>> c55307f1
 }