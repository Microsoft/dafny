// RUN: %baredafny verify --log-format:text --boogie -trackVerificationCoverage "%s" > "%t"
// RUN: %OutputCheck --file-to-check "%t" "%s"
// CHECK: Results for RedundantAssumeMethod \(correctness\)
// CHECK:     Proof dependencies:
// CHECK:       ProofDependencyLogging.dfy\(177,12\)-\(177,16\): assume statement
// CHECK:       ProofDependencyLogging.dfy\(178,12\)-\(178,12\): assertion always holds
//
// CHECK: Results for ContradictoryAssumeMethod \(correctness\)
// CHECK:     Proof dependencies:
// CHECK:       ProofDependencyLogging.dfy\(183,12\)-\(183,16\): assume statement
// CHECK:       ProofDependencyLogging.dfy\(184,12\)-\(184,16\): assume statement
//
// CHECK: Results for AssumeFalseMethod \(correctness\)
// CHECK:     Proof dependencies:
// CHECK:       ProofDependencyLogging.dfy\(192,12\)-\(192,12\): assume statement
//
// CHECK: Results for ObviouslyContradictoryRequiresFunc \(well-formedness\)
// CHECK:     Proof dependencies:
// CHECK:       ProofDependencyLogging.dfy\(198,12\)-\(198,16\): requires clause
// CHECK:       ProofDependencyLogging.dfy\(199,12\)-\(199,16\): requires clause
//
// CHECK: Results for ObviouslyContradictoryRequiresMethod \(correctness\)
// CHECK:     Proof dependencies:
// CHECK:       ProofDependencyLogging.dfy\(207,12\)-\(207,16\): requires clause
// CHECK:       ProofDependencyLogging.dfy\(208,12\)-\(208,16\): requires clause
//
// CHECK: Results for ObviouslyRedundantRequiresFunc \(well-formedness\)
// CHECK:     Proof dependencies:
// CHECK:       ProofDependencyLogging.dfy\(216,1\)-\(222,1\): function definition for ObviouslyRedundantRequiresFunc
// CHECK:       ProofDependencyLogging.dfy\(217,12\)-\(217,16\): requires clause
// CHECK:       ProofDependencyLogging.dfy\(219,11\)-\(219,15\): ensures clause
// CHECK:       ProofDependencyLogging.dfy\(221,3\)-\(221,7\): function call result
// CHECK:       ProofDependencyLogging.dfy\(221,5\)-\(221,5\): value always satisfies the subset constraints of 'nat'
//
// CHECK: Results for ObviouslyRedundantRequiresMethod \(correctness\)
// CHECK:     Proof dependencies:
// CHECK:       ProofDependencyLogging.dfy\(225,12\)-\(225,16\): requires clause
// CHECK:       ProofDependencyLogging.dfy\(227,11\)-\(227,15\): ensures clause
// CHECK:       ProofDependencyLogging.dfy\(229,12\)-\(229,12\): value always satisfies the subset constraints of 'nat'
// CHECK:       ProofDependencyLogging.dfy\(229,3\)-\(229,15\): assignment \(or return\)
//
// CHECK: Results for ObviouslyUnnecessaryRequiresFunc \(well-formedness\)
// CHECK:     Proof dependencies:
// CHECK:       ProofDependencyLogging.dfy\(237,21\)-\(237,21\): value always satisfies the subset constraints of 'nat'
// CHECK:       ProofDependencyLogging.dfy\(237,32\)-\(237,32\): value always satisfies the subset constraints of 'nat'
//
// CHECK: Results for ObviouslyUnnecessaryRequiresMethod \(correctness\)
// CHECK:     Proof dependencies:
// CHECK:       ProofDependencyLogging.dfy\(244,25\)-\(244,25\): value always satisfies the subset constraints of 'nat'
// CHECK:       ProofDependencyLogging.dfy\(244,48\)-\(244,48\): value always satisfies the subset constraints of 'nat'
//
// CHECK: Results for ObviouslyUnconstrainedCodeFunc \(well-formedness\)
// CHECK:     Proof dependencies:
// CHECK:       ProofDependencyLogging.dfy\(248,1\)-\(256,1\): function definition for ObviouslyUnconstrainedCodeFunc
// CHECK:       ProofDependencyLogging.dfy\(249,12\)-\(249,16\): requires clause
// CHECK:       ProofDependencyLogging.dfy\(250,11\)-\(250,17\): ensures clause
// CHECK:       ProofDependencyLogging.dfy\(252,12\)-\(252,16\): let expression binding RHS well-formed
// CHECK:       ProofDependencyLogging.dfy\(252,7\)-\(252,7\): let expression binding
// CHECK:       ProofDependencyLogging.dfy\(254,3\)-\(254,3\): let expression result
//
// CHECK: Results for ObviouslyUnconstrainedCodeMethod \(correctness\)
// CHECK:     Proof dependencies:
// CHECK:       ProofDependencyLogging.dfy\(259,12\)-\(259,16\): requires clause
// CHECK:       ProofDependencyLogging.dfy\(260,11\)-\(260,17\): ensures clause
// CHECK:       ProofDependencyLogging.dfy\(262,9\)-\(262,17\): assignment \(or return\)
// CHECK:       ProofDependencyLogging.dfy\(264,3\)-\(266,8\): assignment \(or return\)
//
// CHECK: Results for PartiallyRedundantRequiresFunc \(well-formedness\)
// CHECK:     Proof dependencies:
// CHECK:       ProofDependencyLogging.dfy\(270,1\)-\(275,1\): function definition for PartiallyRedundantRequiresFunc
// CHECK:       ProofDependencyLogging.dfy\(271,23\)-\(271,27\): requires clause
// CHECK:       ProofDependencyLogging.dfy\(272,11\)-\(272,15\): ensures clause
// CHECK:       ProofDependencyLogging.dfy\(274,3\)-\(274,7\): function call result
// CHECK:       ProofDependencyLogging.dfy\(274,5\)-\(274,5\): value always satisfies the subset constraints of 'nat'
//
// CHECK: Results for PartiallyUnnecessaryRequiresFunc \(well-formedness\)
// CHECK:     Proof dependencies:
// CHECK:       ProofDependencyLogging.dfy\(279,22\)-\(279,26\): requires clause
// CHECK:       ProofDependencyLogging.dfy\(282,21\)-\(282,21\): value always satisfies the subset constraints of 'nat'
// CHECK:       ProofDependencyLogging.dfy\(282,32\)-\(282,32\): value always satisfies the subset constraints of 'nat'
//
// CHECK: Results for MultiPartRedundantRequiresFunc \(well-formedness\)
// CHECK:     Proof dependencies:
// CHECK:       ProofDependencyLogging.dfy\(288,1\)-\(295,1\): function definition for MultiPartRedundantRequiresFunc
// CHECK:       ProofDependencyLogging.dfy\(291,12\)-\(291,17\): requires clause
// CHECK:       ProofDependencyLogging.dfy\(292,11\)-\(292,16\): ensures clause
// CHECK:       ProofDependencyLogging.dfy\(294,3\)-\(294,3\): function call result
//
// CHECK: Results for MultiPartRedundantRequiresMethod \(correctness\)
// CHECK:     Proof dependencies:
// CHECK:       ProofDependencyLogging.dfy\(300,12\)-\(300,17\): requires clause
// CHECK:       ProofDependencyLogging.dfy\(301,11\)-\(301,16\): ensures clause
//
// CHECK: Results for MultiPartContradictoryRequiresFunc \(well-formedness\)
// CHECK:     Proof dependencies:
// CHECK:       ProofDependencyLogging.dfy\(309,1\)-\(316,1\): function definition for MultiPartContradictoryRequiresFunc
// CHECK:       ProofDependencyLogging.dfy\(310,12\)-\(310,16\): requires clause
// CHECK:       ProofDependencyLogging.dfy\(311,12\)-\(311,16\): requires clause
// CHECK:       ProofDependencyLogging.dfy\(313,11\)-\(313,16\): ensures clause
// CHECK:       ProofDependencyLogging.dfy\(315,3\)-\(315,3\): function call result
//
// CHECK: Results for MultiPartContradictoryRequiresMethod \(correctness\)
// CHECK:     Proof dependencies:
// CHECK:       ProofDependencyLogging.dfy\(319,12\)-\(319,16\): requires clause
// CHECK:       ProofDependencyLogging.dfy\(320,12\)-\(320,16\): requires clause
// CHECK:       ProofDependencyLogging.dfy\(322,11\)-\(322,16\): ensures clause
//
// CHECK: Results for CallContradictoryFunctionFunc \(well-formedness\)
// CHECK:     Proof dependencies:
// CHECK:       ProofDependencyLogging.dfy\(336,1\)-\(342,1\): function definition for CallContradictoryFunctionFunc
// CHECK:       ProofDependencyLogging.dfy\(337,12\)-\(337,16\): requires clause
// CHECK:       ProofDependencyLogging.dfy\(338,11\)-\(338,15\): ensures clause
// CHECK:       ProofDependencyLogging.dfy\(341,3\)-\(341,3\): function precondition satisfied
// CHECK:       ProofDependencyLogging.dfy\(341,3\)-\(341,39\): function call result
//
// CHECK: Results for CallContradictoryMethodMethod \(correctness\)
// CHECK:     Proof dependencies:
// CHECK:       ProofDependencyLogging.dfy\(345,12\)-\(345,16\): requires clause
// CHECK:       ProofDependencyLogging.dfy\(348,9\)-\(348,47\): ensures clause at ProofDependencyLogging.dfy\(333,12\)-\(333,25\) from call
// CHECK:       ProofDependencyLogging.dfy\(348,9\)-\(348,47\): ensures clause at ProofDependencyLogging.dfy\(333,12\)-\(333,25\) from call
// CHECK:       ProofDependencyLogging.dfy\(348,9\)-\(348,47\): requires clause at ProofDependencyLogging.dfy\(332,12\)-\(332,16\) from call
//
// CHECK: Results for FalseAntecedentRequiresClauseMethod \(correctness\)
// CHECK:     Proof dependencies:
// CHECK:       ProofDependencyLogging.dfy\(357,3\)-\(357,15\): assignment \(or return\)
//
// CHECK: Results for FalseAntecedentAssertStatementMethod \(correctness\)
// CHECK:     Proof dependencies:
// CHECK:       ProofDependencyLogging.dfy\(362,9\)-\(362,15\): assignment \(or return\)
// CHECK:       ProofDependencyLogging.dfy\(363,20\)-\(363,20\): assertion always holds
//
// CHECK: Results for FalseAntecedentEnsuresClauseMethod \(correctness\)
// CHECK:     Proof dependencies:
// CHECK:       ProofDependencyLogging.dfy\(368,11\)-\(368,25\): ensures clause
// CHECK:       ProofDependencyLogging.dfy\(370,3\)-\(370,13\): assignment \(or return\)
//
// CHECK: Results for ObviouslyUnreachableIfExpressionBranchFunc \(well-formedness\)
// CHECK:     Proof dependencies:
// CHECK:       ProofDependencyLogging.dfy\(373,1\)-\(380,1\): function definition for ObviouslyUnreachableIfExpressionBranchFunc
// CHECK:       ProofDependencyLogging.dfy\(374,12\)-\(374,16\): requires clause
// CHECK:       ProofDependencyLogging.dfy\(375,11\)-\(375,15\): ensures clause
// CHECK:       ProofDependencyLogging.dfy\(379,8\)-\(379,12\): if expression else branch
//
// CHECK: Results for ObviouslyUnreachableIfStatementBranchMethod \(correctness\)
// CHECK:     Proof dependencies:
// CHECK:       ProofDependencyLogging.dfy\(383,12\)-\(383,16\): requires clause
// CHECK:       ProofDependencyLogging.dfy\(384,11\)-\(384,15\): ensures clause
// CHECK:       ProofDependencyLogging.dfy\(389,5\)-\(389,17\): assignment \(or return\)
//
// CHECK: Results for ObviouslyUnreachableMatchExpressionCaseFunction \(well-formedness\)
//
// CHECK:     Proof dependencies:
// CHECK:       ProofDependencyLogging.dfy\(395,1\)-\(403,1\): function definition for ObviouslyUnreachableMatchExpressionCaseFunction
// CHECK:       ProofDependencyLogging.dfy\(396,12\)-\(396,17\): requires clause
// CHECK:       ProofDependencyLogging.dfy\(397,11\)-\(397,15\): ensures clause
// CHECK:       ProofDependencyLogging.dfy\(401,15\)-\(401,15\): match expression branch result
//
// CHECK: Results for ObviouslyUnreachableMatchStatementCaseMethod \(correctness\)
// CHECK:     Proof dependencies:
// CHECK:       ProofDependencyLogging.dfy\(406,12\)-\(406,17\): requires clause
// CHECK:       ProofDependencyLogging.dfy\(407,11\)-\(407,15\): ensures clause
// CHECK:       ProofDependencyLogging.dfy\(411,15\)-\(411,23\): assignment \(or return\)
//
// CHECK: Results for ObviouslyUnreachableReturnStatementMethod \(correctness\)
// CHECK:     Proof dependencies:
// CHECK:       ProofDependencyLogging.dfy\(416,12\)-\(416,17\): requires clause
// CHECK:       ProofDependencyLogging.dfy\(417,13\)-\(417,17\): ensures clause
// CHECK:       ProofDependencyLogging.dfy\(420,7\)-\(420,15\): assignment \(or return\)




method RedundantAssumeMethod(n: int)
{
    // either one or the other assumption shouldn't be covered
    assume n > 4;
    assume n > 3;
    assert n > 1;
}

method ContradictoryAssumeMethod(n: int)
{
    assume n > 0;
    assume n < 0;
    assume n == 5; // shouldn't be covered
    assert n < 10; // shouldn't be covered
}

method AssumeFalseMethod(n: int)
{
    assume n == 15; // shouldn't be covered
    assume false;
    assert n < 10; // shouldn't be covered
}

// Obvious contradiction in requires clauses.
function ObviouslyContradictoryRequiresFunc(x: nat): (r: nat)
  requires x > 10
  requires x < 10
  ensures r < x // only provable vacuously 
{
  assert x == 10; // contradicts both requires clauses
  x - 1 // not necessarily a valid nat
}

method ObviouslyContradictoryRequiresMethod(x: nat) returns (r: nat)
  requires x > 10
  requires x < 10
  ensures r < x // only provable vacuously
{
  assert x == 10; // contradicts both requires clauses
  return x - 1; // not necessarily a valid nat
}

// Obvious redundancy in requires clauses.
function ObviouslyRedundantRequiresFunc(x: nat): (r: nat)
  requires x < 10
  requires x < 100 // implied by previous requires clause
  ensures r < 11 // should cause body and first requires clause to be covered
{
  x + 1
}

method ObviouslyRedundantRequiresMethod(x: nat) returns (r: nat)
  requires x < 10
  requires x < 100 // implied by previous requires clause
  ensures r < 11 // should cause body and first requires clause to be covered
{
  return x + 1;
}

// Obviously unnecessary requires clauses.
function ObviouslyUnnecessaryRequiresFunc(x: nat): (r: nat)
  requires x < 10 // not required for the proof
{
  // cause at least a little proof work to be necessary, for nat bounds
  if (x > 5) then x + 2 else x + 1
}

method ObviouslyUnnecessaryRequiresMethod(x: nat) returns (r: nat)
  requires x < 10 // not required for the proof
{
  // cause at least a little proof work to be necessary, for nat bounds
  if (x > 5) { return x + 2; } else { return x + 1; }
}

// Code obviously not constrained by ensures clause.
function ObviouslyUnconstrainedCodeFunc(x: int): (r: (int, int))
  requires x > 10
  ensures r.0 > 10
{
  var a := x + 1; // constrained by ensures clause
  var b := x - 1; // not constrained by ensures clause 
  (a,
   b)
}

method ObviouslyUnconstrainedCodeMethod(x: int) returns (r: (int, int))
  requires x > 10
  ensures r.0 > 10
{
  var a := x + 1; // constrained by ensures clause
  var b := x - 1; // not constrained by ensures clause
  return
    (a,
     b);
}

// Partial redundancy in requires clauses.
function PartiallyRedundantRequiresFunc(x: nat): (r: nat)
  requires x < 100 && x < 10 // LHS implied by RHS
  ensures r < 11 // should cause body and RHS clause to be covered
{
  x + 1
}

// Partly unnecessary requires clause.
function PartiallyUnnecessaryRequiresFunc(x: int): (r: nat)
  requires x < 10 && x > 0 // RHS required for proof, but not LHS
{
  // cause at least a little proof work to be necessary, for nat bounds
  if (x > 5) then x - 1 else x + 1
}


// Redundancy of one requires clause due to at least two others, with at least
// one of the three being partly in a separately-defined function.
function MultiPartRedundantRequiresFunc(x: int): (r: int)
  requires x > 10
  requires x < 12
  requires x == 11 // implied by the previous two, but neither individually
  ensures r == 11
{
  x
}

method MultiPartRedundantRequiresMethod(x: int) returns (r: int)
  requires x > 10
  requires x < 12
  requires x == 11 // implied by the previous two, but neither individually
  ensures r == 11
{
  return x;
}

// Contradiction between three different requires clauses, with at least one of
// the three being partly in a separately-defined function (function and
// method).
function MultiPartContradictoryRequiresFunc(x: int, y: int): (r: int)
  requires x > 10
  requires x < 12
  requires y != 11 // contradicts the previous two
  ensures r == 11 // provable from first two preconditions, but shouldn't be covered
{
  x
}

method MultiPartContradictoryRequiresMethod(x: int, y: int) returns (r: int)
  requires x > 10
  requires x < 12
  requires y != 11 // contradicts the previous two
  ensures r == 11 // provable from first two preconditions, but shouldn't be covered
{
  return x;
}

function ContradictoryEnsuresClauseFunc(x: int): (r: int)
  requires x > 1
  ensures  r > x && r < 0

method ContradictoryEnsuresClauseMethod(x: int) returns (r: int)
  requires x > 1
  ensures  r > x && r < 0

// Call function that has contradictory ensures clauses.
function CallContradictoryFunctionFunc(x: int): (r: int)
  requires x > 1
  ensures r < 0
{
  // TODO: Dafny doesn't generate sufficient Boogie code to make the contradiction detectable
  ContradictoryEnsuresClauseFunc(x) - 1
}

method CallContradictoryMethodMethod(x: int) returns (r: int)
  requires x > 1
  ensures r < 0
{
  var y := ContradictoryEnsuresClauseMethod(x);
  return y - 1;
}

// False antecedent requires clause
method FalseAntecedentRequiresClauseMethod(x: int) returns (r: int)
  requires x*x < 0 ==> x == x + 1
  ensures r > x
{
  return x + 1;
}

// False antecedent assert statement.
method FalseAntecedentAssertStatementMethod(x: int) {
  var y := x*x;
  assert y < 0 ==> x < 0;
}

// False antecedent ensures clause.
method FalseAntecedentEnsuresClauseMethod(x: int) returns (r: int)
  ensures r < 0 ==> x < 0
{
  return x*x;
}

function ObviouslyUnreachableIfExpressionBranchFunc(x: int): (r:int)
  requires x > 0
  ensures r > 0
{
  if x < 0
  then x - 1 // unreachable
  else x + 1
}

method ObviouslyUnreachableIfStatementBranchMethod(x: int) returns (r:int)
  requires x > 0
  ensures r > 0
{
  if x < 0 {
    return x - 1; // unreachable
  } else {
    return x + 1;
  }
}

datatype T = A | B

function ObviouslyUnreachableMatchExpressionCaseFunction(t: T): (r:int)
  requires t != A
  ensures r > 1 // alt: r > 0
{
  match t {
    case A => 1 // unreachable
    case B => 2
  }
}

method ObviouslyUnreachableMatchStatementCaseMethod(t: T) returns (r:int)
  requires t != A
  ensures r > 1 // alt: r > 0
{
  match t {
    case A => return 1; // unreachable
    case B => return 2;
  }
}

method ObviouslyUnreachableReturnStatementMethod(t: T) returns (r:int)
  requires t != A
    ensures r > 1 // alt: r > 0
  {
    if !t.A? {
      return 2;
    }

    return 1; // unreachable
  }

<<<<<<< HEAD
method CalcStatementWithSideConditions(x: int) {
  calc == {
    x / 2;
    (x*2) / 4;
  }
=======
method DontWarnAboutVacuousAssertFalse(x: int) {
  assume x == x + 1;
  assert false;
>>>>>>> d3d5728a
}<|MERGE_RESOLUTION|>--- conflicted
+++ resolved
@@ -423,15 +423,14 @@
     return 1; // unreachable
   }
 
-<<<<<<< HEAD
 method CalcStatementWithSideConditions(x: int) {
   calc == {
     x / 2;
     (x*2) / 4;
   }
-=======
+}
+
 method DontWarnAboutVacuousAssertFalse(x: int) {
   assume x == x + 1;
   assert false;
->>>>>>> d3d5728a
 }