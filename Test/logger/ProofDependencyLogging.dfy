--- conflicted
+++ resolved
@@ -435,7 +435,6 @@
   assert false;
 }
 
-<<<<<<< HEAD
 // CHECK: Results for GetX \(well-formedness\)
 // CHECK:     Proof dependencies:
 // CHECK:       ProofDependencyLogging.dfy\(449,5\)-\(449,5\): target object is never null
@@ -448,9 +447,9 @@
   reads c
 {
   c.x
-=======
+}
+
 method DontWarnAboutUnusedAssumeTrue(x: int) {
   assume true;
   assert 1 + x == x + 1;
->>>>>>> da15e93e
 }