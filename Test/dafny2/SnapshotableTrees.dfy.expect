--- conflicted
+++ resolved
@@ -1,11 +1,4 @@
-<<<<<<< HEAD
 SnapshotableTrees.dfy(71,25): Error: a precondition for this call could not be proved
 SnapshotableTrees.dfy(610,15): Related location: this is the precondition that could not be proved
-=======
-SnapshotableTrees.dfy(459,4): Error: A postcondition might not hold on this return path.
-SnapshotableTrees.dfy(457,17): Related location: This is the postcondition that might not hold.
-SnapshotableTrees.dfy(71,25): Error: A precondition for this call might not hold.
-SnapshotableTrees.dfy(610,15): Related location: This is the precondition that might not hold.
->>>>>>> 055c2b75
 
 Dafny program verifier finished with 51 verified, 2 errors