<<<<<<< HEAD
Parallel.dfy(293,21): Error: assertion could not be proven
Parallel.dfy(33,9): Error: a precondition for this call could not be proven
Parallel.dfy(59,13): Related location: this is the precondition that could not be proven
=======
The /allocated:<n> option is deprecated
Parallel.dfy(267,4): Warning: a forall statement with no bound variables is deprecated; use an 'assert by' statement instead
Parallel.dfy(279,4): Warning: a forall statement with no bound variables is deprecated; use an 'assert by' statement instead
Parallel.dfy(286,4): Warning: a forall statement with no bound variables is deprecated; use an 'assert by' statement instead
Parallel.dfy(293,21): Error: assertion might not hold
Parallel.dfy(33,9): Error: A precondition for this call might not hold.
Parallel.dfy(59,13): Related location: This is the precondition that might not hold.
>>>>>>> dcbd72fc
Parallel.dfy(37,4): Error: target object might be null
Parallel.dfy(41,17): Error: possible violation of postcondition of forall statement
Parallel.dfy(46,18): Error: assertion could not be proven
Parallel.dfy(91,18): Error: assertion could not be proven
Parallel.dfy(97,19): Error: possible violation of postcondition of forall statement
Parallel.dfy(119,11): Error: value does not satisfy the subset constraints of 'nat'
Parallel.dfy(182,11): Error: left-hand sides for different forall-statement bound variables might refer to the same location
<<<<<<< HEAD
Parallel.dfy(342,9): Error: assertion could not be proven
Parallel.dfy(329,26): Related location
=======
Parallel.dfy(342,9): Error: assertion might not hold
Parallel.dfy(329,32): Related location
>>>>>>> dcbd72fc

Dafny program verifier finished with 19 verified, 10 errors<|MERGE_RESOLUTION|>--- conflicted
+++ resolved
@@ -1,16 +1,10 @@
-<<<<<<< HEAD
-Parallel.dfy(293,21): Error: assertion could not be proven
-Parallel.dfy(33,9): Error: a precondition for this call could not be proven
-Parallel.dfy(59,13): Related location: this is the precondition that could not be proven
-=======
 The /allocated:<n> option is deprecated
 Parallel.dfy(267,4): Warning: a forall statement with no bound variables is deprecated; use an 'assert by' statement instead
 Parallel.dfy(279,4): Warning: a forall statement with no bound variables is deprecated; use an 'assert by' statement instead
 Parallel.dfy(286,4): Warning: a forall statement with no bound variables is deprecated; use an 'assert by' statement instead
-Parallel.dfy(293,21): Error: assertion might not hold
-Parallel.dfy(33,9): Error: A precondition for this call might not hold.
-Parallel.dfy(59,13): Related location: This is the precondition that might not hold.
->>>>>>> dcbd72fc
+Parallel.dfy(293,21): Error: assertion could not be proven
+Parallel.dfy(33,9): Error: a precondition for this call could not be proven
+Parallel.dfy(59,13): Related location: this is the precondition that could not be proven
 Parallel.dfy(37,4): Error: target object might be null
 Parallel.dfy(41,17): Error: possible violation of postcondition of forall statement
 Parallel.dfy(46,18): Error: assertion could not be proven
@@ -18,12 +12,7 @@
 Parallel.dfy(97,19): Error: possible violation of postcondition of forall statement
 Parallel.dfy(119,11): Error: value does not satisfy the subset constraints of 'nat'
 Parallel.dfy(182,11): Error: left-hand sides for different forall-statement bound variables might refer to the same location
-<<<<<<< HEAD
 Parallel.dfy(342,9): Error: assertion could not be proven
-Parallel.dfy(329,26): Related location
-=======
-Parallel.dfy(342,9): Error: assertion might not hold
 Parallel.dfy(329,32): Related location
->>>>>>> dcbd72fc
 
 Dafny program verifier finished with 19 verified, 10 errors