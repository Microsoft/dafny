<<<<<<< HEAD
NestedMatch.dfy(173,14): Error: the calculation step between the previous line and this line could not be proven
=======
The /allocated:<n> option is deprecated
NestedMatch.dfy(173,14): Error: the calculation step between the previous line and this line might not hold
>>>>>>> dcbd72fc

Dafny program verifier finished with 12 verified, 1 error<|MERGE_RESOLUTION|>--- conflicted
+++ resolved
@@ -1,8 +1,4 @@
-<<<<<<< HEAD
+The /allocated:<n> option is deprecated
 NestedMatch.dfy(173,14): Error: the calculation step between the previous line and this line could not be proven
-=======
-The /allocated:<n> option is deprecated
-NestedMatch.dfy(173,14): Error: the calculation step between the previous line and this line might not hold
->>>>>>> dcbd72fc
 
 Dafny program verifier finished with 12 verified, 1 error