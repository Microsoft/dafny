<<<<<<< HEAD
TypeParameters.dfy(376,20): Error: assertion could not be proven
TypeParameters.dfy(153,11): Error: assertion could not be proven
=======
The /allocated:<n> option is deprecated
TypeParameters.dfy(376,20): Error: assertion might not hold
TypeParameters.dfy(153,11): Error: assertion might not hold
>>>>>>> dcbd72fc
TypeParameters.dfy(153,27): Related location
TypeParameters.dfy(155,11): Error: assertion could not be proven
TypeParameters.dfy(155,32): Related location
TypeParameters.dfy(157,11): Error: assertion could not be proven
TypeParameters.dfy(137,2): Related location
TypeParameters.dfy(159,11): Error: assertion could not be proven
TypeParameters.dfy(144,4): Related location
TypeParameters.dfy(144,14): Related location
TypeParameters.dfy(161,11): Error: assertion could not be proven
TypeParameters.dfy(146,7): Related location
TypeParameters.dfy(175,14): Error: this loop invariant might not be maintained by the loop
TypeParameters.dfy(175,37): Related location
TypeParameters.dfy(175,14): Related message: loop invariant violation
TypeParameters.dfy(175,37): Related location
TypeParameters.dfy(44,21): Error: assertion could not be proven
TypeParameters.dfy(66,26): Error: assertion could not be proven

Dafny program verifier finished with 31 verified, 9 errors<|MERGE_RESOLUTION|>--- conflicted
+++ resolved
@@ -1,11 +1,6 @@
-<<<<<<< HEAD
+The /allocated:<n> option is deprecated
 TypeParameters.dfy(376,20): Error: assertion could not be proven
 TypeParameters.dfy(153,11): Error: assertion could not be proven
-=======
-The /allocated:<n> option is deprecated
-TypeParameters.dfy(376,20): Error: assertion might not hold
-TypeParameters.dfy(153,11): Error: assertion might not hold
->>>>>>> dcbd72fc
 TypeParameters.dfy(153,27): Related location
 TypeParameters.dfy(155,11): Error: assertion could not be proven
 TypeParameters.dfy(155,32): Related location
