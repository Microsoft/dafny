Reads.dfy(133,10): Error: insufficient reads clause to read field
Reads.dfy(9,32): Error: insufficient reads clause to read field
Reads.dfy(18,45): Error: insufficient reads clause to read field
Reads.dfy(28,69): Error: insufficient reads clause to read field
Reads.dfy(37,45): Error: insufficient reads clause to read field
Reads.dfy(51,45): Error: insufficient reads clause to read field
<<<<<<< HEAD
Reads.dfy(117,35): Error: possible violation of function precondition
=======
Reads.dfy(117,35): Error: function precondition might not hold
>>>>>>> 53765c53
Reads.dfy(117,35): Error: insufficient reads clause to invoke function
Reads.dfy(120,37): Error: insufficient reads clause to invoke function

Dafny program verifier finished with 17 verified, 9 errors<|MERGE_RESOLUTION|>--- conflicted
+++ resolved
@@ -4,11 +4,7 @@
 Reads.dfy(28,69): Error: insufficient reads clause to read field
 Reads.dfy(37,45): Error: insufficient reads clause to read field
 Reads.dfy(51,45): Error: insufficient reads clause to read field
-<<<<<<< HEAD
-Reads.dfy(117,35): Error: possible violation of function precondition
-=======
 Reads.dfy(117,35): Error: function precondition might not hold
->>>>>>> 53765c53
 Reads.dfy(117,35): Error: insufficient reads clause to invoke function
 Reads.dfy(120,37): Error: insufficient reads clause to invoke function
 
