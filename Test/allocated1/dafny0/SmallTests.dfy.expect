--- conflicted
+++ resolved
@@ -39,15 +39,9 @@
 SmallTests.dfy(379,11): Error: assertion could not be proven
 SmallTests.dfy(386,9): Error: assertion could not be proven
 SmallTests.dfy(396,3): Error: cannot prove termination; try supplying a decreases clause
-<<<<<<< HEAD
-SmallTests.dfy(440,9): Error: a postcondition could not be proven on this return path
+SmallTests.dfy(440,15): Error: a postcondition could not be proven on this return path
 SmallTests.dfy(443,40): Related location: this is the postcondition that could not be proven.
 SmallTests.dfy(604,11): Error: assertion could not be proven
-=======
-SmallTests.dfy(440,15): Error: A postcondition might not hold on this return path.
-SmallTests.dfy(443,40): Related location: This is the postcondition that might not hold.
-SmallTests.dfy(604,11): Error: assertion might not hold
->>>>>>> dcbd72fc
 SmallTests.dfy(618,19): Error: left-hand sides n.next and n.next.next might refer to the same location
 SmallTests.dfy(620,14): Error: left-hand sides a[j] and a[i] might refer to the same location
 SmallTests.dfy(627,24): Error: target object might be null
