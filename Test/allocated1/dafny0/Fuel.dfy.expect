--- conflicted
+++ resolved
@@ -22,12 +22,9 @@
 Fuel.dfy(313,41): Related location
 Fuel.dfy(335,26): Error: function precondition could not be proved
 Fuel.dfy(324,21): Related location
-<<<<<<< HEAD
 Fuel.dfy(314,46): Related location
 Fuel.dfy(335,26): Error: function precondition could not be proved
 Fuel.dfy(324,21): Related location
-=======
->>>>>>> 7012d0c7
 Fuel.dfy(314,72): Related location
 Fuel.dfy(335,26): Error: function precondition could not be proved
 Fuel.dfy(324,21): Related location
@@ -37,9 +34,6 @@
 Fuel.dfy(312,43): Related location
 Fuel.dfy(335,26): Error: function precondition could not be proved
 Fuel.dfy(324,21): Related location
-Fuel.dfy(314,46): Related location
-Fuel.dfy(335,26): Error: function precondition might not hold
-Fuel.dfy(324,21): Related location
 Fuel.dfy(314,93): Related location
 Fuel.dfy(335,49): Error: destructor 't' can only be applied to datatype values constructed by 'VTuple'
 Fuel.dfy(335,50): Error: index out of range
@@ -47,36 +41,20 @@
 Fuel.dfy(336,42): Error: destructor 'u' can only be applied to datatype values constructed by 'VUint64'
 Fuel.dfy(336,45): Error: function precondition could not be proved
 Fuel.dfy(329,21): Related location
-<<<<<<< HEAD
-Fuel.dfy(311,43): Related location
+Fuel.dfy(312,58): Related location
 Fuel.dfy(336,45): Error: function precondition could not be proved
-=======
-Fuel.dfy(312,58): Related location
-Fuel.dfy(336,45): Error: function precondition might not hold
->>>>>>> 7012d0c7
 Fuel.dfy(329,21): Related location
 Fuel.dfy(312,43): Related location
 Fuel.dfy(336,45): Error: function precondition could not be proved
 Fuel.dfy(329,21): Related location
-<<<<<<< HEAD
+Fuel.dfy(313,41): Related location
+Fuel.dfy(336,45): Error: function precondition could not be proved
+Fuel.dfy(329,21): Related location
 Fuel.dfy(314,93): Related location
 Fuel.dfy(336,45): Error: function precondition could not be proved
 Fuel.dfy(329,21): Related location
-Fuel.dfy(312,58): Related location
+Fuel.dfy(314,72): Related location
 Fuel.dfy(336,45): Error: function precondition could not be proved
-Fuel.dfy(329,21): Related location
-Fuel.dfy(313,41): Related location
-Fuel.dfy(336,45): Error: function precondition could not be proved
-=======
-Fuel.dfy(313,41): Related location
-Fuel.dfy(336,45): Error: function precondition might not hold
-Fuel.dfy(329,21): Related location
-Fuel.dfy(314,93): Related location
-Fuel.dfy(336,45): Error: function precondition might not hold
-Fuel.dfy(329,21): Related location
-Fuel.dfy(314,72): Related location
-Fuel.dfy(336,45): Error: function precondition might not hold
->>>>>>> 7012d0c7
 Fuel.dfy(329,21): Related location
 Fuel.dfy(311,43): Related location
 Fuel.dfy(336,71): Error: index out of range
