--- conflicted
+++ resolved
@@ -1,9 +1,5 @@
-<<<<<<< HEAD
+The /allocated:<n> option is deprecated
 TypeSynonyms.dfy(78,11): Error: assertion could not be proven
-=======
-The /allocated:<n> option is deprecated
-TypeSynonyms.dfy(78,11): Error: assertion might not hold
->>>>>>> dcbd72fc
 TypeSynonyms.dfy(119,2): Error: out-parameter 'x', which is subject to definite-assignment rules, might be uninitialized at this return point
 TypeSynonyms.dfy(119,2): Error: out-parameter 'y', which is subject to definite-assignment rules, might be uninitialized at this return point
 TypeSynonyms.dfy(121,2): Error: out-parameter 'x', which is subject to definite-assignment rules, might be uninitialized at this return point
