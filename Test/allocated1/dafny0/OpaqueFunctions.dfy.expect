--- conflicted
+++ resolved
@@ -1,4 +1,4 @@
-<<<<<<< HEAD
+The /allocated:<n> option is deprecated
 OpaqueFunctions.dfy(38,15): Error: assertion could not be proven
 OpaqueFunctions.dfy(69,7): Error: a precondition for this call could not be proven
 OpaqueFunctions.dfy(35,15): Related location: this is the precondition that could not be proven
@@ -33,42 +33,5 @@
 OpaqueFunctions.dfy(367,17): Error: assertion could not be proven
 OpaqueFunctions.dfy(214,15): Error: assertion could not be proven
 OpaqueFunctions.dfy(229,19): Error: assertion could not be proven
-=======
-The /allocated:<n> option is deprecated
-OpaqueFunctions.dfy(38,15): Error: assertion might not hold
-OpaqueFunctions.dfy(69,7): Error: A precondition for this call might not hold.
-OpaqueFunctions.dfy(35,15): Related location: This is the precondition that might not hold.
-OpaqueFunctions.dfy(75,19): Error: assertion might not hold
-OpaqueFunctions.dfy(77,20): Error: assertion might not hold
-OpaqueFunctions.dfy(80,20): Error: assertion might not hold
-OpaqueFunctions.dfy(96,22): Error: assertion might not hold
-OpaqueFunctions.dfy(98,11): Error: A precondition for this call might not hold.
-OpaqueFunctions.dfy[A'](35,15): Related location: This is the precondition that might not hold.
-OpaqueFunctions.dfy(102,17): Error: assertion might not hold
-OpaqueFunctions.dfy(109,19): Error: assertion might not hold
-OpaqueFunctions.dfy(111,20): Error: assertion might not hold
-OpaqueFunctions.dfy(114,20): Error: assertion might not hold
-OpaqueFunctions.dfy(123,31): Error: assertion might not hold
-OpaqueFunctions.dfy(146,20): Error: assertion might not hold
-OpaqueFunctions.dfy(148,9): Error: A precondition for this call might not hold.
-OpaqueFunctions.dfy[A'](35,15): Related location: This is the precondition that might not hold.
-OpaqueFunctions.dfy(155,19): Error: assertion might not hold
-OpaqueFunctions.dfy(157,20): Error: assertion might not hold
-OpaqueFunctions.dfy(160,20): Error: assertion might not hold
-OpaqueFunctions.dfy(165,31): Error: assertion might not hold
-OpaqueFunctions.dfy(181,11): Error: assertion might not hold
-OpaqueFunctions.dfy(246,11): Error: assertion might not hold
-OpaqueFunctions.dfy(261,11): Error: assertion might not hold
-OpaqueFunctions.dfy(326,16): Error: assertion might not hold
-OpaqueFunctions.dfy(328,15): Error: assertion might not hold
-OpaqueFunctions.dfy(330,15): Error: assertion might not hold
-OpaqueFunctions.dfy(343,38): Error: assertion might not hold
-OpaqueFunctions.dfy(350,15): Error: assertion might not hold
-OpaqueFunctions.dfy(352,15): Error: assertion might not hold
-OpaqueFunctions.dfy(354,15): Error: assertion might not hold
-OpaqueFunctions.dfy(367,17): Error: assertion might not hold
-OpaqueFunctions.dfy(214,15): Error: assertion might not hold
-OpaqueFunctions.dfy(229,19): Error: assertion might not hold
->>>>>>> dcbd72fc
 
 Dafny program verifier finished with 20 verified, 31 errors