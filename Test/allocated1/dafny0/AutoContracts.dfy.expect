--- conflicted
+++ resolved
@@ -1,7 +1,5 @@
 The /allocated:<n> option is deprecated
 AutoContracts.dfy(17,4): Error: a postcondition could not be proved on this return path
-<<<<<<< HEAD
-<<<<<<< HEAD
 AutoContracts.dfy(17,4): Related location: this is the postcondition that could not be proved
 AutoContracts.dfy(12,20): Related location
 AutoContracts.dfy(17,4): Error: a postcondition could not be proved on this return path
@@ -24,35 +22,6 @@
 AutoContracts.dfy[N1](65,20): Related location
 AutoContracts.dfy(79,21): Error: a postcondition could not be proved on this return path
 AutoContracts.dfy(60,16): Related location: this is the postcondition that could not be proved
-=======
-=======
->>>>>>> 7012d0c7
-AutoContracts.dfy(17,4): Related location: this is the postcondition that could not be proved
-AutoContracts.dfy(12,20): Related location
-AutoContracts.dfy(17,4): Error: a postcondition could not be proved on this return path
-AutoContracts.dfy(17,4): Related location: this is the postcondition that could not be proved
-AutoContracts.dfy(12,20): Related location
-AutoContracts.dfy(17,4): Error: a postcondition could not be proved on this return path
-AutoContracts.dfy(17,4): Related location: this is the postcondition that could not be proved
-AutoContracts.dfy(12,20): Related location
-AutoContracts.dfy(17,4): Error: a postcondition could not be proved on this return path
-AutoContracts.dfy(17,4): Related location: this is the postcondition that could not be proved
-AutoContracts.dfy(17,4): Error: a postcondition could not be proved on this return path
-AutoContracts.dfy(17,4): Related location: this is the postcondition that could not be proved
-AutoContracts.dfy(12,20): Related location
-AutoContracts.dfy(50,4): Error: a postcondition could not be proved on this return path
-AutoContracts.dfy(49,24): Related location: this is the postcondition that could not be proved
-AutoContracts.dfy(79,21): Error: a postcondition could not be proved on this return path
-AutoContracts.dfy(60,16): Related location: this is the postcondition that could not be proved
-AutoContracts.dfy(79,21): Error: a postcondition could not be proved on this return path
-AutoContracts.dfy(60,16): Related location: this is the postcondition that could not be proved
-AutoContracts.dfy[N1](65,20): Related location
-AutoContracts.dfy(79,21): Error: a postcondition could not be proved on this return path
-AutoContracts.dfy(60,16): Related location: this is the postcondition that could not be proved
-<<<<<<< HEAD
->>>>>>> master
-=======
->>>>>>> 7012d0c7
 AutoContracts.dfy[N1](65,20): Related location
 
 Dafny program verifier finished with 37 verified, 9 errors