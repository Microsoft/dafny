--- conflicted
+++ resolved
@@ -1,4 +1,4 @@
-<<<<<<< HEAD
+The /allocated:<n> option is deprecated
 AllocatedCommon.dfyi(23,26): Error: assertion could not be proven
 AllocatedCommon.dfyi(24,26): Error: assertion could not be proven
 AllocatedCommon.dfyi(25,26): Error: assertion could not be proven
@@ -6,8 +6,8 @@
 AllocatedCommon.dfyi(27,26): Error: assertion could not be proven
 AllocatedCommon.dfyi(28,26): Error: assertion could not be proven
 AllocatedCommon.dfyi(29,55): Error: assertion could not be proven
-AllocatedCommon.dfyi(30,53): Error: assertion could not be proven
-AllocatedCommon.dfyi(31,53): Error: assertion could not be proven
+AllocatedCommon.dfyi(30,55): Error: assertion could not be proven
+AllocatedCommon.dfyi(31,56): Error: assertion could not be proven
 AllocatedCommon.dfyi(32,59): Error: assertion could not be proven
 AllocatedCommon.dfyi(33,9): Error: assertion could not be proven
 AllocatedCommon.dfyi(34,9): Error: assertion could not be proven
@@ -20,8 +20,8 @@
 AllocatedCommon.dfyi(50,26): Error: assertion could not be proven
 AllocatedCommon.dfyi(51,26): Error: assertion could not be proven
 AllocatedCommon.dfyi(52,55): Error: assertion could not be proven
-AllocatedCommon.dfyi(53,53): Error: assertion could not be proven
-AllocatedCommon.dfyi(54,53): Error: assertion could not be proven
+AllocatedCommon.dfyi(53,55): Error: assertion could not be proven
+AllocatedCommon.dfyi(54,56): Error: assertion could not be proven
 AllocatedCommon.dfyi(55,59): Error: assertion could not be proven
 AllocatedCommon.dfyi(56,9): Error: assertion could not be proven
 AllocatedCommon.dfyi(57,9): Error: assertion could not be proven
@@ -34,8 +34,8 @@
 AllocatedCommon.dfyi(86,26): Error: assertion could not be proven
 AllocatedCommon.dfyi(87,26): Error: assertion could not be proven
 AllocatedCommon.dfyi(88,55): Error: assertion could not be proven
-AllocatedCommon.dfyi(89,53): Error: assertion could not be proven
-AllocatedCommon.dfyi(90,53): Error: assertion could not be proven
+AllocatedCommon.dfyi(89,55): Error: assertion could not be proven
+AllocatedCommon.dfyi(90,56): Error: assertion could not be proven
 AllocatedCommon.dfyi(91,59): Error: assertion could not be proven
 AllocatedCommon.dfyi(92,26): Error: assertion could not be proven
 AllocatedCommon.dfyi(93,44): Error: assertion could not be proven
@@ -53,8 +53,8 @@
 AllocatedCommon.dfyi(122,26): Error: assertion could not be proven
 AllocatedCommon.dfyi(123,26): Error: assertion could not be proven
 AllocatedCommon.dfyi(124,55): Error: assertion could not be proven
-AllocatedCommon.dfyi(125,53): Error: assertion could not be proven
-AllocatedCommon.dfyi(126,53): Error: assertion could not be proven
+AllocatedCommon.dfyi(125,55): Error: assertion could not be proven
+AllocatedCommon.dfyi(126,56): Error: assertion could not be proven
 AllocatedCommon.dfyi(127,59): Error: assertion could not be proven
 AllocatedCommon.dfyi(128,26): Error: assertion could not be proven
 AllocatedCommon.dfyi(129,44): Error: assertion could not be proven
@@ -68,78 +68,6 @@
 AllocatedCommon.dfyi(179,26): Error: assertion could not be proven
 AllocatedCommon.dfyi(180,26): Error: assertion could not be proven
 AllocatedCommon.dfyi(181,26): Error: assertion could not be proven
-=======
-The /allocated:<n> option is deprecated
-AllocatedCommon.dfyi(23,26): Error: assertion might not hold
-AllocatedCommon.dfyi(24,26): Error: assertion might not hold
-AllocatedCommon.dfyi(25,26): Error: assertion might not hold
-AllocatedCommon.dfyi(26,30): Error: target object might not be allocated
-AllocatedCommon.dfyi(27,26): Error: assertion might not hold
-AllocatedCommon.dfyi(28,26): Error: assertion might not hold
-AllocatedCommon.dfyi(29,55): Error: assertion might not hold
-AllocatedCommon.dfyi(30,55): Error: assertion might not hold
-AllocatedCommon.dfyi(31,56): Error: assertion might not hold
-AllocatedCommon.dfyi(32,59): Error: assertion might not hold
-AllocatedCommon.dfyi(33,9): Error: assertion might not hold
-AllocatedCommon.dfyi(34,9): Error: assertion might not hold
-AllocatedCommon.dfyi(35,9): Error: assertion might not hold
-AllocatedCommon.dfyi(37,9): Error: assertion might not hold
-AllocatedCommon.dfyi(46,26): Error: assertion might not hold
-AllocatedCommon.dfyi(47,26): Error: assertion might not hold
-AllocatedCommon.dfyi(48,26): Error: assertion might not hold
-AllocatedCommon.dfyi(49,30): Error: target object might not be allocated
-AllocatedCommon.dfyi(50,26): Error: assertion might not hold
-AllocatedCommon.dfyi(51,26): Error: assertion might not hold
-AllocatedCommon.dfyi(52,55): Error: assertion might not hold
-AllocatedCommon.dfyi(53,55): Error: assertion might not hold
-AllocatedCommon.dfyi(54,56): Error: assertion might not hold
-AllocatedCommon.dfyi(55,59): Error: assertion might not hold
-AllocatedCommon.dfyi(56,9): Error: assertion might not hold
-AllocatedCommon.dfyi(57,9): Error: assertion might not hold
-AllocatedCommon.dfyi(58,9): Error: assertion might not hold
-AllocatedCommon.dfyi(60,9): Error: assertion might not hold
-AllocatedCommon.dfyi(82,26): Error: assertion might not hold
-AllocatedCommon.dfyi(83,26): Error: assertion might not hold
-AllocatedCommon.dfyi(84,26): Error: assertion might not hold
-AllocatedCommon.dfyi(85,30): Error: target object might not be allocated
-AllocatedCommon.dfyi(86,26): Error: assertion might not hold
-AllocatedCommon.dfyi(87,26): Error: assertion might not hold
-AllocatedCommon.dfyi(88,55): Error: assertion might not hold
-AllocatedCommon.dfyi(89,55): Error: assertion might not hold
-AllocatedCommon.dfyi(90,56): Error: assertion might not hold
-AllocatedCommon.dfyi(91,59): Error: assertion might not hold
-AllocatedCommon.dfyi(92,26): Error: assertion might not hold
-AllocatedCommon.dfyi(93,44): Error: assertion might not hold
-AllocatedCommon.dfyi(94,35): Error: assertion might not hold
-AllocatedCommon.dfyi(95,9): Error: assertion might not hold
-AllocatedCommon.dfyi(96,9): Error: assertion might not hold
-AllocatedCommon.dfyi(97,9): Error: assertion might not hold
-AllocatedCommon.dfyi(98,19): Error: assertion might not hold
-AllocatedCommon.dfyi(99,19): Error: assertion might not hold
-AllocatedCommon.dfyi(100,23): Error: assertion might not hold
-AllocatedCommon.dfyi(118,26): Error: assertion might not hold
-AllocatedCommon.dfyi(119,26): Error: assertion might not hold
-AllocatedCommon.dfyi(120,26): Error: assertion might not hold
-AllocatedCommon.dfyi(121,30): Error: target object might not be allocated
-AllocatedCommon.dfyi(122,26): Error: assertion might not hold
-AllocatedCommon.dfyi(123,26): Error: assertion might not hold
-AllocatedCommon.dfyi(124,55): Error: assertion might not hold
-AllocatedCommon.dfyi(125,55): Error: assertion might not hold
-AllocatedCommon.dfyi(126,56): Error: assertion might not hold
-AllocatedCommon.dfyi(127,59): Error: assertion might not hold
-AllocatedCommon.dfyi(128,26): Error: assertion might not hold
-AllocatedCommon.dfyi(129,44): Error: assertion might not hold
-AllocatedCommon.dfyi(130,35): Error: assertion might not hold
-AllocatedCommon.dfyi(131,9): Error: assertion might not hold
-AllocatedCommon.dfyi(132,9): Error: assertion might not hold
-AllocatedCommon.dfyi(133,9): Error: assertion might not hold
-AllocatedCommon.dfyi(134,19): Error: assertion might not hold
-AllocatedCommon.dfyi(135,19): Error: assertion might not hold
-AllocatedCommon.dfyi(136,23): Error: assertion might not hold
-AllocatedCommon.dfyi(179,26): Error: assertion might not hold
-AllocatedCommon.dfyi(180,26): Error: assertion might not hold
-AllocatedCommon.dfyi(181,26): Error: assertion might not hold
->>>>>>> dcbd72fc
 AllocatedCommon.dfyi(182,31): Error: target object might not be allocated
 AllocatedCommon.dfyi(183,26): Error: assertion could not be proven
 AllocatedCommon.dfyi(184,26): Error: assertion could not be proven
