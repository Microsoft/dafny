<<<<<<< HEAD
// RUN: %dafny_0 /verifyAllModules /allocated:2 /errorLimit:99 /errorTrace:0 /compile:0 /dprint:"%t.dprint" "%s" > "%t"
=======
// RUN: %dafny /verifyAllModules /allocated:2 /errorLimit:99 /compile:0 /dprint:"%t.dprint" "%s" > "%t"
>>>>>>> 5cc13318
// RUN: %diff "%s.expect" "%t"
include "AllocatedCommon.dfyi"<|MERGE_RESOLUTION|>--- conflicted
+++ resolved
@@ -1,7 +1,4 @@
-<<<<<<< HEAD
-// RUN: %dafny_0 /verifyAllModules /allocated:2 /errorLimit:99 /errorTrace:0 /compile:0 /dprint:"%t.dprint" "%s" > "%t"
-=======
-// RUN: %dafny /verifyAllModules /allocated:2 /errorLimit:99 /compile:0 /dprint:"%t.dprint" "%s" > "%t"
->>>>>>> 5cc13318
+
+// RUN: %dafny_0 /verifyAllModules /allocated:2 /errorLimit:99 /compile:0 /dprint:"%t.dprint" "%s" > "%t"
 // RUN: %diff "%s.expect" "%t"
 include "AllocatedCommon.dfyi"