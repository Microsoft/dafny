<<<<<<< HEAD
CachedContainer.dfy(120,25): Warning: "import A as B" has been deprecated; in the new syntax, it is "import A:B"
=======
CachedContainer.dfy(121,25): Warning: "import A as B" has been deprecated; in the new syntax, it is "import A:B"
>>>>>>> 45719282

Dafny program verifier finished with 47 verified, 0 errors<|MERGE_RESOLUTION|>--- conflicted
+++ resolved
@@ -1,7 +1,3 @@
-<<<<<<< HEAD
-CachedContainer.dfy(120,25): Warning: "import A as B" has been deprecated; in the new syntax, it is "import A:B"
-=======
 CachedContainer.dfy(121,25): Warning: "import A as B" has been deprecated; in the new syntax, it is "import A:B"
->>>>>>> 45719282
 
 Dafny program verifier finished with 47 verified, 0 errors