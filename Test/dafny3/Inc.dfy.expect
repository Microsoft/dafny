Inc.dfy(55,0): Error: A postcondition might not hold on this return path.
Inc.dfy(54,12): Related location: This is the postcondition that might not hold.
Inc.dfy(84,0): Error: A postcondition might not hold on this return path.
Inc.dfy(83,12): Related location: This is the postcondition that might not hold.
Inc.dfy(93,2): Error: A postcondition might not hold on this return path.
Inc.dfy(90,12): Related location: This is the postcondition that might not hold.
Inc.dfy(111,0): Error: A postcondition might not hold on this return path.
Inc.dfy(110,12): Related location: This is the postcondition that might not hold.
Inc.dfy(120,2): Error: A postcondition might not hold on this return path.
Inc.dfy(117,12): Related location: This is the postcondition that might not hold.
Inc.dfy(182,0): Error: A postcondition might not hold on this return path.
Inc.dfy(181,12): Related location: This is the postcondition that might not hold.
Inc.dfy(211,0): Error: A postcondition might not hold on this return path.
Inc.dfy(210,12): Related location: This is the postcondition that might not hold.
Inc.dfy(220,2): Error: A postcondition might not hold on this return path.
Inc.dfy(217,12): Related location: This is the postcondition that might not hold.
Inc.dfy(238,0): Error: A postcondition might not hold on this return path.
Inc.dfy(237,12): Related location: This is the postcondition that might not hold.
Inc.dfy(247,2): Error: A postcondition might not hold on this return path.
Inc.dfy(244,12): Related location: This is the postcondition that might not hold.
<<<<<<< HEAD
Inc.dfy(318,17): Error: decreases clause (component 1) must be bounded below by 0
=======
Inc.dfy(318,17): Error: decreases expression at index 1 must be bounded below by 0
>>>>>>> 53765c53
Inc.dfy(303,26): Related location
Inc.dfy(318,17): Error: cannot prove termination; try supplying a decreases clause

Dafny program verifier finished with 11 verified, 12 errors<|MERGE_RESOLUTION|>--- conflicted
+++ resolved
@@ -18,11 +18,7 @@
 Inc.dfy(237,12): Related location: This is the postcondition that might not hold.
 Inc.dfy(247,2): Error: A postcondition might not hold on this return path.
 Inc.dfy(244,12): Related location: This is the postcondition that might not hold.
-<<<<<<< HEAD
-Inc.dfy(318,17): Error: decreases clause (component 1) must be bounded below by 0
-=======
 Inc.dfy(318,17): Error: decreases expression at index 1 must be bounded below by 0
->>>>>>> 53765c53
 Inc.dfy(303,26): Related location
 Inc.dfy(318,17): Error: cannot prove termination; try supplying a decreases clause
 
