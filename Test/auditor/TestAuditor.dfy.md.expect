--- conflicted
+++ resolved
@@ -6,9 +6,12 @@
 | MinusBv8Assume | False | False | False | Definition has `assume` statement in body. | Replace with `assert` and prove or add `{:axiom}`. |
 | GenerateBytes | True | False | True | Declaration with `{:extern}` has a ensures clause. | Test external callee (maybe with `/testContracts`). |
 | GenerateBytes | True | False | True | Declaration with `{:extern}` has a requires clause. | Test any external callers (maybe with `/testContracts`). |
+| GenerateBytes | True | False | True | Declaration with `{:extern}` has a requires clause. | Test any external callers (maybe with `/testContracts`). |
 | GenerateBytesWithModel | True | False | True | Declaration with `{:extern}` has a ensures clause. | Test external callee (maybe with `/testContracts`). |
 | GenerateBytesWithModel | True | False | True | Declaration with `{:extern}` has a requires clause. | Test any external callers (maybe with `/testContracts`). |
+| GenerateBytesWithModel | True | False | True | Declaration with `{:extern}` has a requires clause. | Test any external callers (maybe with `/testContracts`). |
 | GenerateBytesWrapper | True | False | False | Definition has `assume` statement in body. | Replace with `assert` and prove. |
+| GenerateBytesNoGuarantee | True | False | True | Declaration with `{:extern}` has a requires clause. | Test any external callers (maybe with `/testContracts`). |
 | GenerateBytesNoGuarantee | True | False | True | Declaration with `{:extern}` has a requires clause. | Test any external callers (maybe with `/testContracts`). |
 | ExternFunction | True | False | True | Function with `{:extern}` attribute. | Turn into a `method` or test thoroughly for lack of side effects. |
 | ExternFunction | True | False | True | Declaration with `{:extern}` has a ensures clause. | Test external callee (maybe with `/testContracts`). |
@@ -16,8 +19,5 @@
 | ForallWithoutBody | False | False | False | Definition contains `forall` statement with no body. | Provide a body. |
 | LoopWithoutBody | True | False | False | Definition contains loop with no body. | Provide a body. |
 | ConcurrentMethod | True | False | False | Declaration has `{:concurrent}` attribute. | Manually review and test in a concurrent setting. |
-<<<<<<< HEAD
 | AxiomWithStuffInIt | True | True | False | Declaration has explicit `{:axiom}` attribute. | Provide a proof or test. |
-=======
-| AssertOnly | True | False | False | Assertion has explicit temporary `{:only}` attribute. | Remove the attribute `{:only}` |
->>>>>>> 0727f12f
+| AssertOnly | True | False | False | Assertion has explicit temporary `{:only}` attribute. | Remove the `{:only}` attribute |