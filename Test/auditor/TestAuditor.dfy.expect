--- conflicted
+++ resolved
@@ -21,23 +21,15 @@
 TestAuditor.dfy(83,7): Warning: DoesNotTerminate: Method may not terminate (uses `decreases *`). Possible mitigation: Provide a valid `decreases` clause.
 TestAuditor.dfy(95,4): Warning: ForallWithoutBody: Definition contains `forall` statement with no body. Possible mitigation: Provide a body.
 TestAuditor.dfy(102,4): Warning: LoopWithoutBody: Definition contains loop with no body. Possible mitigation: Provide a body.
-<<<<<<< HEAD
 TestAuditor.dfy(128,29): Warning: AssumedConcurrentFunction: Reads clause has `{:assume_concurrent}` attribute. Possible mitigation: Manually review and test in a concurrent setting.
 TestAuditor.dfy(134,27): Warning: AssumedConcurrentMethod: Reads clause has `{:assume_concurrent}` attribute. Possible mitigation: Manually review and test in a concurrent setting.
 TestAuditor.dfy(134,27): Warning: AssumedConcurrentMethod: Modifies clause has `{:assume_concurrent}` attribute. Possible mitigation: Manually review and test in a concurrent setting.
 TestAuditor.dfy(141,16): Warning: AxiomWithStuffInIt: Declaration has explicit `{:axiom}` attribute. Possible mitigation: Provide a proof or test.
 TestAuditor.dfy(156,2): Warning: AssertOnly: Assertion has explicit temporary `{:only}` attribute. Possible mitigation: Remove the `{:only}` attribute.
 TestAuditor.dfy(160,15): Warning: MethodOnly: Member has explicit temporary `{:only}` attribute. Possible mitigation: Remove the `{:only}` attribute.
+TestAuditor.dfy(166,26): Warning: GenerateBytesWithAxiom: Declaration has explicit `{:axiom}` attribute. Possible mitigation: Provide a proof or test.
+TestAuditor.dfy(170,28): Warning: ExternFunctionWithAxiom: Declaration has explicit `{:axiom}` attribute. Possible mitigation: Provide a proof or test.
 TestAuditor.dfy(89,27): Warning: T: Trait method calls may not terminate (uses `{:termination false}`). Possible mitigation: Remove if possible.
-Dafny auditor completed with 21 findings
-=======
-TestAuditor.dfy(116,16): Warning: AxiomWithStuffInIt: Declaration has explicit `{:axiom}` attribute. Possible mitigation: Provide a proof or test.
-TestAuditor.dfy(131,2): Warning: AssertOnly: Assertion has explicit temporary `{:only}` attribute. Possible mitigation: Remove the `{:only}` attribute.
-TestAuditor.dfy(135,15): Warning: MethodOnly: Member has explicit temporary `{:only}` attribute. Possible mitigation: Remove the `{:only}` attribute.
-TestAuditor.dfy(141,26): Warning: GenerateBytesWithAxiom: Declaration has explicit `{:axiom}` attribute. Possible mitigation: Provide a proof or test.
-TestAuditor.dfy(145,28): Warning: ExternFunctionWithAxiom: Declaration has explicit `{:axiom}` attribute. Possible mitigation: Provide a proof or test.
-TestAuditor.dfy(89,27): Warning: T: Trait method calls may not terminate (uses `{:termination false}`). Possible mitigation: Remove if possible.
-Dafny auditor completed with 20 findings
->>>>>>> 4552a070
+Dafny auditor completed with 23 findings
 
 Dafny program verifier did not attempt verification