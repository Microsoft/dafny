<<<<<<< HEAD
Example-TwoState-Diff.dfy(11,25): Error: argument 1 ('d') might not be allocated in the two-state function's previous state
Example-TwoState-DiffAgain.dfy(10,27): Error: argument 0 ('c') might not be allocated in the two-state function's previous state
=======
Example-TwoState-Diff.dfy(11,25): Error: argument at index 1 ('d') might not be allocated in the two-state function's previous state
Example-TwoState-DiffAgain.dfy(10,27): Error: argument at index 0 ('c') might not be allocated in the two-state function's previous state
>>>>>>> 53765c53

Dafny program verifier finished with 9 verified, 2 errors<|MERGE_RESOLUTION|>--- conflicted
+++ resolved
@@ -1,9 +1,4 @@
-<<<<<<< HEAD
-Example-TwoState-Diff.dfy(11,25): Error: argument 1 ('d') might not be allocated in the two-state function's previous state
-Example-TwoState-DiffAgain.dfy(10,27): Error: argument 0 ('c') might not be allocated in the two-state function's previous state
-=======
 Example-TwoState-Diff.dfy(11,25): Error: argument at index 1 ('d') might not be allocated in the two-state function's previous state
 Example-TwoState-DiffAgain.dfy(10,27): Error: argument at index 0 ('c') might not be allocated in the two-state function's previous state
->>>>>>> 53765c53
 
 Dafny program verifier finished with 9 verified, 2 errors