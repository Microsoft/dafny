--- conflicted
+++ resolved
@@ -1,10 +1,6 @@
 # Reading from git-issue223.transcript
 
-<<<<<<< HEAD
-Verifying Abs (implementation correctness) ...
-=======
 Verifying Abs (correctness) ...
->>>>>>> de4fdf99
   [1 proof obligation]  error
 c:\DEV\Dafny\abs.dfy(4,4): Error: A postcondition might not hold on this return path.
 c:\DEV\Dafny\abs.dfy(3,10): Related location: This is the postcondition that might not hold.
@@ -12,11 +8,7 @@
 Verification completed successfully!
 [SUCCESS] [[DAFNY-SERVER: EOM]]
 
-<<<<<<< HEAD
-Verifying Abs (implementation correctness) ...
-=======
 Verifying Abs (correctness) ...
->>>>>>> de4fdf99
   [0 proof obligations]  error
 c:\DEV\Dafny\abs.dfy(4,4): Error: A postcondition might not hold on this return path.
 c:\DEV\Dafny\abs.dfy(3,10): Related location: This is the postcondition that might not hold.
