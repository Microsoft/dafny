<<<<<<< HEAD
Regression11.dfy(14,38): Error: Type or type parameter is not declared in this scope: B (did you forget to qualify a name or declare a module import 'opened'?) (note that names in outer modules are not visible in nested modules)
Regression11.dfy(16,36): Error: Type or type parameter is not declared in this scope: C (did you forget to qualify a name or declare a module import 'opened'?) (note that names in outer modules are not visible in nested modules)
Regression11.dfy(18,39): Error: Type or type parameter is not declared in this scope: D (did you forget to qualify a name or declare a module import 'opened'?) (note that names in outer modules are not visible in nested modules)
Regression11.dfy(18,45): Error: type of 'null' is a reference type, but it is used as MyClass<D>
Regression11.dfy(20,31): Error: Type or type parameter is not declared in this scope: MaiKlass (did you forget to qualify a name or declare a module import 'opened'?) (note that names in outer modules are not visible in nested modules)
Regression11.dfy(20,51): Error: type of 'null' is a reference type, but it is used as MaiKlass<object>
Regression11.dfy(25,37): Error: Type or type parameter is not declared in this scope: B (did you forget to qualify a name or declare a module import 'opened'?) (note that names in outer modules are not visible in nested modules)
Regression11.dfy(27,36): Error: Type or type parameter is not declared in this scope: C (did you forget to qualify a name or declare a module import 'opened'?) (note that names in outer modules are not visible in nested modules)
Regression11.dfy(29,44): Error: Type or type parameter is not declared in this scope: D (did you forget to qualify a name or declare a module import 'opened'?) (note that names in outer modules are not visible in nested modules)
=======
Regression11.dfy(14,38): Error: Type or type parameter is not declared in this scope: B (did you forget to qualify a name or declare a module import 'opened'?) (note that names in outer modules are not visible in contained modules)
Regression11.dfy(16,36): Error: Type or type parameter is not declared in this scope: C (did you forget to qualify a name or declare a module import 'opened'?) (note that names in outer modules are not visible in contained modules)
Regression11.dfy(18,39): Error: Type or type parameter is not declared in this scope: D (did you forget to qualify a name or declare a module import 'opened'?) (note that names in outer modules are not visible in contained modules)
Regression11.dfy(18,45): Error: type of 'null' is a reference type, but it is used as MyClass<D>
Regression11.dfy(20,31): Error: Type or type parameter is not declared in this scope: MaiKlass (did you forget to qualify a name or declare a module import 'opened'?) (note that names in outer modules are not visible in contained modules)
Regression11.dfy(20,51): Error: type of 'null' is a reference type, but it is used as MaiKlass<object>
Regression11.dfy(25,37): Error: Type or type parameter is not declared in this scope: B (did you forget to qualify a name or declare a module import 'opened'?) (note that names in outer modules are not visible in contained modules)
Regression11.dfy(27,36): Error: Type or type parameter is not declared in this scope: C (did you forget to qualify a name or declare a module import 'opened'?) (note that names in outer modules are not visible in contained modules)
Regression11.dfy(29,44): Error: Type or type parameter is not declared in this scope: D (did you forget to qualify a name or declare a module import 'opened'?) (note that names in outer modules are not visible in contained modules)
>>>>>>> eb042e7b
Regression11.dfy(29,32): Error: Wrong number of type arguments (2 instead of 1) passed to non-null type: MyClass
Regression11.dfy(29,50): Error: type of 'null' is a reference type, but it is used as MyClass<int, D>
11 resolution/type errors detected in Regression11.dfy<|MERGE_RESOLUTION|>--- conflicted
+++ resolved
@@ -1,14 +1,3 @@
-<<<<<<< HEAD
-Regression11.dfy(14,38): Error: Type or type parameter is not declared in this scope: B (did you forget to qualify a name or declare a module import 'opened'?) (note that names in outer modules are not visible in nested modules)
-Regression11.dfy(16,36): Error: Type or type parameter is not declared in this scope: C (did you forget to qualify a name or declare a module import 'opened'?) (note that names in outer modules are not visible in nested modules)
-Regression11.dfy(18,39): Error: Type or type parameter is not declared in this scope: D (did you forget to qualify a name or declare a module import 'opened'?) (note that names in outer modules are not visible in nested modules)
-Regression11.dfy(18,45): Error: type of 'null' is a reference type, but it is used as MyClass<D>
-Regression11.dfy(20,31): Error: Type or type parameter is not declared in this scope: MaiKlass (did you forget to qualify a name or declare a module import 'opened'?) (note that names in outer modules are not visible in nested modules)
-Regression11.dfy(20,51): Error: type of 'null' is a reference type, but it is used as MaiKlass<object>
-Regression11.dfy(25,37): Error: Type or type parameter is not declared in this scope: B (did you forget to qualify a name or declare a module import 'opened'?) (note that names in outer modules are not visible in nested modules)
-Regression11.dfy(27,36): Error: Type or type parameter is not declared in this scope: C (did you forget to qualify a name or declare a module import 'opened'?) (note that names in outer modules are not visible in nested modules)
-Regression11.dfy(29,44): Error: Type or type parameter is not declared in this scope: D (did you forget to qualify a name or declare a module import 'opened'?) (note that names in outer modules are not visible in nested modules)
-=======
 Regression11.dfy(14,38): Error: Type or type parameter is not declared in this scope: B (did you forget to qualify a name or declare a module import 'opened'?) (note that names in outer modules are not visible in contained modules)
 Regression11.dfy(16,36): Error: Type or type parameter is not declared in this scope: C (did you forget to qualify a name or declare a module import 'opened'?) (note that names in outer modules are not visible in contained modules)
 Regression11.dfy(18,39): Error: Type or type parameter is not declared in this scope: D (did you forget to qualify a name or declare a module import 'opened'?) (note that names in outer modules are not visible in contained modules)
@@ -18,7 +7,6 @@
 Regression11.dfy(25,37): Error: Type or type parameter is not declared in this scope: B (did you forget to qualify a name or declare a module import 'opened'?) (note that names in outer modules are not visible in contained modules)
 Regression11.dfy(27,36): Error: Type or type parameter is not declared in this scope: C (did you forget to qualify a name or declare a module import 'opened'?) (note that names in outer modules are not visible in contained modules)
 Regression11.dfy(29,44): Error: Type or type parameter is not declared in this scope: D (did you forget to qualify a name or declare a module import 'opened'?) (note that names in outer modules are not visible in contained modules)
->>>>>>> eb042e7b
 Regression11.dfy(29,32): Error: Wrong number of type arguments (2 instead of 1) passed to non-null type: MyClass
 Regression11.dfy(29,50): Error: type of 'null' is a reference type, but it is used as MyClass<int, D>
 11 resolution/type errors detected in Regression11.dfy