--- conflicted
+++ resolved
@@ -1,13 +1,8 @@
 // RUN: %dafny /compile:0  "%s" > "%t"
 // RUN: %diff "%s.expect" "%t"
 
-<<<<<<< HEAD
-ghost function {:opaque} RefineSeqToSeq<T,U>(s:seq<T>, refine_func:T~>U) : seq<U>
-    reads refine_func.reads;
-=======
-function {:opaque} RefineSeqToSeq<T(!new), U>(s:seq<T>, refine_func: T ~> U) : seq<U>
+function {:opaque} RefineSeqToSeq<T, U>(s:seq<T>, refine_func: T ~> U) : seq<U>
   reads refine_func.reads
->>>>>>> 0ef55d2c
 {
   if |s| == 0 then []
   else RefineSeqToSeq(s[1..], refine_func)
