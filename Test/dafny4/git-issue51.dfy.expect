git-issue51.dfy(35,15): Error: argument might not be allocated in the state in which the function is invoked
git-issue51.dfy(38,20): Error: argument might not be allocated in the state in which the function is invoked
git-issue51.dfy(42,15): Error: argument might not be allocated in the state in which the method is invoked
git-issue51.dfy(45,15): Error: argument might not be allocated in the state in which the method is invoked
git-issue51.dfy(53,22): Error: argument might not be allocated in the state in which the function is invoked
git-issue51.dfy(57,19): Error: argument might not be allocated in the state in which the method is invoked
git-issue51.dfy(59,17): Error: argument might not be allocated in the state in which the function is invoked
<<<<<<< HEAD
git-issue51.dfy(69,12): Error: parameter 0 ('a') might not be allocated in the two-state lemma's previous state
git-issue51.dfy(75,15): Error: receiver might not be allocated in the state in which its fields are accessed
git-issue51.dfy(79,11): Error: argument 0 ('a') might not be allocated in the two-state function's previous state
=======
git-issue51.dfy(69,12): Error: parameter at index 0 ('a') might not be allocated in the two-state lemma's previous state
git-issue51.dfy(75,15): Error: receiver might not be allocated in the state in which its fields are accessed
git-issue51.dfy(79,11): Error: argument at index 0 ('a') might not be allocated in the two-state function's previous state
>>>>>>> 53765c53

Dafny program verifier finished with 2 verified, 10 errors<|MERGE_RESOLUTION|>--- conflicted
+++ resolved
@@ -5,14 +5,8 @@
 git-issue51.dfy(53,22): Error: argument might not be allocated in the state in which the function is invoked
 git-issue51.dfy(57,19): Error: argument might not be allocated in the state in which the method is invoked
 git-issue51.dfy(59,17): Error: argument might not be allocated in the state in which the function is invoked
-<<<<<<< HEAD
-git-issue51.dfy(69,12): Error: parameter 0 ('a') might not be allocated in the two-state lemma's previous state
-git-issue51.dfy(75,15): Error: receiver might not be allocated in the state in which its fields are accessed
-git-issue51.dfy(79,11): Error: argument 0 ('a') might not be allocated in the two-state function's previous state
-=======
 git-issue51.dfy(69,12): Error: parameter at index 0 ('a') might not be allocated in the two-state lemma's previous state
 git-issue51.dfy(75,15): Error: receiver might not be allocated in the state in which its fields are accessed
 git-issue51.dfy(79,11): Error: argument at index 0 ('a') might not be allocated in the two-state function's previous state
->>>>>>> 53765c53
 
 Dafny program verifier finished with 2 verified, 10 errors