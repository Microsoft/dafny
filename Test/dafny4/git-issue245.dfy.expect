<<<<<<< HEAD
git-issue245.dfy(43,18): Error: the function must provide an equal or more detailed postcondition than in its parent trait
git-issue245.dfy(47,18): Error: the function must provide an equal or more detailed postcondition than in its parent trait
git-issue245.dfy(51,18): Error: the function must provide an equal or more detailed postcondition than in its parent trait
git-issue245.dfy(55,18): Error: the function must provide an equal or more detailed postcondition than in its parent trait
git-issue245.dfy(64,18): Error: the function must provide an equal or more detailed postcondition than in its parent trait
git-issue245.dfy(68,18): Error: the function must provide an equal or more detailed postcondition than in its parent trait
git-issue245.dfy(72,18): Error: the function must provide an equal or more detailed postcondition than in its parent trait
git-issue245.dfy(76,18): Error: the function must provide an equal or more detailed postcondition than in its parent trait
git-issue245.dfy(84,18): Error: a postcondition could not be proved on this return path
git-issue245.dfy(85,17): Related location: this is the postcondition that could not be proved
git-issue245.dfy(88,18): Error: a postcondition could not be proved on this return path
git-issue245.dfy(89,19): Related location: this is the postcondition that could not be proved
git-issue245.dfy(92,18): Error: a postcondition could not be proved on this return path
git-issue245.dfy(93,19): Related location: this is the postcondition that could not be proved
git-issue245.dfy(96,18): Error: a postcondition could not be proved on this return path
git-issue245.dfy(97,17): Related location: this is the postcondition that could not be proved
=======
git-issue245.dfy(43,11): Error: the function must provide an equal or more detailed postcondition than in its parent trait
git-issue245.dfy(47,11): Error: the function must provide an equal or more detailed postcondition than in its parent trait
git-issue245.dfy(51,11): Error: the function must provide an equal or more detailed postcondition than in its parent trait
git-issue245.dfy(55,11): Error: the function must provide an equal or more detailed postcondition than in its parent trait
git-issue245.dfy(64,11): Error: the function must provide an equal or more detailed postcondition than in its parent trait
git-issue245.dfy(68,11): Error: the function must provide an equal or more detailed postcondition than in its parent trait
git-issue245.dfy(72,11): Error: the function must provide an equal or more detailed postcondition than in its parent trait
git-issue245.dfy(76,11): Error: the function must provide an equal or more detailed postcondition than in its parent trait
git-issue245.dfy(84,11): Error: A postcondition might not hold on this return path.
git-issue245.dfy(85,17): Related location: This is the postcondition that might not hold.
git-issue245.dfy(88,11): Error: A postcondition might not hold on this return path.
git-issue245.dfy(89,19): Related location: This is the postcondition that might not hold.
git-issue245.dfy(92,11): Error: A postcondition might not hold on this return path.
git-issue245.dfy(93,19): Related location: This is the postcondition that might not hold.
git-issue245.dfy(96,11): Error: A postcondition might not hold on this return path.
git-issue245.dfy(97,17): Related location: This is the postcondition that might not hold.
>>>>>>> 055c2b75

Dafny program verifier finished with 24 verified, 12 errors<|MERGE_RESOLUTION|>--- conflicted
+++ resolved
@@ -1,21 +1,3 @@
-<<<<<<< HEAD
-git-issue245.dfy(43,18): Error: the function must provide an equal or more detailed postcondition than in its parent trait
-git-issue245.dfy(47,18): Error: the function must provide an equal or more detailed postcondition than in its parent trait
-git-issue245.dfy(51,18): Error: the function must provide an equal or more detailed postcondition than in its parent trait
-git-issue245.dfy(55,18): Error: the function must provide an equal or more detailed postcondition than in its parent trait
-git-issue245.dfy(64,18): Error: the function must provide an equal or more detailed postcondition than in its parent trait
-git-issue245.dfy(68,18): Error: the function must provide an equal or more detailed postcondition than in its parent trait
-git-issue245.dfy(72,18): Error: the function must provide an equal or more detailed postcondition than in its parent trait
-git-issue245.dfy(76,18): Error: the function must provide an equal or more detailed postcondition than in its parent trait
-git-issue245.dfy(84,18): Error: a postcondition could not be proved on this return path
-git-issue245.dfy(85,17): Related location: this is the postcondition that could not be proved
-git-issue245.dfy(88,18): Error: a postcondition could not be proved on this return path
-git-issue245.dfy(89,19): Related location: this is the postcondition that could not be proved
-git-issue245.dfy(92,18): Error: a postcondition could not be proved on this return path
-git-issue245.dfy(93,19): Related location: this is the postcondition that could not be proved
-git-issue245.dfy(96,18): Error: a postcondition could not be proved on this return path
-git-issue245.dfy(97,17): Related location: this is the postcondition that could not be proved
-=======
 git-issue245.dfy(43,11): Error: the function must provide an equal or more detailed postcondition than in its parent trait
 git-issue245.dfy(47,11): Error: the function must provide an equal or more detailed postcondition than in its parent trait
 git-issue245.dfy(51,11): Error: the function must provide an equal or more detailed postcondition than in its parent trait
@@ -24,14 +6,13 @@
 git-issue245.dfy(68,11): Error: the function must provide an equal or more detailed postcondition than in its parent trait
 git-issue245.dfy(72,11): Error: the function must provide an equal or more detailed postcondition than in its parent trait
 git-issue245.dfy(76,11): Error: the function must provide an equal or more detailed postcondition than in its parent trait
-git-issue245.dfy(84,11): Error: A postcondition might not hold on this return path.
-git-issue245.dfy(85,17): Related location: This is the postcondition that might not hold.
-git-issue245.dfy(88,11): Error: A postcondition might not hold on this return path.
-git-issue245.dfy(89,19): Related location: This is the postcondition that might not hold.
-git-issue245.dfy(92,11): Error: A postcondition might not hold on this return path.
-git-issue245.dfy(93,19): Related location: This is the postcondition that might not hold.
-git-issue245.dfy(96,11): Error: A postcondition might not hold on this return path.
-git-issue245.dfy(97,17): Related location: This is the postcondition that might not hold.
->>>>>>> 055c2b75
+git-issue245.dfy(84,11): Error: a postcondition could not be proved on this return path
+git-issue245.dfy(85,17): Related location: this is the postcondition that could not be proved
+git-issue245.dfy(88,11): Error: a postcondition could not be proved on this return path
+git-issue245.dfy(89,19): Related location: this is the postcondition that could not be proved
+git-issue245.dfy(92,11): Error: a postcondition could not be proved on this return path
+git-issue245.dfy(93,19): Related location: this is the postcondition that could not be proved
+git-issue245.dfy(96,11): Error: a postcondition could not be proved on this return path
+git-issue245.dfy(97,17): Related location: this is the postcondition that could not be proved
 
 Dafny program verifier finished with 24 verified, 12 errors