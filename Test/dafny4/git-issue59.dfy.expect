
<<<<<<< HEAD
Verifying foo (implementation correctness) ...
=======
Verifying foo (correctness) ...
>>>>>>> de4fdf99
  [1 proof obligation]  error
git-issue59.dfy(7,17): Error: value does not satisfy the subset constraints of 'byte'

Dafny program verifier finished with 0 verified, 1 error<|MERGE_RESOLUTION|>--- conflicted
+++ resolved
@@ -1,9 +1,5 @@
 
-<<<<<<< HEAD
-Verifying foo (implementation correctness) ...
-=======
 Verifying foo (correctness) ...
->>>>>>> de4fdf99
   [1 proof obligation]  error
 git-issue59.dfy(7,17): Error: value does not satisfy the subset constraints of 'byte'
 
