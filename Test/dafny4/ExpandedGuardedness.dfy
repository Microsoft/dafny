<<<<<<< HEAD
// RUN: %testDafnyForEachCompiler "%s" -- --relax-definite-assignment

method Main()
=======
// UNSUPPORTED: windows
// RUN: %testDafnyForEachCompiler "%s" -- --relax-definite-assignment
method Main() // Windows not supported because of Java that does not pass the check as expected on the CI
>>>>>>> 683265bd
{
  PrintStream("Up", Up(19));
  PrintStream("Up2", Up2(19));
  PrintStream("UpIf", UpIf(19));
  PrintStream("CUp1", CUp1(19, Blue));
  PrintStream("UpLet0", UpLet0(19));
  PrintStream("UpLet1", UpLet1(19));

  var l := OnlyDs();
  var s := "";
  while |s| < 6
    invariant l == OnlyDs() || l == Nothing()
  {
    print s, if l.nullable then "  yes\n" else "  no\n";
    var ch := if |s| < 3 then 'D' else 'v';
    l := l.deriv(ch);
    s := s + [ch];
  }
  GhostMain();

  var ml := MOnlyDs();
  s := "";
  while |s| < 6
    invariant ml == MOnlyDs() || ml == MNothing()
  {
    print s, if ml.nullable then "  yes\n" else "  no\n";
    var ch := if |s| < 3 then 'D' else 'v';
    ml := if ch in ml.deriv then ml.deriv[ch] else MNothing();
    s := s + [ch];
  }
}

method PrintStream(tag: string, s: Stream<int>)
{
  print tag;
  var n, s := 0, s;
  while n < 5
  {
    print " ", s.head;
    s, n := s.tail, n + 1;
  }
  print "\n";
}

ghost method GhostMain()
{
  var l := IMOnlyDs();
  var s := "";
  while |s| < 6
  {
    var ch := if |s| < 3 then 'D' else 'v';
    l := if ch in l.deriv.Keys then l.deriv[ch] else IML(false, l.deriv);
    s := s + [ch];
  }
}

// ---------------------------------------------------

codatatype Stream<T> = ICons(head: T, tail: Stream<T>)

function Up(n: int): Stream<int>
{
  ICons(n, Up(n+1))
}

function Up2(n: int): Stream<int>
{
  ICons(n, ICons(n+1, Up2(n+2)))
}

function UpIf(n: int): Stream<int>
{
  if n % 2 == 1 then ICons(n, UpIf(n+1)) else ICons(n, UpIf(n+2))
}

function UpIf'(n: int): Stream<int>
{
  ICons(n, if n % 2 == 1 then UpIf'(n+1) else UpIf'(n+2))
}

datatype Color = Red | Blue

function CUp0(n: int, c: Color): Stream<int>
{
  match c
  case Red => ICons(n, CUp0(n+1, c))
  case Blue => ICons(n, CUp0(n+2, c))
}

function CUp1(n: int, c: Color): Stream<int>
{
  ICons(n, match c case Red => CUp1(n+1, c) case Blue => CUp1(n+2, c))
}

function CUp2(n: int, c: Color): Stream<int>
{
  if c == Red then
    ICons(n, CUp2(n+1, c))
  else
    ICons(n, CUp2(n+2, c))
}

function CUp3(n: int, c: Color): Stream<int>
{
  ICons(n, if c == Red then CUp3(n+1, c) else CUp3(n+2, c))
}

greatest lemma CUps(n: int, c: Color)
  ensures CUp0(n, c) == CUp1(n, c) == CUp2(n, c) == CUp3(n, c)
{
}

function UpLet0(n: int): Stream<int>
{
  var n' := n+1;
  ICons(n'-1, UpLet0(n'))
}

function UpLet1(n: int): Stream<int>
{
  ICons(n, var n' := n+1; UpLet1(n'))
}

// ---------------------------------------------------

codatatype Lang<!S> = L(nullable: bool, deriv: S ~> Lang<S>)

function Nothing(): Lang
{
  L(false, s => Nothing())
}

function OnlyDs(): Lang<char>
{
  L(true, ch => if ch == 'd' || ch == 'D' then OnlyDs() else Nothing())
}

greatest predicate TotalLang<S(!new)>(l: Lang<S>)
  reads *
{
  forall s: S :: l.deriv.reads(s) == {} && l.deriv.requires(s) && TotalLang(l.deriv(s))
}

greatest lemma NothingTotal<S>()
  ensures TotalLang(Nothing<S>())
{
}

greatest lemma OnlyDsTotal()
  ensures TotalLang(OnlyDs())
{
  NothingTotal<char>();  // Note, to demonstrate the point made below in OnlyDsTotal_Nat, replace this line with "assume 0 < _k.Offset;", which shows that's the only case where "NothingTotal<char>();" is needed
  OnlyDsTotal();
}

greatest predicate TotalLang_Nat<S(!new)>[nat](l: Lang<S>)
  reads *
{
  forall s: S :: l.deriv.reads(s) == {} && l.deriv.requires(s) && TotalLang_Nat(l.deriv(s))
}

greatest lemma NothingTotal_Nat<S>[nat]()
  ensures TotalLang_Nat(Nothing<S>())
{
}

greatest lemma OnlyDsTotal_Nat[nat]()
  ensures TotalLang_Nat(OnlyDs())
{
  // Unlike the [ORDINAL] version of this greatest lemma above, this version does not
  // need the following call:
  //    NothingTotal_Nat<char>();
  // The reason is that, here, two levels of unrolling will get to a .deriv function
  // that looks just like the one after one unrolling.  One can then infer what is
  // needed about the "Nothing()" branch.  In contrast, after one level of unrolling
  // in the [ORDINAL] version, there may be a limit ordinal.  In that case, one needs
  // one more unrolling before getting to another .deriv function.
  OnlyDsTotal_Nat();
}

// ---------------------------------------------------

// S should be specified as a non-strict covariant
codatatype IMLang<!S> = IML(nullable: bool, deriv: imap<S, IMLang<S>>)

ghost function IMNothing<S(!new)>(): IMLang
{
  IML(false, imap s {:nowarn} :: IMNothing())
}

ghost function IMOnlyDs(): IMLang<char>
{
  IML(true, imap ch {:nowarn} :: if ch == 'd' || ch == 'D' then IMOnlyDs() else IMNothing())
}

codatatype MLang<S> = ML(nullable: bool, deriv: map<S, MLang<S>>)

function MNothing(): MLang
{
  ML(false, map s {:nowarn} | s in {} :: MNothing())  // TODO: finiteness check should allow 'false'
}

function MOnlyDs(): MLang<char>
{
  ML(true, map ch {:nowarn} | ch == 'd' || ch == 'D' :: MOnlyDs())
}<|MERGE_RESOLUTION|>--- conflicted
+++ resolved
@@ -1,12 +1,6 @@
-<<<<<<< HEAD
-// RUN: %testDafnyForEachCompiler "%s" -- --relax-definite-assignment
-
-method Main()
-=======
 // UNSUPPORTED: windows
 // RUN: %testDafnyForEachCompiler "%s" -- --relax-definite-assignment
 method Main() // Windows not supported because of Java that does not pass the check as expected on the CI
->>>>>>> 683265bd
 {
   PrintStream("Up", Up(19));
   PrintStream("Up2", Up2(19));
