--- conflicted
+++ resolved
@@ -2,12 +2,8 @@
 Regression12.dfy(83,14): Warning: the type of the other operand is a set of non-null elements, so the non-inclusion test of 'null' will always return 'true'
 Regression12.dfy(84,14): Warning: the type of the other operand is a set of non-null elements, so the non-inclusion test of 'null' will always return 'true'
 Regression12.dfy(85,14): Warning: the type of the other operand is a set of non-null elements, so the non-inclusion test of 'null' will always return 'true'
-Regression12.dfy(65,7): Error: value does not satisfy the subset constraints of 'set<Node>'
+Regression12.dfy(65,7): Error: value of expression (of type 'set<Node?>') is not known to be an instance of type 'set<Node>'
 Regression12.dfy(14,25): Error: value does not satisfy the subset constraints of 'int -> char' (possible cause: it may be partial or have read effects)
 Regression12.dfy(16,25): Error: value does not satisfy the subset constraints of 'int -> char' (possible cause: it may be partial or have read effects)
-<<<<<<< HEAD
-=======
-Regression12.dfy(65,7): Error: value of expression (of type 'set<Node?>') is not known to be an instance of type 'set<Node>'
->>>>>>> 0f9eb640
 
 Dafny program verifier finished with 5 verified, 3 errors