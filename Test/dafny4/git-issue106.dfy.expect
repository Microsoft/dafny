<<<<<<< HEAD
git-issue106.dfy(6,21): Verification out of resource (L (implementation correctness))
=======
git-issue106.dfy(6,21): Verification out of resource (L (correctness))
>>>>>>> de4fdf99

Dafny program verifier finished with 1 verified, 0 errors, 1 out of resource<|MERGE_RESOLUTION|>--- conflicted
+++ resolved
@@ -1,7 +1,3 @@
-<<<<<<< HEAD
-git-issue106.dfy(6,21): Verification out of resource (L (implementation correctness))
-=======
 git-issue106.dfy(6,21): Verification out of resource (L (correctness))
->>>>>>> de4fdf99
 
 Dafny program verifier finished with 1 verified, 0 errors, 1 out of resource