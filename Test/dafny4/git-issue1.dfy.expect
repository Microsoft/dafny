<<<<<<< HEAD
git-issue1.dfy(15,11): Warning: /!\ No terms found to trigger on. Potential trigger not suitable: git-issue1.dfy(15,27)
git-issue1.dfy(16,11): Warning: /!\ No terms found to trigger on. Potential trigger not suitable: git-issue1.dfy(16,27)
=======
git-issue1.dfy(15,11): Warning: /!\ No terms found to trigger on.
git-issue1.dfy(16,11): Warning: /!\ No terms found to trigger on.
>>>>>>> e83afb90

Dafny program verifier finished with 2 verified, 0 errors<|MERGE_RESOLUTION|>--- conflicted
+++ resolved
@@ -1,9 +1,4 @@
-<<<<<<< HEAD
-git-issue1.dfy(15,11): Warning: /!\ No terms found to trigger on. Potential trigger not suitable: git-issue1.dfy(15,27)
-git-issue1.dfy(16,11): Warning: /!\ No terms found to trigger on. Potential trigger not suitable: git-issue1.dfy(16,27)
-=======
 git-issue1.dfy(15,11): Warning: /!\ No terms found to trigger on.
 git-issue1.dfy(16,11): Warning: /!\ No terms found to trigger on.
->>>>>>> e83afb90
 
 Dafny program verifier finished with 2 verified, 0 errors