git-issue-889a.dfy(137,4): Warning: this branch is redundant
git-issue-889a.dfy(145,4): Warning: this branch is redundant
git-issue-889a.dfy(38,15): Error: result of operation might violate newtype constraint for 'int8'
git-issue-889a.dfy(41,14): Error: result of operation might violate newtype constraint for 'int8'
git-issue-889a.dfy(43,12): Error: result of operation might violate newtype constraint for 'exactly5'
git-issue-889a.dfy(45,11): Error: result of operation might violate newtype constraint for 'smallneg'
git-issue-889a.dfy(51,9): Error: result of operation might violate newtype constraint for 'int8'
git-issue-889a.dfy(53,9): Error: result of operation might violate newtype constraint for 'int8'
git-issue-889a.dfy(55,9): Error: result of operation might violate newtype constraint for 'smallneg'
git-issue-889a.dfy(57,9): Error: result of operation might violate newtype constraint for 'smallneg'
<<<<<<< HEAD
git-issue-889a.dfy(97,11): Error: assertion could not be proven
git-issue-889a.dfy(121,4): Error: missing case in match statement: c: bv1 (not all possibilities for constant 'c' have been covered)
=======
git-issue-889a.dfy(97,11): Error: assertion might not hold
git-issue-889a.dfy(121,4): Error: missing case in match statement: not all possibilities for selector of type bv1 have been covered
>>>>>>> dcbd72fc

Dafny program verifier finished with 9 verified, 10 errors<|MERGE_RESOLUTION|>--- conflicted
+++ resolved
@@ -8,12 +8,7 @@
 git-issue-889a.dfy(53,9): Error: result of operation might violate newtype constraint for 'int8'
 git-issue-889a.dfy(55,9): Error: result of operation might violate newtype constraint for 'smallneg'
 git-issue-889a.dfy(57,9): Error: result of operation might violate newtype constraint for 'smallneg'
-<<<<<<< HEAD
 git-issue-889a.dfy(97,11): Error: assertion could not be proven
-git-issue-889a.dfy(121,4): Error: missing case in match statement: c: bv1 (not all possibilities for constant 'c' have been covered)
-=======
-git-issue-889a.dfy(97,11): Error: assertion might not hold
 git-issue-889a.dfy(121,4): Error: missing case in match statement: not all possibilities for selector of type bv1 have been covered
->>>>>>> dcbd72fc
 
 Dafny program verifier finished with 9 verified, 10 errors