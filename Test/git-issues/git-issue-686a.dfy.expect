<<<<<<< HEAD
=======
git-issue-686a.dfy(9,2): Warning: this branch is redundant
>>>>>>> 605f52a7
git-issue-686a.dfy(10,11): Error: unresolved identifier: doesNotExist
git-issue-686a.dfy(10,27): Error: unresolved identifier: TotallyBogus
git-issue-686a.dfy(10,40): Error: type of + must be of a numeric type, a bitvector type, ORDINAL, char, a sequence type, or a set-like or map-like type (instead got bool)
git-issue-686a.dfy(10,45): Error: first argument to && must be of type bool (instead got int)
git-issue-686a.dfy(18,2): Warning: this branch is redundant
git-issue-686a.dfy(19,4): Error: unresolved identifier: doesNotExist
git-issue-686a.dfy(19,20): Error: unresolved identifier: TotallyBogus
git-issue-686a.dfy(19,33): Error: type of right argument to + (int) must agree with the result type (bool)
git-issue-686a.dfy(19,33): Error: type of + must be of a numeric type, a bitvector type, ORDINAL, char, a sequence type, or a set-like or map-like type (instead got bool)
git-issue-686a.dfy(27,2): Warning: this branch is redundant
git-issue-686a.dfy(34,2): Warning: this branch is redundant
8 resolution/type errors detected in git-issue-686a.dfy<|MERGE_RESOLUTION|>--- conflicted
+++ resolved
@@ -1,7 +1,4 @@
-<<<<<<< HEAD
-=======
 git-issue-686a.dfy(9,2): Warning: this branch is redundant
->>>>>>> 605f52a7
 git-issue-686a.dfy(10,11): Error: unresolved identifier: doesNotExist
 git-issue-686a.dfy(10,27): Error: unresolved identifier: TotallyBogus
 git-issue-686a.dfy(10,40): Error: type of + must be of a numeric type, a bitvector type, ORDINAL, char, a sequence type, or a set-like or map-like type (instead got bool)
