<<<<<<< HEAD
git-issue-748a.dfy(17,9): Error: Type or type parameter is not declared in this scope: array0 (did you forget to qualify a name or declare a module import 'opened'?) (note that names in outer modules are not visible in nested modules)
git-issue-748a.dfy(18,9): Error: Type or type parameter is not declared in this scope: array1 (did you forget to qualify a name or declare a module import 'opened'?) (note that names in outer modules are not visible in nested modules)
git-issue-748a.dfy(19,9): Error: Type or type parameter is not declared in this scope: array1? (did you forget to qualify a name or declare a module import 'opened'?) (note that names in outer modules are not visible in nested modules)
=======
git-issue-748a.dfy(17,9): Error: Type or type parameter is not declared in this scope: array0 (did you forget to qualify a name or declare a module import 'opened'?) (note that names in outer modules are not visible in contained modules)
git-issue-748a.dfy(18,9): Error: Type or type parameter is not declared in this scope: array1 (did you forget to qualify a name or declare a module import 'opened'?) (note that names in outer modules are not visible in contained modules)
git-issue-748a.dfy(19,9): Error: Type or type parameter is not declared in this scope: array1? (did you forget to qualify a name or declare a module import 'opened'?) (note that names in outer modules are not visible in contained modules)
>>>>>>> eb042e7b
3 resolution/type errors detected in git-issue-748a.dfy<|MERGE_RESOLUTION|>--- conflicted
+++ resolved
@@ -1,10 +1,4 @@
-<<<<<<< HEAD
-git-issue-748a.dfy(17,9): Error: Type or type parameter is not declared in this scope: array0 (did you forget to qualify a name or declare a module import 'opened'?) (note that names in outer modules are not visible in nested modules)
-git-issue-748a.dfy(18,9): Error: Type or type parameter is not declared in this scope: array1 (did you forget to qualify a name or declare a module import 'opened'?) (note that names in outer modules are not visible in nested modules)
-git-issue-748a.dfy(19,9): Error: Type or type parameter is not declared in this scope: array1? (did you forget to qualify a name or declare a module import 'opened'?) (note that names in outer modules are not visible in nested modules)
-=======
 git-issue-748a.dfy(17,9): Error: Type or type parameter is not declared in this scope: array0 (did you forget to qualify a name or declare a module import 'opened'?) (note that names in outer modules are not visible in contained modules)
 git-issue-748a.dfy(18,9): Error: Type or type parameter is not declared in this scope: array1 (did you forget to qualify a name or declare a module import 'opened'?) (note that names in outer modules are not visible in contained modules)
 git-issue-748a.dfy(19,9): Error: Type or type parameter is not declared in this scope: array1? (did you forget to qualify a name or declare a module import 'opened'?) (note that names in outer modules are not visible in contained modules)
->>>>>>> eb042e7b
 3 resolution/type errors detected in git-issue-748a.dfy