// RUN: %exits-with 2 %dafny "%s" > "%t"
// RUN: %diff "%s.expect" "%t"

// This file tests resolution errors

module BitvectorLiterals {
  method Bitvectors() returns (v: bv8) {
    if
    case true =>
<<<<<<< HEAD
      v := 300; // error: literal 300 too large to be a bv8
=======
      v := 300; // error: literal 300 too large to be a bv8 (see also issue #3915)
>>>>>>> cfa9852a
    case true =>
      v := 200 + 100;  // fine
    case true =>
      v := -3;  // this is a unary-minus expression
    case true =>
      v := -(3);
    case true =>
<<<<<<< HEAD
      v := -300; // error: literal 300 too large to be a bv8
=======
      v := -300; // error: literal 300 too large to be a bv8 (see also issue #3915)
>>>>>>> cfa9852a
  }

  method MatchStmt(v: bv8) {
    match v
    case -3 =>  // error: unary minus not allowed in case pattern
    case -0 =>  // error: unary minus not allowed in case pattern
    case _ =>
  }

  method MatchExpr(v: bv8) returns (r: int) {
    r := match v
      case -3 => 10  // error: unary minus not allowed in case pattern
      case -0 => 11  // error: unary minus not allowed in case pattern
      case _ => 12;
  }

  method Bv0() returns (v: bv0) {
    v := -0;  // fine, this is a unary-minus expression
    assert v == 0;
    match v
    case -0 =>  // error: unary minus not allowed in case pattern
}
}

module ORDINALs {
  method M() {
    var o: ORDINAL;
    o := -2;  // error: ORDINAL does not support unary minus
  }
}

module MatchORDINAL {
  method Match(o: ORDINAL) {
    match o
    case 2 =>
    case -2 =>  // error: unary minus not allowed in case pattern
    case -0 =>  // error: unary minus not allowed in case pattern
    case _ =>
  }
}<|MERGE_RESOLUTION|>--- conflicted
+++ resolved
@@ -7,11 +7,7 @@
   method Bitvectors() returns (v: bv8) {
     if
     case true =>
-<<<<<<< HEAD
-      v := 300; // error: literal 300 too large to be a bv8
-=======
       v := 300; // error: literal 300 too large to be a bv8 (see also issue #3915)
->>>>>>> cfa9852a
     case true =>
       v := 200 + 100;  // fine
     case true =>
@@ -19,11 +15,7 @@
     case true =>
       v := -(3);
     case true =>
-<<<<<<< HEAD
-      v := -300; // error: literal 300 too large to be a bv8
-=======
       v := -300; // error: literal 300 too large to be a bv8 (see also issue #3915)
->>>>>>> cfa9852a
   }
 
   method MatchStmt(v: bv8) {
