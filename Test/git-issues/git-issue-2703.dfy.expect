git-issue-2703.dfy(10,14): Error: possible division by zero
<<<<<<< HEAD
git-issue-2703.dfy(10,23): Error: a postcondition could not be proved on this return path
git-issue-2703.dfy(10,18): Related location: this is the postcondition that could not be proved
git-issue-2703.dfy(16,24): Error: possible division by zero
git-issue-2703.dfy(23,24): Error: possible division by zero
=======
git-issue-2703.dfy(10,23): Error: A postcondition might not hold on this return path.
git-issue-2703.dfy(10,18): Related location: This is the postcondition that might not hold.
git-issue-2703.dfy(16,30): Error: possible division by zero
git-issue-2703.dfy(23,30): Error: possible division by zero
>>>>>>> 055c2b75

Dafny program verifier finished with 0 verified, 4 errors<|MERGE_RESOLUTION|>--- conflicted
+++ resolved
@@ -1,14 +1,7 @@
 git-issue-2703.dfy(10,14): Error: possible division by zero
-<<<<<<< HEAD
 git-issue-2703.dfy(10,23): Error: a postcondition could not be proved on this return path
 git-issue-2703.dfy(10,18): Related location: this is the postcondition that could not be proved
-git-issue-2703.dfy(16,24): Error: possible division by zero
-git-issue-2703.dfy(23,24): Error: possible division by zero
-=======
-git-issue-2703.dfy(10,23): Error: A postcondition might not hold on this return path.
-git-issue-2703.dfy(10,18): Related location: This is the postcondition that might not hold.
 git-issue-2703.dfy(16,30): Error: possible division by zero
 git-issue-2703.dfy(23,30): Error: possible division by zero
->>>>>>> 055c2b75
 
 Dafny program verifier finished with 0 verified, 4 errors