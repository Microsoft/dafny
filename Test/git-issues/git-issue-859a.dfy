// RUN: %exits-with 2 %dafny /compile:0 /functionSyntax:4 "%s" > "%t"
// RUN: %diff "%s.expect" "%t"

<<<<<<< HEAD
datatype FailureCompatible = Make {
  ghost predicate IsFailure() { true }
  ghost function PropagateFailure(): real { 12.0 }
  ghost method Extract() returns (r: real) { }
}

datatype FailureCompatible2 = Make {
  predicate IsFailure() { true }
  function PropagateFailure(): real { 12.0 }
  ghost method Extract() returns (r: real) { }
}

datatype FailureCompatible3 = Make {
  predicate IsFailure() { true }
  function PropagateFailure(): real { 12.0 }
  method Extract() returns (r: real) { }
=======
module Common {
  datatype FailureCompatible = Make { // Extract is ghost
    predicate IsFailure() { true }
    function PropagateFailure(): real { 12.0 }
    ghost function Extract(): real { 9.0 }
  }

  datatype FailureCompatible2 = Make { // PropagateFailure is ghost
    predicate IsFailure() { true }
    ghost function PropagateFailure(): real { 12.0 }
    function Extract(): real { 9.0 }
  }

  datatype FailureCompatible3 = Make { // IsFailure is ghost
    ghost predicate IsFailure() { true }
    function PropagateFailure(): real { 12.0 }
    function Extract(): real { 9.0 }
  }

  method M() returns (r: FailureCompatible) { }
  method M2() returns (r: FailureCompatible2) { }
  method M3() returns (r: FailureCompatible3) { }
>>>>>>> b6c1ea9c
}

module Test0 {
  import opened Common

  method N() returns (ghost s: real) {
    var ss: real;
    ss :- M2(); // OK
    ss :- M(); // ERROR - Extract is ghost assigning to non-ghost ss
  }
}

module Test1 {
  import opened Common

  method N1() returns (s: real) {
    ghost var ss: real;
    ss :- M(); // OK
    ss :- M2(); // ERROR - PropagateFailure is ghost assigning to non-ghost s
  }
}

module Test2 {
  import opened Common

  method N2() returns (ghost s: real) {
    ghost var ss: real;
    ss :- M(); // OK
    ss :- M2(); // OK
    ss :- M3(); // ERROR - IsFailure is ghost, guarding return-control-flow in non-ghost method
  }
}

module Test3 {
  import opened Common

  method NN() returns (ghost s: real) {
    // The following two statements cause the auto-ghost s0 and s1 to become ghost and non-ghost, respectively.
    var s0 :- M();
    var s1 :- M2();
    // Next, we test that s0 is really ghost and s1 is really non-ghost
    ghost var g := 3.0;
    s0 := g; // verifying s0 is non-ghost
    print s1, "\n"; // verifying s1 is non-ghost
  }
}

module MoreTests {
  datatype NotFunctionsAtAll = Make(PropagateFailure: () -> char)
  {
    const IsFailure: () -> bool
    const Extract: () -> real
  }

  method Client() returns (r: char) {
    var e: NotFunctionsAtAll;
    var x :- e;
  }
}<|MERGE_RESOLUTION|>--- conflicted
+++ resolved
@@ -1,24 +1,6 @@
 // RUN: %exits-with 2 %dafny /compile:0 /functionSyntax:4 "%s" > "%t"
 // RUN: %diff "%s.expect" "%t"
 
-<<<<<<< HEAD
-datatype FailureCompatible = Make {
-  ghost predicate IsFailure() { true }
-  ghost function PropagateFailure(): real { 12.0 }
-  ghost method Extract() returns (r: real) { }
-}
-
-datatype FailureCompatible2 = Make {
-  predicate IsFailure() { true }
-  function PropagateFailure(): real { 12.0 }
-  ghost method Extract() returns (r: real) { }
-}
-
-datatype FailureCompatible3 = Make {
-  predicate IsFailure() { true }
-  function PropagateFailure(): real { 12.0 }
-  method Extract() returns (r: real) { }
-=======
 module Common {
   datatype FailureCompatible = Make { // Extract is ghost
     predicate IsFailure() { true }
@@ -41,7 +23,6 @@
   method M() returns (r: FailureCompatible) { }
   method M2() returns (r: FailureCompatible2) { }
   method M3() returns (r: FailureCompatible3) { }
->>>>>>> b6c1ea9c
 }
 
 module Test0 {
