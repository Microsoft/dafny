<<<<<<< HEAD
// RUN: %exits-with 2 %baredafny resolve --use-basename-for-filename "%s" > "%t"
=======
// RUN: %exits-with 2 %resolve "%s" > "%t"
>>>>>>> 0d78ab50
// RUN: %diff "%s.expect" "%t"

opaque method m() {} // NO

opaque const c := 5 // OK

opaque function f(): int { 42 } // OK
opaque predicate p() { true } // OK

opaque class A {} // NO
opaque datatype D = D // NO
opaque newtype N = int // NO
opaque type P = i | i >= 0 // NO

method z() {
  opaque var j: int // NO
}<|MERGE_RESOLUTION|>--- conflicted
+++ resolved
@@ -1,8 +1,4 @@
-<<<<<<< HEAD
-// RUN: %exits-with 2 %baredafny resolve --use-basename-for-filename "%s" > "%t"
-=======
 // RUN: %exits-with 2 %resolve "%s" > "%t"
->>>>>>> 0d78ab50
 // RUN: %diff "%s.expect" "%t"
 
 opaque method m() {} // NO
