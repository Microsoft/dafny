// RUN: %dafny /compile:0  "%s" > "%t"
<<<<<<< HEAD
// RUN: %dafny /compile:0 /proverOpt:PROVER_PATH="%S"/../../Binaries/z3/bin/z3 "%s" >> "%t"
// RUN: cp -r "%S"/../../Binaries/z3/bin Output/binx
// RUN: %dafny /compile:0 /proverOpt:PROVER_PATH=Output/binx/z3 "%s" >> "%t"
// RUN: rm -rf Output/binx
=======
// RUN: %dafny /compile:0 /z3exe:"%z3" "%s" >> "%t"
>>>>>>> be710ad2
// RUN: %diff "%s.expect" "%t"
// UNSUPPORTED: windows
method m() {
  assert 1 + 1 == 2;
}<|MERGE_RESOLUTION|>--- conflicted
+++ resolved
@@ -1,12 +1,5 @@
 // RUN: %dafny /compile:0  "%s" > "%t"
-<<<<<<< HEAD
-// RUN: %dafny /compile:0 /proverOpt:PROVER_PATH="%S"/../../Binaries/z3/bin/z3 "%s" >> "%t"
-// RUN: cp -r "%S"/../../Binaries/z3/bin Output/binx
-// RUN: %dafny /compile:0 /proverOpt:PROVER_PATH=Output/binx/z3 "%s" >> "%t"
-// RUN: rm -rf Output/binx
-=======
 // RUN: %dafny /compile:0 /z3exe:"%z3" "%s" >> "%t"
->>>>>>> be710ad2
 // RUN: %diff "%s.expect" "%t"
 // UNSUPPORTED: windows
 method m() {
