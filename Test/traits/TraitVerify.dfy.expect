TraitVerify.dfy(82,4): Error: field 'y0', which is subject to definite-assignment rules, might not have been defined at this point in the constructor body
Execution trace:
    (0,0): anon0
TraitVerify.dfy(112,15): Error: assertion violation
Execution trace:
    (0,0): anon0
    (0,0): anon7_Then
TraitVerify.dfy(118,15): Error: assertion violation
Execution trace:
    (0,0): anon0
    (0,0): anon9_Then
TraitVerify.dfy(21,7): Error: value does not satisfy the subset constraints of 'Tr<int>' (possible cause: it may be null)
Execution trace:
    (0,0): anon0
TraitVerify.dfy(25,7): Error: value does not satisfy the subset constraints of 'Tr<int>' (possible cause: it may be null)
Execution trace:
    (0,0): anon0
TraitVerify.dfy(30,7): Error: value does not satisfy the subset constraints of 'A' (it may be null)
Execution trace:
    (0,0): anon0

<<<<<<< HEAD
Dafny program verifier finished with 26 verified, 6 errors
=======
Dafny program verifier finished with 4 verified, 3 errors
>>>>>>> 1d6e40e1
<|MERGE_RESOLUTION|>--- conflicted
+++ resolved
@@ -1,11 +1,11 @@
-TraitVerify.dfy(82,4): Error: field 'y0', which is subject to definite-assignment rules, might not have been defined at this point in the constructor body
+TraitVerify.dfy(130,4): Error: field 'y0', which is subject to definite-assignment rules, might not have been defined at this point in the constructor body
 Execution trace:
     (0,0): anon0
-TraitVerify.dfy(112,15): Error: assertion violation
+TraitVerify.dfy(160,15): Error: assertion violation
 Execution trace:
     (0,0): anon0
     (0,0): anon7_Then
-TraitVerify.dfy(118,15): Error: assertion violation
+TraitVerify.dfy(166,15): Error: assertion violation
 Execution trace:
     (0,0): anon0
     (0,0): anon9_Then
@@ -19,8 +19,4 @@
 Execution trace:
     (0,0): anon0
 
-<<<<<<< HEAD
-Dafny program verifier finished with 26 verified, 6 errors
-=======
-Dafny program verifier finished with 4 verified, 3 errors
->>>>>>> 1d6e40e1
+Dafny program verifier finished with 30 verified, 6 errors