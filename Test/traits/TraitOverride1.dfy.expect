--- conflicted
+++ resolved
@@ -1,12 +1,6 @@
 TraitOverride1.dfy(200,9): Error: the method must provide an equal or more detailed postcondition than in its parent trait
-<<<<<<< HEAD
 TraitOverride1.dfy(205,2): Error: a postcondition could not be proved on this return path
 TraitOverride1.dfy(204,40): Related location: this is the postcondition that could not be proved
-TraitOverride1.dfy(188,26): Related location
-=======
-TraitOverride1.dfy(205,2): Error: A postcondition might not hold on this return path.
-TraitOverride1.dfy(204,40): Related location: This is the postcondition that might not hold.
 TraitOverride1.dfy(188,32): Related location
->>>>>>> 055c2b75
 
 Dafny program verifier finished with 29 verified, 2 errors