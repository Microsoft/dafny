"""
The Python compiler only supports {:extern} code on a module level, so the
entire module must be supplied.
"""

import sys, _dafny

assert "Library" == __name__
Library = sys.modules[__name__]

class LibClass:
    @staticmethod
    def CallMeInt(x):
        y = x + 1
        z = y + y
        return (y, z)

    @staticmethod
    def CallMeNative(x, b):
        if b:
            y = x + 1
        else:
            y = x - 1
        return y

class OtherClass:
    @staticmethod
    def CallMe():
        return "OtherClass.CallMe"

class AllDafny:
    @staticmethod
    def M():
        _dafny.print(_dafny.string_of(_dafny.Seq("AllDafny.M\n")))

class Mixed:
    def ctor__(self):
        pass

    @staticmethod
    def M():
        _dafny.print(_dafny.string_of(_dafny.Seq("Extern static method says: ")))
        Library.Mixed.P()

    @staticmethod
    def P():
        _dafny.print(_dafny.string_of(_dafny.Seq("Mixed.P\n")))

    def IM(self):
        _dafny.print(_dafny.string_of(_dafny.Seq("Extern instance method says: ")))
        (self).IP()

    def IP(self):
        _dafny.print(_dafny.string_of(_dafny.Seq("Mixed.IP\n")))

    @staticmethod
    def F():
        return (1000) + (Library.Mixed.G())

    @staticmethod
    def G():
        return 1

    def IF(self):
        return (2000) + ((self).IG())

    def IG(self):
        return 2

class AllExtern:
    @staticmethod
    def P():
<<<<<<< HEAD
        _dafny.print(_dafny.Seq("AllExtern.P\n"))

class SingletonOptimization:
    @staticmethod
    def SingletonTuple(x):
        return x + 1
    @staticmethod
    def NoWrapper(x):
        return x + 1
    @staticmethod
    def GhostWrapper(x):
        return x + 1
=======
        _dafny.print(_dafny.string_of(_dafny.Seq("AllExtern.P\n")))
>>>>>>> 10ce903e
<|MERGE_RESOLUTION|>--- conflicted
+++ resolved
@@ -70,8 +70,7 @@
 class AllExtern:
     @staticmethod
     def P():
-<<<<<<< HEAD
-        _dafny.print(_dafny.Seq("AllExtern.P\n"))
+        _dafny.print(_dafny.string_of(_dafny.Seq("AllExtern.P\n")))
 
 class SingletonOptimization:
     @staticmethod
@@ -82,7 +81,4 @@
         return x + 1
     @staticmethod
     def GhostWrapper(x):
-        return x + 1
-=======
-        _dafny.print(_dafny.string_of(_dafny.Seq("AllExtern.P\n")))
->>>>>>> 10ce903e
+        return x + 1