
<<<<<<< HEAD
Dafny program verifier finished with 0 verified, 0 errors
=======
Dafny program verifier finished with 15 verified, 0 errors

Dafny program verifier did not attempt verification
>>>>>>> ce0a8abc
Center of square: ((1.0 / 2.0), (1.0 / 2.0))
Center of circle: (1.0, 1.0)
Center: ((1.0 / 2.0), (1.0 / 2.0))
Center: (1.0, 1.0)
Center: ((1.0 / 2.0), (1.0 / 2.0))
Center: (1.0, 1.0)
Center: ((1.0 / 2.0), (1.0 / 2.0))
Center: (1.0, 1.0)
Center: ((1.0 / 2.0), (1.0 / 2.0))
Center: (1.0, 1.0)
Center: ((1.0 / 2.0), (1.0 / 2.0))
<<<<<<< HEAD
=======
Center: (1.0, 1.0)

Dafny program verifier did not attempt verification
Center of square: ((1.0 / 2.0), (1.0 / 2.0))
Center of circle: (1.0, 1.0)
Center: ((1.0 / 2.0), (1.0 / 2.0))
Center: (1.0, 1.0)
Center: ((1.0 / 2.0), (1.0 / 2.0))
Center: (1.0, 1.0)
Center: ((1.0 / 2.0), (1.0 / 2.0))
Center: (1.0, 1.0)
Center: ((1.0 / 2.0), (1.0 / 2.0))
Center: (1.0, 1.0)
Center: ((1.0 / 2.0), (1.0 / 2.0))
Center: (1.0, 1.0)

Dafny program verifier did not attempt verification
Center of square: ((1.0 / 2.0), (1.0 / 2.0))
Center of circle: (1.0, 1.0)
Center: ((1.0 / 2.0), (1.0 / 2.0))
Center: (1.0, 1.0)
Center: ((1.0 / 2.0), (1.0 / 2.0))
Center: (1.0, 1.0)
Center: ((1.0 / 2.0), (1.0 / 2.0))
Center: (1.0, 1.0)
Center: ((1.0 / 2.0), (1.0 / 2.0))
Center: (1.0, 1.0)
Center: ((1.0 / 2.0), (1.0 / 2.0))
Center: (1.0, 1.0)

Dafny program verifier did not attempt verification
Center of square: (0.5, 0.5)
Center of circle: (1.0, 1.0)
Center: (0.5, 0.5)
Center: (1.0, 1.0)
Center: (0.5, 0.5)
Center: (1.0, 1.0)
Center: (0.5, 0.5)
Center: (1.0, 1.0)
Center: (0.5, 0.5)
Center: (1.0, 1.0)
Center: (0.5, 0.5)
>>>>>>> ce0a8abc
Center: (1.0, 1.0)<|MERGE_RESOLUTION|>--- conflicted
+++ resolved
@@ -1,25 +1,3 @@
-
-<<<<<<< HEAD
-Dafny program verifier finished with 0 verified, 0 errors
-=======
-Dafny program verifier finished with 15 verified, 0 errors
-
-Dafny program verifier did not attempt verification
->>>>>>> ce0a8abc
-Center of square: ((1.0 / 2.0), (1.0 / 2.0))
-Center of circle: (1.0, 1.0)
-Center: ((1.0 / 2.0), (1.0 / 2.0))
-Center: (1.0, 1.0)
-Center: ((1.0 / 2.0), (1.0 / 2.0))
-Center: (1.0, 1.0)
-Center: ((1.0 / 2.0), (1.0 / 2.0))
-Center: (1.0, 1.0)
-Center: ((1.0 / 2.0), (1.0 / 2.0))
-Center: (1.0, 1.0)
-Center: ((1.0 / 2.0), (1.0 / 2.0))
-<<<<<<< HEAD
-=======
-Center: (1.0, 1.0)
 
 Dafny program verifier did not attempt verification
 Center of square: ((1.0 / 2.0), (1.0 / 2.0))
@@ -33,33 +11,4 @@
 Center: ((1.0 / 2.0), (1.0 / 2.0))
 Center: (1.0, 1.0)
 Center: ((1.0 / 2.0), (1.0 / 2.0))
-Center: (1.0, 1.0)
-
-Dafny program verifier did not attempt verification
-Center of square: ((1.0 / 2.0), (1.0 / 2.0))
-Center of circle: (1.0, 1.0)
-Center: ((1.0 / 2.0), (1.0 / 2.0))
-Center: (1.0, 1.0)
-Center: ((1.0 / 2.0), (1.0 / 2.0))
-Center: (1.0, 1.0)
-Center: ((1.0 / 2.0), (1.0 / 2.0))
-Center: (1.0, 1.0)
-Center: ((1.0 / 2.0), (1.0 / 2.0))
-Center: (1.0, 1.0)
-Center: ((1.0 / 2.0), (1.0 / 2.0))
-Center: (1.0, 1.0)
-
-Dafny program verifier did not attempt verification
-Center of square: (0.5, 0.5)
-Center of circle: (1.0, 1.0)
-Center: (0.5, 0.5)
-Center: (1.0, 1.0)
-Center: (0.5, 0.5)
-Center: (1.0, 1.0)
-Center: (0.5, 0.5)
-Center: (1.0, 1.0)
-Center: (0.5, 0.5)
-Center: (1.0, 1.0)
-Center: (0.5, 0.5)
->>>>>>> ce0a8abc
 Center: (1.0, 1.0)