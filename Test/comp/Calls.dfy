--- conflicted
+++ resolved
@@ -1,13 +1,3 @@
-<<<<<<< HEAD
-=======
-// RUN: %dafny /compile:0 "%s" > "%t"
-// RUN: %dafny /noVerify /compile:4 /compileTarget:cs "%s" >> "%t"
-// RUN: %dafny /noVerify /compile:4 /compileTarget:java "%s" >> "%t"
-// RUN: %dafny /noVerify /compile:4 /compileTarget:js "%s" >> "%t"
-// RUN: %dafny /noVerify /compile:4 /compileTarget:go "%s" >> "%t"
-// RUN: %diff "%s.expect" "%t"
-
->>>>>>> b776e38b
 function method F(x: int, y: bool): int {
   x + if y then 2 else 3
 }
