
Dafny program verifier finished with 17 verified, 0 errors
Sets: {} {17, 82} {12, 17}
  cardinality: 0 2 2
  union: {17, 82} {12, 17, 82}
  intersection: {} {17}
  difference: {} {82}
  disjoint: true false
  subset: true false true
  proper subset: true false false
  membership: false true true
false true
|s|=4 |S|=16
{{a, c, d}, {a, b, c}, {}, {a}, {b}, {c}, {d}, {a, b, c, d}, {b, c, d}, {a, b, d}, {a, b}, {a, c}, {a, d}, {b, c}, {b, d}, {c, d}}
Multisets: multiset{} multiset{17, 17, 82, 82} multiset{12, 17}
  cardinality: 0 4 2
  union: multiset{17, 17, 82, 82} multiset{12, 17, 17, 17, 82, 82}
  intersection: multiset{} multiset{17}
  difference: multiset{} multiset{17, 82, 82}
  disjoint: true false
  subset: true false true
  proper subset: true false false
  membership: false true true
  update: multiset{17, 17} multiset{17, 17, 82, 82} multiset{12, 17, 17}
  multiplicity: 0 2 1
Sequences: [] [17, 82, 17, 82] [12, 17]
  cardinality: 0 4 2
  update: [42, 82, 17, 82] [42, 17]
  index: 17 12
  subsequence ([lo..hi]): [82, 17] [17]
  subsequence ([lo..]): [82, 17, 82] [17]
  subsequence ([..hi]): [17, 82, 17][12]
  subsequence ([..]): [] [17, 82, 17, 82] [12, 17]
  concatenation: [17, 82, 17, 82] [17, 82, 17, 82, 12, 17]
  prefix: true false true
  proper prefix: true false false
  membership: false true true
Bound Bound Bound Bound Bound Bound
ed ed ed ed ed ed
e e e e e e
hello
hEllo
[2, 4, 6, 8, 10]
[2, 0, 6, 8, 10]
Strings:  uRuR gu
  cardinality: 0 4 2
  concatenation: uRuR uRuRgu
  prefix: true false true
  proper prefix: true false false
  membership: false true true
  constructed as sequence: guru
  mix: hello-d ddd-hello
Maps: map[] map[17 := 2, 82 := 2] map[12 := 26, 17 := 0]
  cardinality: 0 2 2
  keys: {} {17, 82} {12, 17}
  values: {} {2} {0, 26}
  items: {} {(17, 2), (82, 2)} {(12, 26), (17, 0)}
  update: map[17 := 6] map[17 := 6, 82 := 2] map[12 := 26, 17 := 6]
  lookup: false 2 0
m: map[Color.Blue := 30, Color.Yellow := 21]
keys: {Color.Blue, Color.Yellow}
values: {21, 30}
items: {(Color.Blue, 30), (Color.Yellow, 21)}
2: 0 1 1
3: 0 1 2
There are 0 occurrences of 58 in the multiset
There are 536870912 occurrences of 58 in the multiset
There are 633825300114114700748351602688 occurrences of 58 in the multiset
There are 633825300114114700748351602688 occurrences of null in the multiset

Dafny program verifier finished with 17 verified, 0 errors
Sets: {} {17, 82} {12, 17}
  cardinality: 0 2 2
  union: {17, 82} {17, 82, 12}
  intersection: {} {17}
  difference: {} {82}
  disjoint: true false
  subset: true false true
  proper subset: true false false
  membership: false true true
false true
|s|=4 |S|=16
{{}, {a}, {b}, {b, a}, {c}, {c, a}, {c, b}, {c, b, a}, {d}, {d, a}, {d, b}, {d, b, a}, {d, c}, {d, c, a}, {d, c, b}, {d, c, b, a}}
Multisets: multiset{} multiset{17, 17, 82, 82} multiset{12, 17}
  cardinality: 0 4 2
  union: multiset{17, 17, 82, 82} multiset{17, 17, 17, 82, 82, 12}
  intersection: multiset{} multiset{17}
  difference: multiset{} multiset{17, 82, 82}
  disjoint: true false
  subset: true false true
  proper subset: true false false
  membership: false true true
  update: multiset{17, 17} multiset{17, 17, 82, 82} multiset{12, 17, 17}
  multiplicity: 0 2 1
Sequences: [] [17, 82, 17, 82] [12, 17]
  cardinality: 0 4 2
  update: [42, 82, 17, 82] [42, 17]
  index: 17 12
  subsequence ([lo..hi]): [82, 17] [17]
  subsequence ([lo..]): [82, 17, 82] [17]
  subsequence ([..hi]): [17, 82, 17][12]
  subsequence ([..]): [] [17, 82, 17, 82] [12, 17]
  concatenation: [17, 82, 17, 82] [17, 82, 17, 82, 12, 17]
  prefix: true false true
  proper prefix: true false false
  membership: false true true
Bound Bound Bound Bound Bound Bound
ed ed ed ed ed ed
e e e e e e
hello
hEllo
[2, 4, 6, 8, 10]
[2, 0, 6, 8, 10]
Strings:  uRuR gu
  cardinality: 0 4 2
  concatenation: uRuR uRuRgu
  prefix: true false true
  proper prefix: true false false
  membership: false true true
  constructed as sequence: guru
  mix: hello-d ddd-hello
Maps: map[] map[17 := 2, 82 := 2] map[17 := 0, 12 := 26]
  cardinality: 0 2 2
  keys: {} {17, 82} {17, 12}
  values: {} {2} {0, 26}
  items: {} {(17, 2), (82, 2)} {(17, 0), (12, 26)}
  update: map[17 := 6] map[17 := 6, 82 := 2] map[17 := 6, 12 := 26]
  lookup: false 2 0
m: map[Color.Blue := 30, Color.Yellow := 21]
keys: {Color.Blue, Color.Yellow}
values: {30, 21}
items: {(Color.Blue, 30), (Color.Yellow, 21)}
2: 0 1 1
3: 0 1 2
There are 0 occurrences of 58 in the multiset
There are 536870912 occurrences of 58 in the multiset
There are 633825300114114700748351602688 occurrences of 58 in the multiset
There are 633825300114114700748351602688 occurrences of null in the multiset

Dafny program verifier finished with 17 verified, 0 errors
Sets: {} {17, 82} {12, 17}
  cardinality: 0 2 2
  union: {17, 82} {17, 82, 12}
  intersection: {} {17}
  difference: {} {82}
  disjoint: true false
  subset: true false true
  proper subset: true false false
  membership: false true true
false true
|s|=4 |S|=16
{{}, {a}, {b}, {b, a}, {c}, {c, a}, {c, b}, {c, b, a}, {d}, {d, a}, {d, b}, {d, b, a}, {d, c}, {d, c, a}, {d, c, b}, {d, c, b, a}}
Multisets: multiset{} multiset{17, 17, 82, 82} multiset{12, 17}
  cardinality: 0 4 2
  union: multiset{17, 17, 82, 82} multiset{17, 17, 17, 82, 82, 12}
  intersection: multiset{} multiset{17}
  difference: multiset{} multiset{17, 82, 82}
  disjoint: true false
  subset: true false true
  proper subset: true false false
  membership: false true true
  update: multiset{17, 17} multiset{17, 17, 82, 82} multiset{12, 17, 17}
  multiplicity: 0 2 1
Sequences: [] [17, 82, 17, 82] [12, 17]
  cardinality: 0 4 2
  update: [42, 82, 17, 82] [42, 17]
  index: 17 12
  subsequence ([lo..hi]): [82, 17] [17]
  subsequence ([lo..]): [82, 17, 82] [17]
  subsequence ([..hi]): [17, 82, 17][12]
  subsequence ([..]): [] [17, 82, 17, 82] [12, 17]
  concatenation: [17, 82, 17, 82] [17, 82, 17, 82, 12, 17]
  prefix: true false true
  proper prefix: true false false
  membership: false true true
Bound Bound Bound Bound Bound Bound
ed ed ed ed ed ed
e e e e e e
hello
hEllo
[2, 4, 6, 8, 10]
[2, 0, 6, 8, 10]
Strings:  uRuR gu
  cardinality: 0 4 2
  concatenation: uRuR uRuRgu
  prefix: true false true
  proper prefix: true false false
  membership: false true true
  constructed as sequence: guru
  mix: hello-d ddd-hello
Maps: map[] map[17 := 2, 82 := 2] map[17 := 0, 12 := 26]
  cardinality: 0 2 2
  keys: {} {17, 82} {17, 12}
  values: {} {2} {0, 26}
  items: {} {(17, 2), (82, 2)} {(17, 0), (12, 26)}
  update: map[17 := 6] map[17 := 6, 82 := 2] map[17 := 6, 12 := 26]
  lookup: false 2 0
m: map[Color.Blue := 30, Color.Yellow := 21]
keys: {Color.Blue, Color.Yellow}
values: {30, 21}
items: {(Color.Blue, 30), (Color.Yellow, 21)}
2: 0 1 1
3: 0 1 2
There are 0 occurrences of 58 in the multiset
There are 536870912 occurrences of 58 in the multiset
There are 633825300114114700748351602688 occurrences of 58 in the multiset
There are 633825300114114700748351602688 occurrences of null in the multiset

Dafny program verifier finished with 17 verified, 0 errors
Sets: {} {17, 82} {17, 12}
  cardinality: 0 2 2
  union: {17, 82} {17, 82, 12}
  intersection: {} {17}
  difference: {} {82}
  disjoint: true false
  subset: true false true
  proper subset: true false false
  membership: false true true
false true
|s|=4 |S|=16
{{}, {a}, {b}, {a, b}, {c}, {a, c}, {d}, {b, c}, {a, d}, {a, b, c}, {b, d}, {a, b, d}, {c, d}, {a, c, d}, {b, c, d}, {a, b, c, d}}
Multisets: multiset{} multiset{17, 17, 82, 82} multiset{17, 12}
  cardinality: 0 4 2
  union: multiset{17, 17, 82, 82} multiset{17, 17, 17, 82, 82, 12}
  intersection: multiset{} multiset{17}
  difference: multiset{} multiset{17, 82, 82}
  disjoint: true false
  subset: true false true
  proper subset: true false false
  membership: false true true
  update: multiset{17, 17} multiset{17, 17, 82, 82} multiset{17, 17, 12}
  multiplicity: 0 2 1
Sequences: [] [17, 82, 17, 82] [12, 17]
  cardinality: 0 4 2
  update: [42, 82, 17, 82] [42, 17]
  index: 17 12
  subsequence ([lo..hi]): [82, 17] [17]
  subsequence ([lo..]): [82, 17, 82] [17]
  subsequence ([..hi]): [17, 82, 17][12]
  subsequence ([..]): [] [17, 82, 17, 82] [12, 17]
  concatenation: [17, 82, 17, 82] [17, 82, 17, 82, 12, 17]
  prefix: true false true
  proper prefix: true false false
  membership: false true true
[B, o, u, n, d] [B, o, u, n, d] [B, o, u, n, d] [B, o, u, n, d] [B, o, u, n, d] [B, o, u, n, d]
[e, d] [e, d] [e, d] [e, d] [e, d] [e, d]
e e e e e e
<<<<<<< HEAD
Strings: [] [u, R, u, R] [g, u]
=======
hello
hEllo
[2, 4, 6, 8, 10]
[2, 0, 6, 8, 10]
Strings:  uRuR gu
>>>>>>> df88a4cf
  cardinality: 0 4 2
  concatenation: [u, R, u, R] [u, R, u, R, g, u]
  prefix: true false true
  proper prefix: true false false
  membership: false true true
  constructed as sequence: [g, u, r, u]
  mix: hello-d ddd-hello
Maps: map[] map[17 := 2, 82 := 2] map[17 := 0, 12 := 26]
  cardinality: 0 2 2
  keys: {} {17, 82} {17, 12}
  values: {} {2} {0, 26}
  items: {} {(17, 2), (82, 2)} {(17, 0), (12, 26)}
  update: map[17 := 6] map[17 := 6, 82 := 2] map[12 := 26, 17 := 6]
  lookup: false 2 0
m: map[Color.Yellow := 21, Color.Blue := 30]
keys: {Color.Yellow, Color.Blue}
values: {21, 30}
items: {(Color.Yellow, 21), (Color.Blue, 30)}
2: 0 1 1
3: 0 1 2
There are 0 occurrences of 58 in the multiset
There are 536870912 occurrences of 58 in the multiset
There are 633825300114114700748351602688 occurrences of 58 in the multiset
There are 633825300114114700748351602688 occurrences of null in the multiset<|MERGE_RESOLUTION|>--- conflicted
+++ resolved
@@ -245,15 +245,11 @@
 [B, o, u, n, d] [B, o, u, n, d] [B, o, u, n, d] [B, o, u, n, d] [B, o, u, n, d] [B, o, u, n, d]
 [e, d] [e, d] [e, d] [e, d] [e, d] [e, d]
 e e e e e e
-<<<<<<< HEAD
-Strings: [] [u, R, u, R] [g, u]
-=======
-hello
-hEllo
-[2, 4, 6, 8, 10]
-[2, 0, 6, 8, 10]
-Strings:  uRuR gu
->>>>>>> df88a4cf
+hello
+hEllo
+[2, 4, 6, 8, 10]
+[2, 0, 6, 8, 10]
+Strings:  uRuR gu
   cardinality: 0 4 2
   concatenation: [u, R, u, R] [u, R, u, R, g, u]
   prefix: true false true
