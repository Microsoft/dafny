
<<<<<<< HEAD
Dafny program verifier did not attempt verification
5 0 0 false 0 false 0
=======
Dafny program verifier finished with 6 verified, 0 errors

Dafny program verifier did not attempt verification
5 0 0 false 0 false 0
5 3 5 3 5 3 
5 3 5 3 5 3
15
[0, 1, 2, 4]
[0, 2, 4]
--> 5 <--

Dafny program verifier did not attempt verification
5 0 0 false 0 false 0
5 3 5 3 5 3 
5 3 5 3 5 3
15
[0, 1, 2, 4]
[0, 2, 4]
--> 5 <--

Dafny program verifier did not attempt verification
5 0 0 false 0 false 0
5 3 5 3 5 3 
5 3 5 3 5 3
15
[0, 1, 2, 4]
[0, 2, 4]
--> 5 <--

Dafny program verifier did not attempt verification
5 0 0 false 0 false 0
5 3 5 3 5 3 
5 3 5 3 5 3
15
[0, 1, 2, 4]
[0, 2, 4]
--> 5 <--
>>>>>>> b776e38b
<|MERGE_RESOLUTION|>--- conflicted
+++ resolved
@@ -1,9 +1,3 @@
-
-<<<<<<< HEAD
-Dafny program verifier did not attempt verification
-5 0 0 false 0 false 0
-=======
-Dafny program verifier finished with 6 verified, 0 errors
 
 Dafny program verifier did not attempt verification
 5 0 0 false 0 false 0
@@ -12,32 +6,4 @@
 15
 [0, 1, 2, 4]
 [0, 2, 4]
---> 5 <--
-
-Dafny program verifier did not attempt verification
-5 0 0 false 0 false 0
-5 3 5 3 5 3 
-5 3 5 3 5 3
-15
-[0, 1, 2, 4]
-[0, 2, 4]
---> 5 <--
-
-Dafny program verifier did not attempt verification
-5 0 0 false 0 false 0
-5 3 5 3 5 3 
-5 3 5 3 5 3
-15
-[0, 1, 2, 4]
-[0, 2, 4]
---> 5 <--
-
-Dafny program verifier did not attempt verification
-5 0 0 false 0 false 0
-5 3 5 3 5 3 
-5 3 5 3 5 3
-15
-[0, 1, 2, 4]
-[0, 2, 4]
---> 5 <--
->>>>>>> b776e38b
+--> 5 <--