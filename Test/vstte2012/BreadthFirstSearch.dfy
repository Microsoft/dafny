--- conflicted
+++ resolved
@@ -163,11 +163,7 @@
 
   // Reachability
 
-<<<<<<< HEAD
-  ghost function R(source: Vertex, n: nat, AllVertices: set<Vertex>): set<Vertex>
-=======
-  opaque function R(source: Vertex, n: nat, AllVertices: set<Vertex>): set<Vertex>
->>>>>>> a47e4a30
+  ghost opaque function R(source: Vertex, n: nat, AllVertices: set<Vertex>): set<Vertex>
   {
     if n == 0 then {source} else
     R(source, n-1, AllVertices) + Successors(R(source, n-1, AllVertices), AllVertices)
